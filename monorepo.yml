monorepo_url: https://github.com/contao/contao.git
branch_filter: /^(master|\d+\.\d+)$/

composer:
    require:
        contao/manager-plugin: ^2.6.2
    conflict:
        doctrine/persistence: 1.3.2
        zendframework/zend-code: <3.3.1
    require-dev:
        contao/easy-coding-standard: ^1.0
        contao/monorepo-tools: dev-master
        contao/phpstan: ^0.12
<<<<<<< HEAD
        phpstan/extension-installer: ^1.0
        psalm/plugin-phpunit: ^0.9
        seferov/symfony-psalm-plugin: ^1.0
        vimeo/psalm: ^3.9
        weirdan/doctrine-psalm-plugin: ^0.10
=======
        slam/phpstan-extensions: ^5.0
>>>>>>> 87d21c17

repositories:
    core-bundle:
        url: https://github.com/contao/core-bundle.git
        mapping:
            6d2e3e62749b5a9b3afcf454d1b504805bb9c6e7: 9c24eead059a7f8548d208a84ecfb17fbe7056d5
            123c6d40a3212b578317d6844da48dca89080793: 8d6437f626334f9cf59b0eb4b1afe8e1615aba43
            6eb1458a692527d10fd32ed32374bc5098b568d8: 1aed32807fa1d93958ee4bf0f0a84a81dfb40726
            fed3c7b4204d66533d463c98e8fea9d59d8c1b78: 0e6ace663e45bf4e120b164e9db1c8109d9087b7

    calendar-bundle:
        url: https://github.com/contao/calendar-bundle.git
        mapping:
            227152c888ea570e1399f8fc3c8aa10e1a940f52: 8a7db350796008706a4652d2ea5b75ead68df78b
            5164155f6756060dc55d4e93485aa41612682c1c: bc260dab8fa7ea4967f539c49c0029d4e1265889
            0839d01f7a0b9a11d64b7b202cdf3776478032ef: 25744ea8c25afd0a26311a00d7654f7db2bd0c58
            4a4461b3f4486cd9f9bdaacf7b6949f2d1716aa6: c044c888cd47fd62d688dac3ec33f01c50dad18d

    comments-bundle:
        url: https://github.com/contao/comments-bundle.git
        mapping:
            be6d13e259487c80bed60a259aa2711a246b3aa0: 88d572fea3b7017e5eee31b2b03fbdf711a07c8a
            b98e069139b68500b4617c240b3c46b7a3e49cb4: 7af83e0a4b7607031d40821f976d218392ce7449
            cc5e6f9e10caeceeb49fc793e3b9925d9173854e: 29dd1f4c5d3fcb91b7c9349cfb97d9da6a9afbeb
            683ca80c95fea0ee2fbf6b6b5998e97b77724091: e539c80fd40b3a49283711774ece3998771e302d

    faq-bundle:
        url: https://github.com/contao/faq-bundle.git
        mapping:
            1daf85faf80d8a2c2bc0e3fc1c8d92ca23b89543: e950be863a494a32acf00008ee4e679064e4f819
            0eefd29ab6bcc9bca902f557d6aba60f76415ba0: bb96a2b51d7d700e92e6413002efd867680babfc
            8120fbc973349136e0aed77b304e3bf0f5be8881: de61497e7d75418dfa93a1c12eb5b413f0fbd837
            38ad45e0c1243a2b67f48e69aa14de660f8f3dcb: 1bda612914a2c246367ee7a83e73656bb0d22676

    installation-bundle:
        url: https://github.com/contao/installation-bundle.git
        mapping:
            e3984a42db89d16cf82267edd297216d266b41aa: ee040b843c06bcadc1a8cc0eed684d62a3c8f7fc
            734c8772eaef1a4e451779a81c2bfef030ad52f0: 259660c6a152de84f9dce60d3d9d4bff8f259b02
            82902713c34908ed78d9b24990190932130c909a: 88a4146e7b2792089a99a04470dce7647f48e4d8
            b73ed89cccda9377838d303cb7b0833a3b1b90e9: 28a2a56e599d52c9b803b8e1a89015714bf2b21c

    listing-bundle:
        url: https://github.com/contao/listing-bundle.git
        mapping:
            dd9b71f58def1c3d8d1ba31c1ef09e745cdd7fa5: 526c543adbaf54208efb905b6ff0d00ad48d1832
            b9745a4457dc9ff4261f7e0f5773d2b63b49dd52: 6e182af3ab990e186e4208ba806dd43cb3b9e530
            81df735ec6aa9333baef09459f610bd3847ab946: bb713b10ef98dcaf52395e2cef8f4b7f682faec5
            a06d4de66922982fcadc9ee4a2b6d71a21171753: 51c69f1089e0f39fb6bfd7fb71cf2430ef5bde01

    manager-bundle:
        url: https://github.com/contao/manager-bundle.git
        mapping:
            70034fdb4ccc27d2468e3aa8dc658e9d38d7add9: f93210d4ed936db99dec55d9caef9e21c8965c5b
            fa8afff2a25c57aa46a4f66d4dcc5225f0e11143: ef92ee33e28db237b34ffaf559d41bc5969f2265
            9e4fdd366d3b98ba481be54c0e06f816ff7f1879: dfbe7e4780bf72b6ded007e803f38b785dd7c912
            d931914e27e442bc89a66aa70531348753708da7: 4bc56a8d0960a51c7119e2eebdb08b968e582da0

    news-bundle:
        url: https://github.com/contao/news-bundle.git
        mapping:
            2951d154c36bce159951a08706c12e6e64843f3a: 62ab82084be21f0e29f1f37b5e4d4e0c150e225f
            a1e0f71608b6f300b00310a9f3b63bb4c3a42d46: 5e5097692fc9dfd5bbba82a7f6d64e8cb49a3c84
            4a19d2d99c722db6873d702562295b26411e9946: 9d7c1be81e79312bd532e16c3a6db89b0106153d
            9b45a4310974762b59f3f76afb5b85b11dc8581c: 851bba0e84cdc5e126ef4f72697c60534a2c8300

    newsletter-bundle:
        url: https://github.com/contao/newsletter-bundle.git
        mapping:
            ee8856068bc687f56416f4412ea28b61b189ddf6: ad1b57e5ce66857dfb16c8057b86d80e8316fa3d
            22fb6437b09e08c022b507fcf0c5a9c2390fd9d9: 89ee40d099df11e777de0d6a1d8e02d46366b406
            68e318965dd839ad339936069055b2a169cbd8fe: 7f250dcce34ebd71f0aee8311597aea7a3117e96
            7086050842a5babf22fd552181874a0e72b1e4ee: 5ad35c1360dc582289506553e55f21cd3823c621<|MERGE_RESOLUTION|>--- conflicted
+++ resolved
@@ -11,15 +11,11 @@
         contao/easy-coding-standard: ^1.0
         contao/monorepo-tools: dev-master
         contao/phpstan: ^0.12
-<<<<<<< HEAD
-        phpstan/extension-installer: ^1.0
         psalm/plugin-phpunit: ^0.9
-        seferov/symfony-psalm-plugin: ^1.0
+        psalm/plugin-symfony: ^1.0
+        slam/phpstan-extensions: ^5.0
         vimeo/psalm: ^3.9
         weirdan/doctrine-psalm-plugin: ^0.10
-=======
-        slam/phpstan-extensions: ^5.0
->>>>>>> 87d21c17
 
 repositories:
     core-bundle:
