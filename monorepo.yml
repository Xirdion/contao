monorepo_url: https://github.com/contao/contao.git
branch_filter: /^(master|\d+\.\d+)$/

composer:
    require:
        contao/manager-plugin: ^2.6.2
    conflict:
        doctrine/persistence: 1.3.2
        zendframework/zend-code: <3.3.1
    require-dev:
<<<<<<< HEAD
        'contao/easy-coding-standard': '^1.0'
        'contao/monorepo-tools': 'dev-master'
        'contao/phpstan': '^0.12'
        'phpstan/extension-installer': '^1.0'
        'psalm/plugin-phpunit': '^0.9'
        'seferov/symfony-psalm-plugin': '^1.0'
        'vimeo/psalm': '^3.9'
        'weirdan/doctrine-psalm-plugin': '^0.10'
=======
        contao/easy-coding-standard: ^1.0
        contao/monorepo-tools: dev-master
        contao/phpstan: ^0.12
        phpstan/extension-installer: ^1.0
>>>>>>> 2560349f

repositories:
    core-bundle:
        url: https://github.com/contao/core-bundle.git
        mapping:
            6d2e3e62749b5a9b3afcf454d1b504805bb9c6e7: 9c24eead059a7f8548d208a84ecfb17fbe7056d5
            123c6d40a3212b578317d6844da48dca89080793: 8d6437f626334f9cf59b0eb4b1afe8e1615aba43
            6eb1458a692527d10fd32ed32374bc5098b568d8: 1aed32807fa1d93958ee4bf0f0a84a81dfb40726
            fed3c7b4204d66533d463c98e8fea9d59d8c1b78: 0e6ace663e45bf4e120b164e9db1c8109d9087b7

    calendar-bundle:
        url: https://github.com/contao/calendar-bundle.git
        mapping:
            227152c888ea570e1399f8fc3c8aa10e1a940f52: 8a7db350796008706a4652d2ea5b75ead68df78b
            5164155f6756060dc55d4e93485aa41612682c1c: bc260dab8fa7ea4967f539c49c0029d4e1265889
            0839d01f7a0b9a11d64b7b202cdf3776478032ef: 25744ea8c25afd0a26311a00d7654f7db2bd0c58
            4a4461b3f4486cd9f9bdaacf7b6949f2d1716aa6: c044c888cd47fd62d688dac3ec33f01c50dad18d

    comments-bundle:
        url: https://github.com/contao/comments-bundle.git
        mapping:
            be6d13e259487c80bed60a259aa2711a246b3aa0: 88d572fea3b7017e5eee31b2b03fbdf711a07c8a
            b98e069139b68500b4617c240b3c46b7a3e49cb4: 7af83e0a4b7607031d40821f976d218392ce7449
            cc5e6f9e10caeceeb49fc793e3b9925d9173854e: 29dd1f4c5d3fcb91b7c9349cfb97d9da6a9afbeb
            683ca80c95fea0ee2fbf6b6b5998e97b77724091: e539c80fd40b3a49283711774ece3998771e302d

    faq-bundle:
        url: https://github.com/contao/faq-bundle.git
        mapping:
            1daf85faf80d8a2c2bc0e3fc1c8d92ca23b89543: e950be863a494a32acf00008ee4e679064e4f819
            0eefd29ab6bcc9bca902f557d6aba60f76415ba0: bb96a2b51d7d700e92e6413002efd867680babfc
            8120fbc973349136e0aed77b304e3bf0f5be8881: de61497e7d75418dfa93a1c12eb5b413f0fbd837
            38ad45e0c1243a2b67f48e69aa14de660f8f3dcb: 1bda612914a2c246367ee7a83e73656bb0d22676

    installation-bundle:
        url: https://github.com/contao/installation-bundle.git
        mapping:
            e3984a42db89d16cf82267edd297216d266b41aa: ee040b843c06bcadc1a8cc0eed684d62a3c8f7fc
            734c8772eaef1a4e451779a81c2bfef030ad52f0: 259660c6a152de84f9dce60d3d9d4bff8f259b02
            82902713c34908ed78d9b24990190932130c909a: 88a4146e7b2792089a99a04470dce7647f48e4d8
            b73ed89cccda9377838d303cb7b0833a3b1b90e9: 28a2a56e599d52c9b803b8e1a89015714bf2b21c

    listing-bundle:
        url: https://github.com/contao/listing-bundle.git
        mapping:
            dd9b71f58def1c3d8d1ba31c1ef09e745cdd7fa5: 526c543adbaf54208efb905b6ff0d00ad48d1832
            b9745a4457dc9ff4261f7e0f5773d2b63b49dd52: 6e182af3ab990e186e4208ba806dd43cb3b9e530
            81df735ec6aa9333baef09459f610bd3847ab946: bb713b10ef98dcaf52395e2cef8f4b7f682faec5
            a06d4de66922982fcadc9ee4a2b6d71a21171753: 51c69f1089e0f39fb6bfd7fb71cf2430ef5bde01

    manager-bundle:
        url: https://github.com/contao/manager-bundle.git
        mapping:
            70034fdb4ccc27d2468e3aa8dc658e9d38d7add9: f93210d4ed936db99dec55d9caef9e21c8965c5b
            fa8afff2a25c57aa46a4f66d4dcc5225f0e11143: ef92ee33e28db237b34ffaf559d41bc5969f2265
            9e4fdd366d3b98ba481be54c0e06f816ff7f1879: dfbe7e4780bf72b6ded007e803f38b785dd7c912
            d931914e27e442bc89a66aa70531348753708da7: 4bc56a8d0960a51c7119e2eebdb08b968e582da0

    news-bundle:
        url: https://github.com/contao/news-bundle.git
        mapping:
            2951d154c36bce159951a08706c12e6e64843f3a: 62ab82084be21f0e29f1f37b5e4d4e0c150e225f
            a1e0f71608b6f300b00310a9f3b63bb4c3a42d46: 5e5097692fc9dfd5bbba82a7f6d64e8cb49a3c84
            4a19d2d99c722db6873d702562295b26411e9946: 9d7c1be81e79312bd532e16c3a6db89b0106153d
            9b45a4310974762b59f3f76afb5b85b11dc8581c: 851bba0e84cdc5e126ef4f72697c60534a2c8300

    newsletter-bundle:
        url: https://github.com/contao/newsletter-bundle.git
        mapping:
            ee8856068bc687f56416f4412ea28b61b189ddf6: ad1b57e5ce66857dfb16c8057b86d80e8316fa3d
            22fb6437b09e08c022b507fcf0c5a9c2390fd9d9: 89ee40d099df11e777de0d6a1d8e02d46366b406
            68e318965dd839ad339936069055b2a169cbd8fe: 7f250dcce34ebd71f0aee8311597aea7a3117e96
            7086050842a5babf22fd552181874a0e72b1e4ee: 5ad35c1360dc582289506553e55f21cd3823c621<|MERGE_RESOLUTION|>--- conflicted
+++ resolved
@@ -8,21 +8,14 @@
         doctrine/persistence: 1.3.2
         zendframework/zend-code: <3.3.1
     require-dev:
-<<<<<<< HEAD
-        'contao/easy-coding-standard': '^1.0'
-        'contao/monorepo-tools': 'dev-master'
-        'contao/phpstan': '^0.12'
-        'phpstan/extension-installer': '^1.0'
-        'psalm/plugin-phpunit': '^0.9'
-        'seferov/symfony-psalm-plugin': '^1.0'
-        'vimeo/psalm': '^3.9'
-        'weirdan/doctrine-psalm-plugin': '^0.10'
-=======
         contao/easy-coding-standard: ^1.0
         contao/monorepo-tools: dev-master
         contao/phpstan: ^0.12
         phpstan/extension-installer: ^1.0
->>>>>>> 2560349f
+        psalm/plugin-phpunit: ^0.9
+        seferov/symfony-psalm-plugin: ^1.0
+        vimeo/psalm: ^3.9
+        weirdan/doctrine-psalm-plugin: ^0.10
 
 repositories:
     core-bundle:
