--- conflicted
+++ resolved
@@ -43,21 +43,7 @@
         $extension->load([], $this->container);
     }
 
-<<<<<<< HEAD
-    public function testCanBeInstantiated(): void
-    {
-        $extension = new ContaoCalendarExtension();
-
-        $this->assertInstanceOf('Contao\CalendarBundle\DependencyInjection\ContaoCalendarExtension', $extension);
-    }
-
     public function testRegistersTheGeneratePageListener(): void
-=======
-    /**
-     * Tests the contao_calendar.listener.generate_page service.
-     */
-    public function testRegistersTheGeneratePageListener()
->>>>>>> dfc85744
     {
         $this->assertTrue($this->container->has('contao_calendar.listener.generate_page'));
 
