
<<<<<<< HEAD
<div class="event layout_upcoming<?= $this->classUpcoming ?>">

  <span class="date"><?= $this->date ?></span>
  <a href="<?= $this->href ?>" title="<?= $this->title ?> (<?php if ($this->day) echo $this->day . ', '; ?><?= $this->date ?><?php if ($this->time) echo ', ' . $this->time;?>)"<?= $this->target ?>><?= $this->link ?></a>
=======
<div class="event layout_upcoming<?php echo $this->classUpcoming; ?>" itemscope itemtype="http://schema.org/Event">

  <span class="date" itemprop="startDate" content="<?php echo $this->datetime; ?>"><?php echo $this->date; ?></span>
  <a href="<?php echo $this->href; ?>" title="<?php echo $this->title; ?> (<?php if ($this->day): echo $this->day; ?>, <?php endif; echo $this->date; if ($this->time): ?>, <?php echo $this->time; endif;?>)"<?php echo $this->target; ?> itemprop="url"><?php echo $this->link; ?></a>
>>>>>>> b7135582

  <?php if ($this->time): ?>
    <span class="time">(<?= $this->time ?>)</span>
  <?php endif; ?>

</div><|MERGE_RESOLUTION|>--- conflicted
+++ resolved
@@ -1,15 +1,8 @@
 
-<<<<<<< HEAD
-<div class="event layout_upcoming<?= $this->classUpcoming ?>">
+<div class="event layout_upcoming<?= $this->classUpcoming ?>" itemscope itemtype="http://schema.org/Event">
 
-  <span class="date"><?= $this->date ?></span>
-  <a href="<?= $this->href ?>" title="<?= $this->title ?> (<?php if ($this->day) echo $this->day . ', '; ?><?= $this->date ?><?php if ($this->time) echo ', ' . $this->time;?>)"<?= $this->target ?>><?= $this->link ?></a>
-=======
-<div class="event layout_upcoming<?php echo $this->classUpcoming; ?>" itemscope itemtype="http://schema.org/Event">
-
-  <span class="date" itemprop="startDate" content="<?php echo $this->datetime; ?>"><?php echo $this->date; ?></span>
-  <a href="<?php echo $this->href; ?>" title="<?php echo $this->title; ?> (<?php if ($this->day): echo $this->day; ?>, <?php endif; echo $this->date; if ($this->time): ?>, <?php echo $this->time; endif;?>)"<?php echo $this->target; ?> itemprop="url"><?php echo $this->link; ?></a>
->>>>>>> b7135582
+  <span class="date" itemprop="startDate" content="<?= $this->datetime ?>"><?= $this->date ?></span>
+  <a href="<?= $this->href ?>" title="<?= $this->title ?> (<?php if ($this->day) echo $this->day . ', '; ?><?= $this->date ?><?php if ($this->time) echo ', ' . $this->time;?>)"<?= $this->target ?> itemprop="url"><?= $this->link ?></a>
 
   <?php if ($this->time): ?>
     <span class="time">(<?= $this->time ?>)</span>
