--- conflicted
+++ resolved
@@ -1,12 +1,7 @@
 
 <div class="event layout_upcoming<?= $this->classUpcoming ?>" itemscope itemtype="http://schema.org/Event">
 
-<<<<<<< HEAD
-  <span class="date" itemprop="startDate" content="<?= $this->datetime ?>"><?= $this->date ?></span>
+  <time datetime="<?= $this->datetime ?>" class="date" itemprop="startDate"><?= $this->date ?><?php if ($this->time): ?>, <?= $this->time ?><?php endif; ?></time>
   <a href="<?= $this->href ?>" title="<?= $this->title ?> (<?php if ($this->day) echo $this->day . ', '; ?><?= $this->date ?><?php if ($this->time) echo ', ' . $this->time;?>)"<?= $this->target ?> itemprop="url"><?= $this->link ?></a>
-=======
-  <time datetime="<?= $this->datetime ?>" class="date"><?= $this->date ?><?php if ($this->time): ?>, <?= $this->time ?><?php endif; ?></time>
-  <a href="<?= $this->href ?>" title="<?= $this->title ?> (<?php if ($this->day) echo $this->day . ', '; ?><?= $this->date ?><?php if ($this->time) echo ', ' . $this->time;?>)"<?= $this->target ?>><?= $this->link ?></a>
->>>>>>> adae2b93
 
 </div>