
<?php if ($this->header): ?>
  <div class="header<?= $this->classHeader ?>">
    <span class="date"><?= $this->firstDate ?></span><?php if ($this->firstDay): ?> <span class="day">(<?= $this->firstDay ?>)</span><?php endif; ?>
  </div>
<?php endif; ?>

<div class="event layout_teaser<?= $this->classList ?>" itemscope itemtype="http://schema.org/Event">

  <?php if ($this->hasDetails): ?>
    <h2 itemprop="name"><a href="<?= $this->href ?>" title="<?= $this->title ?> (<?php if ($this->day) echo $this->day . ', '; ?><?= $this->date ?><?php if ($this->time) echo ', ' . $this->time; ?>)"<?= $this->target ?> itemprop="url"><?= $this->link ?></a></h2>
  <?php else: ?>
    <h2><?= $this->title ?></h2>
  <?php endif; ?>

  <?php if ($this->time || $this->span): ?>
    <p class="time"><?= $this->time . $this->span ?></p>
  <?php endif; ?>

  <div class="ce_text block" itemprop="description">
    <?php if (!$this->addBefore): ?>
      <?= $this->teaser ?>
    <?php endif; ?>

    <?php if ($this->addImage): ?>
      <?php $this->insert('image', $this->arrData); ?>
    <?php endif; ?>

    <?php if ($this->addBefore): ?>
      <?= $this->teaser ?>
    <?php endif; ?>
  </div>

  <?php if ($this->hasDetails): ?>
<<<<<<< HEAD
    <p class="more"><a href="<?= $this->href ?>" title="<?= $this->readMore ?>"<?= $this->target ?> itemprop="url"><?= $this->more ?> <span class="invisible"><?= $this->link ?></span></a></p>
=======
    <p class="more"><a href="<?= $this->href ?>" title="<?= $this->readMore ?>"<?= $this->target ?>><?= $this->more ?><span class="invisible"> <?= $this->link ?></span></a></p>
>>>>>>> dabac1d9
  <?php endif; ?>

</div><|MERGE_RESOLUTION|>--- conflicted
+++ resolved
@@ -32,11 +32,7 @@
   </div>
 
   <?php if ($this->hasDetails): ?>
-<<<<<<< HEAD
-    <p class="more"><a href="<?= $this->href ?>" title="<?= $this->readMore ?>"<?= $this->target ?> itemprop="url"><?= $this->more ?> <span class="invisible"><?= $this->link ?></span></a></p>
-=======
-    <p class="more"><a href="<?= $this->href ?>" title="<?= $this->readMore ?>"<?= $this->target ?>><?= $this->more ?><span class="invisible"> <?= $this->link ?></span></a></p>
->>>>>>> dabac1d9
+    <p class="more"><a href="<?= $this->href ?>" title="<?= $this->readMore ?>"<?= $this->target ?> itemprop="url"><?= $this->more ?><span class="invisible"> <?= $this->link ?></span></a></p>
   <?php endif; ?>
 
 </div>