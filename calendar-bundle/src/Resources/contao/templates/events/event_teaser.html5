
<?php if ($this->header): ?>
<<<<<<< HEAD
  <div class="header<?= $this->classHeader ?>">
    <span class="date"><?= $this->firstDate ?></span><?php if ($this->firstDay): ?> <span class="day">(<?= $this->firstDay ?>)</span><?php endif; ?>
  </div>
<?php endif; ?>

<div class="event layout_teaser<?= $this->classList ?>">

  <?php if ($this->details): ?>
    <h2><a href="<?= $this->href ?>" title="<?= $this->title ?> (<?php if ($this->day) echo $this->day . ', '; ?><?= $this->date ?><?php if ($this->time) echo ', ' . $this->time; ?>)"<?= $this->target ?>><?= $this->link ?></a></h2>
=======
  <div class="header<?php echo $this->classHeader; ?>">
    <span class="date" itemprop="startDate" content="<?php echo $this->datetime; ?>"><?php echo $this->firstDate; ?></span><?php if ($this->firstDay): ?> <span class="day">(<?php echo $this->firstDay; ?>)</span><?php endif; ?>
  </div>
<?php endif; ?>

<div class="event layout_teaser<?php echo $this->classList; ?>" itemscope itemtype="http://schema.org/Event">

  <?php if ($this->details): ?>
    <h2 itemprop="name"><a href="<?php echo $this->href; ?>" title="<?php echo $this->title; ?> (<?php if ($this->day): echo $this->day; ?>, <?php endif; echo $this->date; if ($this->time): ?>, <?php echo $this->time; endif; ?>)"<?php echo $this->target; ?> itemprop="url"><?php echo $this->link; ?></a></h2>
>>>>>>> b7135582
  <?php else: ?>
    <h2><?= $this->title ?></h2>
  <?php endif; ?>

  <?php if ($this->time || $this->span): ?>
    <p class="time"><?= $this->time . $this->span ?></p>
  <?php endif; ?>

<<<<<<< HEAD
  <div class="teaser">
    <?= $this->teaser ?>
  </div>

  <?php if ($this->details): ?>
    <p class="more"><a href="<?= $this->href ?>" title="<?= $this->readMore ?>"<?= $this->target ?>><?= $this->more ?> <span class="invisible"><?= $this->link ?></span></a></p>
=======
  <div class="teaser" itemprop="description">
    <?php echo $this->teaser; ?>
  </div>

  <?php if ($this->details): ?>
    <p class="more"><a href="<?php echo $this->href; ?>" title="<?php echo $this->readMore; ?>"<?php echo $this->target; ?> itemprop="url"><?php echo $this->more; ?> <span class="invisible"><?php echo $this->link; ?></span></a></p>
>>>>>>> b7135582
  <?php endif; ?>

</div><|MERGE_RESOLUTION|>--- conflicted
+++ resolved
@@ -1,26 +1,14 @@
 
 <?php if ($this->header): ?>
-<<<<<<< HEAD
   <div class="header<?= $this->classHeader ?>">
-    <span class="date"><?= $this->firstDate ?></span><?php if ($this->firstDay): ?> <span class="day">(<?= $this->firstDay ?>)</span><?php endif; ?>
+    <span class="date" itemprop="startDate" content="<?= $this->datetime ?>"><?= $this->firstDate ?></span><?php if ($this->firstDay): ?> <span class="day">(<?= $this->firstDay ?>)</span><?php endif; ?>
   </div>
 <?php endif; ?>
 
-<div class="event layout_teaser<?= $this->classList ?>">
+<div class="event layout_teaser<?= $this->classList ?>" itemscope itemtype="http://schema.org/Event">
 
   <?php if ($this->details): ?>
-    <h2><a href="<?= $this->href ?>" title="<?= $this->title ?> (<?php if ($this->day) echo $this->day . ', '; ?><?= $this->date ?><?php if ($this->time) echo ', ' . $this->time; ?>)"<?= $this->target ?>><?= $this->link ?></a></h2>
-=======
-  <div class="header<?php echo $this->classHeader; ?>">
-    <span class="date" itemprop="startDate" content="<?php echo $this->datetime; ?>"><?php echo $this->firstDate; ?></span><?php if ($this->firstDay): ?> <span class="day">(<?php echo $this->firstDay; ?>)</span><?php endif; ?>
-  </div>
-<?php endif; ?>
-
-<div class="event layout_teaser<?php echo $this->classList; ?>" itemscope itemtype="http://schema.org/Event">
-
-  <?php if ($this->details): ?>
-    <h2 itemprop="name"><a href="<?php echo $this->href; ?>" title="<?php echo $this->title; ?> (<?php if ($this->day): echo $this->day; ?>, <?php endif; echo $this->date; if ($this->time): ?>, <?php echo $this->time; endif; ?>)"<?php echo $this->target; ?> itemprop="url"><?php echo $this->link; ?></a></h2>
->>>>>>> b7135582
+    <h2 itemprop="name"><a href="<?= $this->href ?>" title="<?= $this->title ?> (<?php if ($this->day) echo $this->day . ', '; ?><?= $this->date ?><?php if ($this->time) echo ', ' . $this->time; ?>)"<?= $this->target ?> itemprop="url"><?= $this->link ?></a></h2>
   <?php else: ?>
     <h2><?= $this->title ?></h2>
   <?php endif; ?>
@@ -29,21 +17,12 @@
     <p class="time"><?= $this->time . $this->span ?></p>
   <?php endif; ?>
 
-<<<<<<< HEAD
-  <div class="teaser">
+  <div class="teaser" itemprop="description">
     <?= $this->teaser ?>
   </div>
 
   <?php if ($this->details): ?>
-    <p class="more"><a href="<?= $this->href ?>" title="<?= $this->readMore ?>"<?= $this->target ?>><?= $this->more ?> <span class="invisible"><?= $this->link ?></span></a></p>
-=======
-  <div class="teaser" itemprop="description">
-    <?php echo $this->teaser; ?>
-  </div>
-
-  <?php if ($this->details): ?>
-    <p class="more"><a href="<?php echo $this->href; ?>" title="<?php echo $this->readMore; ?>"<?php echo $this->target; ?> itemprop="url"><?php echo $this->more; ?> <span class="invisible"><?php echo $this->link; ?></span></a></p>
->>>>>>> b7135582
+    <p class="more"><a href="<?= $this->href ?>" title="<?= $this->readMore ?>"<?= $this->target ?> itemprop="url"><?= $this->more ?> <span class="invisible"><?= $this->link ?></span></a></p>
   <?php endif; ?>
 
 </div>