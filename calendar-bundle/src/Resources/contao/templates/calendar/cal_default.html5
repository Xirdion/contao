
<table class="calendar">
<thead>
  <tr>
    <th colspan="2" class="head previous"><?php if ($this->prevHref): ?><a href="<?= $this->prevHref ?>" title="<?= $this->prevTitle ?>"><?= $this->prevLink ?></a><?php else: ?>&nbsp;<?php endif; ?></th>
    <th colspan="3" class="head current"><?= $this->current ?></th>
    <th colspan="2" class="head next"><?php if ($this->nextHref): ?><a href="<?= $this->nextHref ?>" title="<?= $this->nextTitle ?>"><?= $this->nextLink ?></a><?php else: ?>&nbsp;<?php endif; ?></th>
  </tr>
  <tr>
    <?php foreach ($this->days as $i=>$day): ?>
      <th class="label<?= $day['class'] ?>"><?= utf8_substr($day['name'], 0, $this->substr) ?><span><?= utf8_substr($day['name'], $this->substr) ?></span></th>
    <?php endforeach; ?>
  </tr>
</thead>
<tbody>
  <?php foreach ($this->weeks as $class=>$week): ?>
    <tr class="<?= $class ?>">
      <?php foreach ($week as $day): ?>
        <td class="<?= $day['class'] ?>">
          <div class="header"><?= $day['label'] ?></div>
          <?php foreach ($day['events'] as $event): ?>
<<<<<<< HEAD
            <div class="event cal_<?= $event['parent'] ?><?= $event['class'] ?>">
              <a href="<?= $event['href'] ?>" title="<?= $event['title'] ?> (<?php if ($event['day']) echo $event['day'] . ', '; ?><?= $event['date'] ?><?php if ($event['time']) echo ', ' .  $event['time']; ?>)"<?= $event['target'] ?>><?= $event['link'] ?></a>
=======
            <div class="event cal_<?php echo $event['parent']; ?><?php echo $event['class']; ?>" itemscope itemtype="http://schema.org/Event">
              <a href="<?php echo $event['href']; ?>" title="<?php echo $event['title']; ?> (<?php if ($event['day']): echo $event['day']; ?>, <?php endif; echo $event['date']; if ($event['time']): ?>, <?php echo $event['time']; endif; ?>)"<?php echo $event['target']; ?> itemprop="url"><span itemprop="name"><?php echo $event['link']; ?></span></a>
>>>>>>> b7135582
            </div>
          <?php endforeach; ?>
        </td>
      <?php endforeach; ?>
    </tr>
  <?php endforeach; ?>
</tbody>
</table><|MERGE_RESOLUTION|>--- conflicted
+++ resolved
@@ -19,13 +19,8 @@
         <td class="<?= $day['class'] ?>">
           <div class="header"><?= $day['label'] ?></div>
           <?php foreach ($day['events'] as $event): ?>
-<<<<<<< HEAD
-            <div class="event cal_<?= $event['parent'] ?><?= $event['class'] ?>">
-              <a href="<?= $event['href'] ?>" title="<?= $event['title'] ?> (<?php if ($event['day']) echo $event['day'] . ', '; ?><?= $event['date'] ?><?php if ($event['time']) echo ', ' .  $event['time']; ?>)"<?= $event['target'] ?>><?= $event['link'] ?></a>
-=======
-            <div class="event cal_<?php echo $event['parent']; ?><?php echo $event['class']; ?>" itemscope itemtype="http://schema.org/Event">
-              <a href="<?php echo $event['href']; ?>" title="<?php echo $event['title']; ?> (<?php if ($event['day']): echo $event['day']; ?>, <?php endif; echo $event['date']; if ($event['time']): ?>, <?php echo $event['time']; endif; ?>)"<?php echo $event['target']; ?> itemprop="url"><span itemprop="name"><?php echo $event['link']; ?></span></a>
->>>>>>> b7135582
+            <div class="event cal_<?= $event['parent'] ?><?= $event['class'] ?>" itemscope itemtype="http://schema.org/Event">
+              <a href="<?= $event['href'] ?>" title="<?= $event['title'] ?> (<?php if ($event['day']) echo $event['day'] . ', '; ?><?= $event['date'] ?><?php if ($event['time']) echo ', ' .  $event['time']; ?>)"<?= $event['target'] ?> itemprop="url"><span itemprop="name"><?= $event['link'] ?></span></a>
             </div>
           <?php endforeach; ?>
         </td>
