<?php

/**
 * Contao Open Source CMS
 *
 * Copyright (c) 2005-2016 Leo Feyer
 *
 * @license LGPL-3.0+
 */


/**
 * Table tl_calendar_feed
 */
$GLOBALS['TL_DCA']['tl_calendar_feed'] = array
(

	// Config
	'config' => array
	(
		'dataContainer'               => 'Table',
		'enableVersioning'            => true,
		'onload_callback' => array
		(
			array('tl_calendar_feed', 'checkPermission'),
			array('tl_calendar_feed', 'generateFeed')
		),
		'onsubmit_callback' => array
		(
			array('tl_calendar_feed', 'scheduleUpdate')
		),
		'sql' => array
		(
			'keys' => array
			(
				'id' => 'primary',
				'alias' => 'index'
			)
		),
		'backlink'                    => 'do=calendar'
	),

	// List
	'list' => array
	(
		'sorting' => array
		(
			'mode'                    => 1,
			'fields'                  => array('title'),
			'flag'                    => 1,
			'panelLayout'             => 'filter;search,limit'
		),
		'label' => array
		(
			'fields'                  => array('title'),
			'format'                  => '%s'
		),
		'global_operations' => array
		(
			'all' => array
			(
				'label'               => &$GLOBALS['TL_LANG']['MSC']['all'],
				'href'                => 'act=select',
				'class'               => 'header_edit_all',
				'attributes'          => 'onclick="Backend.getScrollOffset()" accesskey="e"'
			),
		),
		'operations' => array
		(
			'edit' => array
			(
				'label'               => &$GLOBALS['TL_LANG']['tl_calendar_feed']['edit'],
				'href'                => 'act=edit',
				'icon'                => 'edit.svg'
			),
			'copy' => array
			(
				'label'               => &$GLOBALS['TL_LANG']['tl_calendar_feed']['copy'],
				'href'                => 'act=copy',
				'icon'                => 'copy.svg'
			),
			'delete' => array
			(
				'label'               => &$GLOBALS['TL_LANG']['tl_calendar_feed']['delete'],
				'href'                => 'act=delete',
				'icon'                => 'delete.svg',
				'attributes'          => 'onclick="if(!confirm(\'' . $GLOBALS['TL_LANG']['MSC']['deleteConfirm'] . '\'))return false;Backend.getScrollOffset()"'
			),
			'show' => array
			(
				'label'               => &$GLOBALS['TL_LANG']['tl_calendar_feed']['show'],
				'href'                => 'act=show',
				'icon'                => 'show.svg'
			)
		)
	),

	// Palettes
	'palettes' => array
	(
		'default'                     => '{title_legend},title,alias,language;{calendars_legend},calendars;{config_legend},format,source,maxItems,feedBase,description'
	),

	// Fields
	'fields' => array
	(
		'id' => array
		(
			'sql'                     => "int(10) unsigned NOT NULL auto_increment"
		),
		'tstamp' => array
		(
			'sql'                     => "int(10) unsigned NOT NULL default '0'"
		),
		'title' => array
		(
			'label'                   => &$GLOBALS['TL_LANG']['tl_calendar_feed']['title'],
			'exclude'                 => true,
			'search'                  => true,
			'inputType'               => 'text',
			'eval'                    => array('mandatory'=>true, 'maxlength'=>255, 'tl_class'=>'w50'),
			'sql'                     => "varchar(255) NOT NULL default ''"
		),
		'alias' => array
		(
			'label'                   => &$GLOBALS['TL_LANG']['tl_calendar_feed']['alias'],
			'exclude'                 => true,
			'search'                  => true,
			'inputType'               => 'text',
			'eval'                    => array('mandatory'=>true, 'rgxp'=>'alias', 'unique'=>true, 'maxlength'=>128, 'tl_class'=>'w50 clr'),
			'save_callback' => array
			(
				array('tl_calendar_feed', 'checkFeedAlias')
			),
			'sql'                     => "varchar(128) COLLATE utf8_bin NOT NULL default ''"
		),
		'language' => array
		(
			'label'                   => &$GLOBALS['TL_LANG']['tl_calendar_feed']['language'],
			'exclude'                 => true,
			'search'                  => true,
			'filter'                  => true,
			'inputType'               => 'text',
			'eval'                    => array('mandatory'=>true, 'maxlength'=>32, 'tl_class'=>'w50'),
			'sql'                     => "varchar(32) NOT NULL default ''"
		),
		'calendars' => array
		(
			'label'                   => &$GLOBALS['TL_LANG']['tl_calendar_feed']['calendars'],
			'exclude'                 => true,
			'search'                  => true,
			'inputType'               => 'checkbox',
			'options_callback'        => array('tl_calendar_feed', 'getAllowedCalendars'),
			'eval'                    => array('multiple'=>true, 'mandatory'=>true),
			'sql'                     => "blob NULL"
		),
		'format' => array
		(
			'label'                   => &$GLOBALS['TL_LANG']['tl_calendar_feed']['format'],
			'default'                 => 'rss',
			'exclude'                 => true,
			'filter'                  => true,
			'inputType'               => 'select',
			'options'                 => array('rss'=>'RSS 2.0', 'atom'=>'Atom'),
			'eval'                    => array('tl_class'=>'w50'),
			'sql'                     => "varchar(32) NOT NULL default ''"
		),
		'source' => array
		(
			'label'                   => &$GLOBALS['TL_LANG']['tl_calendar_feed']['source'],
			'default'                 => 'source_teaser',
			'exclude'                 => true,
			'inputType'               => 'select',
			'options'                 => array('source_teaser', 'source_text'),
			'reference'               => &$GLOBALS['TL_LANG']['tl_calendar_feed'],
			'eval'                    => array('tl_class'=>'w50'),
			'sql'                     => "varchar(32) NOT NULL default ''"
		),
		'maxItems' => array
		(
			'label'                   => &$GLOBALS['TL_LANG']['tl_calendar_feed']['maxItems'],
			'default'                 => 25,
			'exclude'                 => true,
			'inputType'               => 'text',
			'eval'                    => array('mandatory'=>true, 'rgxp'=>'natural', 'tl_class'=>'w50'),
			'sql'                     => "smallint(5) unsigned NOT NULL default '0'"
		),
		'feedBase' => array
		(
			'label'                   => &$GLOBALS['TL_LANG']['tl_calendar_feed']['feedBase'],
			'default'                 => Environment::get('base'),
			'exclude'                 => true,
			'search'                  => true,
			'inputType'               => 'text',
			'eval'                    => array('trailingSlash'=>true, 'rgxp'=>'url', 'decodeEntities'=>true, 'maxlength'=>255, 'tl_class'=>'w50'),
			'sql'                     => "varchar(255) NOT NULL default ''"
		),
		'description' => array
		(
			'label'                   => &$GLOBALS['TL_LANG']['tl_calendar_feed']['description'],
			'exclude'                 => true,
			'search'                  => true,
			'inputType'               => 'textarea',
			'eval'                    => array('style'=>'height:60px', 'tl_class'=>'clr'),
			'sql'                     => "text NULL"
		)
	)
);


/**
 * Provide miscellaneous methods that are used by the data configuration array.
 *
 * @property Contao\Calendar $Calendar
 *
 * @author Leo Feyer <https://github.com/leofeyer>
 */
class tl_calendar_feed extends Backend
{

	/**
	 * Import the back end user object
	 */
	public function __construct()
	{
		parent::__construct();
		$this->import('BackendUser', 'User');
	}


	/**
	 * Check permissions to edit table tl_news_archive
	 *
	 * @throws Contao\CoreBundle\Exception\AccessDeniedException
	 */
	public function checkPermission()
	{
		if ($this->User->isAdmin)
		{
			return;
		}

		// Set the root IDs
		if (!is_array($this->User->calendarfeeds) || empty($this->User->calendarfeeds))
		{
			$root = array(0);
		}
		else
		{
			$root = $this->User->calendarfeeds;
		}

		$GLOBALS['TL_DCA']['tl_calendar_feed']['list']['sorting']['root'] = $root;

		// Check permissions to add feeds
		if (!$this->User->hasAccess('create', 'calendarfeedp'))
		{
			$GLOBALS['TL_DCA']['tl_calendar_feed']['config']['closed'] = true;
		}

		/** @var Symfony\Component\HttpFoundation\Session\SessionInterface $objSession */
		$objSession = System::getContainer()->get('session');

		// Check current action
		switch (Input::get('act'))
		{
			case 'create':
			case 'select':
				// Allow
				break;

			case 'edit':
				// Dynamically add the record to the user profile
				if (!in_array(Input::get('id'), $root))
				{
					/** @var Symfony\Component\HttpFoundation\Session\Attribute\AttributeBagInterface $objSessionBag */
					$objSessionBag = $objSession->getBag('contao_backend');

					$arrNew = $objSessionBag->get('new_records');

					if (is_array($arrNew['tl_calendar_feed']) && in_array(Input::get('id'), $arrNew['tl_calendar_feed']))
					{
						// Add the permissions on group level
						if ($this->User->inherit != 'custom')
						{
							$objGroup = $this->Database->execute("SELECT id, calendarfeeds, calendarfeedp FROM tl_user_group WHERE id IN(" . implode(',', array_map('intval', $this->User->groups)) . ")");

<<<<<<< HEAD
							$arrNewsfeedp = StringUtil::deserialize($objUser->calendarfeedp);

							if (is_array($arrNewsfeedp) && in_array('create', $arrNewsfeedp))
							{
								$arrNewsfeeds = StringUtil::deserialize($objUser->calendarfeeds);
								$arrNewsfeeds[] = Input::get('id');
=======
							while ($objGroup->next())
							{
								$arrCalendarfeedp = deserialize($objGroup->calendarfeedp);
>>>>>>> 2008638f

								if (is_array($arrCalendarfeedp) && in_array('create', $arrCalendarfeedp))
								{
									$arrCalendarfeeds = deserialize($objGroup->calendarfeeds, true);
									$arrCalendarfeeds[] = Input::get('id');

									$this->Database->prepare("UPDATE tl_user_group SET calendarfeeds=? WHERE id=?")
												   ->execute(serialize($arrCalendarfeeds), $objGroup->id);
								}
							}
						}

						// Add the permissions on user level
						if ($this->User->inherit != 'group')
						{
							$objUser = $this->Database->prepare("SELECT calendarfeeds, calendarfeedp FROM tl_user WHERE id=?")
													   ->limit(1)
													   ->execute($this->User->id);

<<<<<<< HEAD
							$arrNewsfeedp = StringUtil::deserialize($objGroup->calendarfeedp);
=======
							$arrCalendarfeedp = deserialize($objUser->calendarfeedp);
>>>>>>> 2008638f

							if (is_array($arrCalendarfeedp) && in_array('create', $arrCalendarfeedp))
							{
<<<<<<< HEAD
								$arrNewsfeeds = StringUtil::deserialize($objGroup->calendarfeeds);
								$arrNewsfeeds[] = Input::get('id');
=======
								$arrCalendarfeeds = deserialize($objUser->calendarfeeds, true);
								$arrCalendarfeeds[] = Input::get('id');
>>>>>>> 2008638f

								$this->Database->prepare("UPDATE tl_user SET calendarfeeds=? WHERE id=?")
											   ->execute(serialize($arrCalendarfeeds), $this->User->id);
							}
						}

						// Add the new element to the user object
						$root[] = Input::get('id');
						$this->User->calendarfeeds = $root;
					}
				}
				// No break;

			case 'copy':
			case 'delete':
			case 'show':
				if (!in_array(Input::get('id'), $root) || (Input::get('act') == 'delete' && !$this->User->hasAccess('delete', 'calendarfeedp')))
				{
					throw new Contao\CoreBundle\Exception\AccessDeniedException('Not enough permissions to ' . Input::get('act') . ' calendar feed ID ' . Input::get('id') . '.');
				}
				break;

			case 'editAll':
			case 'deleteAll':
			case 'overrideAll':
				$session = $objSession->all();
				if (Input::get('act') == 'deleteAll' && !$this->User->hasAccess('delete', 'calendarfeedp'))
				{
					$session['CURRENT']['IDS'] = array();
				}
				else
				{
					$session['CURRENT']['IDS'] = array_intersect($session['CURRENT']['IDS'], $root);
				}
				$objSession->replace($session);
				break;

			default:
				if (strlen(Input::get('act')))
				{
					throw new Contao\CoreBundle\Exception\AccessDeniedException('Not enough permissions to ' . Input::get('act') . ' calendar feeds.');
				}
				break;
		}
	}


	/**
	 * Check for modified calendar feeds and update the XML files if necessary
	 */
	public function generateFeed()
	{
		/** @var Symfony\Component\HttpFoundation\Session\SessionInterface $objSession */
		$objSession = System::getContainer()->get('session');

		$session = $objSession->get('calendar_feed_updater');

		if (!is_array($session) || empty($session))
		{
			return;
		}

		$this->import('Calendar');

		foreach ($session as $id)
		{
			$this->Calendar->generateFeedsByCalendar($id);
		}

		$this->import('Automator');
		$this->Automator->generateSitemap();

		$objSession->set('calendar_feed_updater', null);
	}


	/**
	 * Schedule a calendar feed update
	 *
	 * This method is triggered when a single calendar or multiple calendars
	 * are modified (edit/editAll).
	 *
	 * @param DataContainer $dc
	 */
	public function scheduleUpdate(DataContainer $dc)
	{
		// Return if there is no ID
		if (!$dc->id)
		{
			return;
		}

		/** @var Symfony\Component\HttpFoundation\Session\SessionInterface $objSession */
		$objSession = System::getContainer()->get('session');

		// Store the ID in the session
		$session = $objSession->get('calendar_feed_updater');
		$session[] = $dc->id;
		$objSession->set('calendar_feed_updater', array_unique($session));
	}


	/**
	 * Return the IDs of the allowed calendars as array
	 *
	 * @return array
	 */
	public function getAllowedCalendars()
	{
		if ($this->User->isAdmin)
		{
			$objCalendar = CalendarModel::findAll();
		}
		else
		{
			$objCalendar = CalendarModel::findMultipleByIds($this->User->calendars);
		}

		$return = array();

		if ($objCalendar !== null)
		{
			while ($objCalendar->next())
			{
				$return[$objCalendar->id] = $objCalendar->title;
			}
		}

		return $return;
	}


	/**
	 * Check the RSS-feed alias
	 * @param mixed         $varValue
	 * @param DataContainer $dc
	 *
	 * @return mixed
	 *
	 * @throws Exception
	 */
	public function checkFeedAlias($varValue, DataContainer $dc)
	{
		// No change or empty value
		if ($varValue == $dc->value || $varValue == '')
		{
			return $varValue;
		}

		$varValue = StringUtil::standardize($varValue); // see #5096

		$this->import('Automator');
		$arrFeeds = $this->Automator->purgeXmlFiles(true);

		// Alias exists
		if (array_search($varValue, $arrFeeds) !== false)
		{
			throw new Exception(sprintf($GLOBALS['TL_LANG']['ERR']['aliasExists'], $varValue));
		}

		return $varValue;
	}
}<|MERGE_RESOLUTION|>--- conflicted
+++ resolved
@@ -285,22 +285,13 @@
 						{
 							$objGroup = $this->Database->execute("SELECT id, calendarfeeds, calendarfeedp FROM tl_user_group WHERE id IN(" . implode(',', array_map('intval', $this->User->groups)) . ")");
 
-<<<<<<< HEAD
-							$arrNewsfeedp = StringUtil::deserialize($objUser->calendarfeedp);
-
-							if (is_array($arrNewsfeedp) && in_array('create', $arrNewsfeedp))
-							{
-								$arrNewsfeeds = StringUtil::deserialize($objUser->calendarfeeds);
-								$arrNewsfeeds[] = Input::get('id');
-=======
 							while ($objGroup->next())
 							{
-								$arrCalendarfeedp = deserialize($objGroup->calendarfeedp);
->>>>>>> 2008638f
+								$arrCalendarfeedp = StringUtil::deserialize($objGroup->calendarfeedp);
 
 								if (is_array($arrCalendarfeedp) && in_array('create', $arrCalendarfeedp))
 								{
-									$arrCalendarfeeds = deserialize($objGroup->calendarfeeds, true);
+									$arrCalendarfeeds = StringUtil::deserialize($objGroup->calendarfeeds, true);
 									$arrCalendarfeeds[] = Input::get('id');
 
 									$this->Database->prepare("UPDATE tl_user_group SET calendarfeeds=? WHERE id=?")
@@ -316,21 +307,12 @@
 													   ->limit(1)
 													   ->execute($this->User->id);
 
-<<<<<<< HEAD
-							$arrNewsfeedp = StringUtil::deserialize($objGroup->calendarfeedp);
-=======
-							$arrCalendarfeedp = deserialize($objUser->calendarfeedp);
->>>>>>> 2008638f
+							$arrCalendarfeedp = StringUtil::deserialize($objUser->calendarfeedp);
 
 							if (is_array($arrCalendarfeedp) && in_array('create', $arrCalendarfeedp))
 							{
-<<<<<<< HEAD
-								$arrNewsfeeds = StringUtil::deserialize($objGroup->calendarfeeds);
-								$arrNewsfeeds[] = Input::get('id');
-=======
-								$arrCalendarfeeds = deserialize($objUser->calendarfeeds, true);
+								$arrCalendarfeeds = StringUtil::deserialize($objUser->calendarfeeds, true);
 								$arrCalendarfeeds[] = Input::get('id');
->>>>>>> 2008638f
 
 								$this->Database->prepare("UPDATE tl_user SET calendarfeeds=? WHERE id=?")
 											   ->execute(serialize($arrCalendarfeeds), $this->User->id);
