<?php

/*
 * This file is part of Contao.
 *
 * (c) Leo Feyer
 *
 * @license LGPL-3.0-or-later
 */

use Contao\Automator;
use Contao\Backend;
use Contao\BackendUser;
use Contao\Calendar;
use Contao\CoreBundle\Exception\AccessDeniedException;
use Contao\DataContainer;
use Contao\Image;
use Contao\Input;
use Contao\StringUtil;
use Contao\System;
use Contao\Versions;
use Symfony\Component\HttpFoundation\Session\SessionInterface;

// Dynamically add the permission check and other callbacks
if (Input::get('do') == 'calendar')
{
	array_unshift($GLOBALS['TL_DCA']['tl_content']['config']['onload_callback'], array('tl_content_calendar', 'checkPermission'));
	$GLOBALS['TL_DCA']['tl_content']['config']['onload_callback'][] = array('tl_content_calendar', 'generateFeed');
}

/**
 * Provide miscellaneous methods that are used by the data configuration array.
 *
 * @property Calendar $Calendar
 *
 * @author Leo Feyer <https://github.com/leofeyer>
 */
class tl_content_calendar extends Backend
{
	/**
	 * Import the back end user object
	 */
	public function __construct()
	{
		parent::__construct();
		$this->import(BackendUser::class, 'User');
	}

	/**
	 * Check permissions to edit table tl_content
	 */
	public function checkPermission()
	{
		if ($this->User->isAdmin)
		{
			return;
		}

		// Set the root IDs
		if (empty($this->User->calendars) || !is_array($this->User->calendars))
		{
			$root = array(0);
		}
		else
		{
			$root = $this->User->calendars;
		}

		// Check the current action
		switch (Input::get('act'))
		{
			case '': // empty
			case 'paste':
			case 'create':
			case 'select':
				// Check access to the news item
				$this->checkAccessToElement(CURRENT_ID, $root, true);
				break;

			case 'editAll':
			case 'deleteAll':
			case 'overrideAll':
			case 'cutAll':
			case 'copyAll':
				// Check access to the parent element if a content element is moved
				if (in_array(Input::get('act'), array('cutAll', 'copyAll')))
				{
					$this->checkAccessToElement(Input::get('pid'), $root, (Input::get('mode') == 2));
				}

				$objCes = $this->Database->prepare("SELECT id FROM tl_content WHERE ptable='tl_calendar_events' AND pid=?")
										 ->execute(CURRENT_ID);

				/** @var SessionInterface $objSession */
				$objSession = System::getContainer()->get('session');

				$session = $objSession->all();
				$session['CURRENT']['IDS'] = array_intersect((array) $session['CURRENT']['IDS'], $objCes->fetchEach('id'));
				$objSession->replace($session);
				break;

			case 'cut':
			case 'copy':
				// Check access to the parent element if a content element is moved
				$this->checkAccessToElement(Input::get('pid'), $root, (Input::get('mode') == 2));
				// no break

			default:
				// Check access to the content element
				$this->checkAccessToElement(Input::get('id'), $root);
				break;
		}
	}

	/**
	 * Check access to a particular content element
	 *
	 * @param integer $id
	 * @param array   $root
	 * @param boolean $blnIsPid
	 *
	 * @throws AccessDeniedException
	 */
	protected function checkAccessToElement($id, $root, $blnIsPid=false)
	{
		if ($blnIsPid)
		{
			$objCalendar = $this->Database->prepare("SELECT a.id, n.id AS nid FROM tl_calendar_events n, tl_calendar a WHERE n.id=? AND n.pid=a.id")
										  ->limit(1)
										  ->execute($id);
		}
		else
		{
			$objCalendar = $this->Database->prepare("SELECT a.id, n.id AS nid FROM tl_content c, tl_calendar_events n, tl_calendar a WHERE c.id=? AND c.pid=n.id AND n.pid=a.id")
										  ->limit(1)
										  ->execute($id);
		}

		// Invalid ID
		if ($objCalendar->numRows < 1)
		{
			throw new AccessDeniedException('Invalid event content element ID ' . $id . '.');
		}

		// The calendar is not mounted
		if (!in_array($objCalendar->id, $root))
		{
			throw new AccessDeniedException('Not enough permissions to modify article ID ' . $objCalendar->nid . ' in calendar ID ' . $objCalendar->id . '.');
		}
	}

	/**
	 * Check for modified calendar feeds and update the XML files if necessary
	 */
	public function generateFeed()
	{
		/** @var SessionInterface $objSession */
		$objSession = System::getContainer()->get('session');

		$session = $objSession->get('calendar_feed_updater');

		if (empty($session) || !is_array($session))
		{
			return;
		}

		$this->import(Calendar::class, 'Calendar');

		foreach ($session as $id)
		{
			$this->Calendar->generateFeedsByCalendar($id);
		}

		$this->import(Automator::class, 'Automator');
		$this->Automator->generateSitemap();

		$objSession->set('calendar_feed_updater', null);
	}
<<<<<<< HEAD

	/**
	 * Return the "toggle visibility" button
	 *
	 * @param array  $row
	 * @param string $href
	 * @param string $label
	 * @param string $title
	 * @param string $icon
	 * @param string $attributes
	 *
	 * @return string
	 */
	public function toggleIcon($row, $href, $label, $title, $icon, $attributes)
	{
		if (Input::get('cid'))
		{
			$this->toggleVisibility(Input::get('cid'), (Input::get('state') == 1), (@func_get_arg(12) ?: null));
			$this->redirect($this->getReferer());
		}

		// Check permissions AFTER checking the cid, so hacking attempts are logged
		if (!$this->User->hasAccess('tl_content::invisible', 'alexf'))
		{
			return '';
		}

		$href .= '&amp;id=' . Input::get('id') . '&amp;cid=' . $row['id'] . '&amp;state=' . $row['invisible'];

		if ($row['invisible'])
		{
			$icon = 'invisible.svg';
		}

		return '<a href="' . $this->addToUrl($href) . '" title="' . StringUtil::specialchars($title) . '" data-tid="cid"' . $attributes . '>' . Image::getHtml($icon, $label, 'data-state="' . ($row['invisible'] ? 0 : 1) . '"') . '</a> ';
	}

	/**
	 * Toggle the visibility of an element
	 *
	 * @param integer       $intId
	 * @param boolean       $blnVisible
	 * @param DataContainer $dc
	 */
	public function toggleVisibility($intId, $blnVisible, DataContainer $dc=null)
	{
		// Set the ID and action
		Input::setGet('id', $intId);
		Input::setGet('act', 'toggle');

		if ($dc)
		{
			$dc->id = $intId; // see #8043
		}

		// Trigger the onload_callback
		if (is_array($GLOBALS['TL_DCA']['tl_content']['config']['onload_callback']))
		{
			foreach ($GLOBALS['TL_DCA']['tl_content']['config']['onload_callback'] as $callback)
			{
				if (is_array($callback))
				{
					$this->import($callback[0]);
					$this->{$callback[0]}->{$callback[1]}($dc);
				}
				elseif (is_callable($callback))
				{
					$callback($dc);
				}
			}
		}

		// Check the field access
		if (!$this->User->hasAccess('tl_content::invisible', 'alexf'))
		{
			throw new AccessDeniedException('Not enough permissions to publish/unpublish content element ID ' . $intId . '.');
		}

		// Set the current record
		if ($dc)
		{
			$objRow = $this->Database->prepare("SELECT * FROM tl_content WHERE id=?")
									 ->limit(1)
									 ->execute($intId);

			if ($objRow->numRows)
			{
				$dc->activeRecord = $objRow;
			}
		}

		$objVersions = new Versions('tl_content', $intId);
		$objVersions->initialize();

		// Reverse the logic (elements have invisible=1)
		$blnVisible = !$blnVisible;

		// Trigger the save_callback
		if (is_array($GLOBALS['TL_DCA']['tl_content']['fields']['invisible']['save_callback']))
		{
			foreach ($GLOBALS['TL_DCA']['tl_content']['fields']['invisible']['save_callback'] as $callback)
			{
				if (is_array($callback))
				{
					$this->import($callback[0]);
					$blnVisible = $this->{$callback[0]}->{$callback[1]}($blnVisible, $dc);
				}
				elseif (is_callable($callback))
				{
					$blnVisible = $callback($blnVisible, $dc);
				}
			}
		}

		$time = time();

		// Update the database
		$this->Database->prepare("UPDATE tl_content SET tstamp=$time, invisible='" . ($blnVisible ? '1' : '') . "' WHERE id=?")
					   ->execute($intId);

		if ($dc)
		{
			$dc->activeRecord->tstamp = $time;
			$dc->activeRecord->invisible = ($blnVisible ? '1' : '');
		}

		// Trigger the onsubmit_callback
		if (is_array($GLOBALS['TL_DCA']['tl_content']['config']['onsubmit_callback']))
		{
			foreach ($GLOBALS['TL_DCA']['tl_content']['config']['onsubmit_callback'] as $callback)
			{
				if (is_array($callback))
				{
					$this->import($callback[0]);
					$this->{$callback[0]}->{$callback[1]}($dc);
				}
				elseif (is_callable($callback))
				{
					$callback($dc);
				}
			}
		}

		$objVersions->create();
	}
=======
>>>>>>> 12a36967
}<|MERGE_RESOLUTION|>--- conflicted
+++ resolved
@@ -13,12 +13,8 @@
 use Contao\BackendUser;
 use Contao\Calendar;
 use Contao\CoreBundle\Exception\AccessDeniedException;
-use Contao\DataContainer;
-use Contao\Image;
 use Contao\Input;
-use Contao\StringUtil;
 use Contao\System;
-use Contao\Versions;
 use Symfony\Component\HttpFoundation\Session\SessionInterface;
 
 // Dynamically add the permission check and other callbacks
@@ -176,152 +172,4 @@
 
 		$objSession->set('calendar_feed_updater', null);
 	}
-<<<<<<< HEAD
-
-	/**
-	 * Return the "toggle visibility" button
-	 *
-	 * @param array  $row
-	 * @param string $href
-	 * @param string $label
-	 * @param string $title
-	 * @param string $icon
-	 * @param string $attributes
-	 *
-	 * @return string
-	 */
-	public function toggleIcon($row, $href, $label, $title, $icon, $attributes)
-	{
-		if (Input::get('cid'))
-		{
-			$this->toggleVisibility(Input::get('cid'), (Input::get('state') == 1), (@func_get_arg(12) ?: null));
-			$this->redirect($this->getReferer());
-		}
-
-		// Check permissions AFTER checking the cid, so hacking attempts are logged
-		if (!$this->User->hasAccess('tl_content::invisible', 'alexf'))
-		{
-			return '';
-		}
-
-		$href .= '&amp;id=' . Input::get('id') . '&amp;cid=' . $row['id'] . '&amp;state=' . $row['invisible'];
-
-		if ($row['invisible'])
-		{
-			$icon = 'invisible.svg';
-		}
-
-		return '<a href="' . $this->addToUrl($href) . '" title="' . StringUtil::specialchars($title) . '" data-tid="cid"' . $attributes . '>' . Image::getHtml($icon, $label, 'data-state="' . ($row['invisible'] ? 0 : 1) . '"') . '</a> ';
-	}
-
-	/**
-	 * Toggle the visibility of an element
-	 *
-	 * @param integer       $intId
-	 * @param boolean       $blnVisible
-	 * @param DataContainer $dc
-	 */
-	public function toggleVisibility($intId, $blnVisible, DataContainer $dc=null)
-	{
-		// Set the ID and action
-		Input::setGet('id', $intId);
-		Input::setGet('act', 'toggle');
-
-		if ($dc)
-		{
-			$dc->id = $intId; // see #8043
-		}
-
-		// Trigger the onload_callback
-		if (is_array($GLOBALS['TL_DCA']['tl_content']['config']['onload_callback']))
-		{
-			foreach ($GLOBALS['TL_DCA']['tl_content']['config']['onload_callback'] as $callback)
-			{
-				if (is_array($callback))
-				{
-					$this->import($callback[0]);
-					$this->{$callback[0]}->{$callback[1]}($dc);
-				}
-				elseif (is_callable($callback))
-				{
-					$callback($dc);
-				}
-			}
-		}
-
-		// Check the field access
-		if (!$this->User->hasAccess('tl_content::invisible', 'alexf'))
-		{
-			throw new AccessDeniedException('Not enough permissions to publish/unpublish content element ID ' . $intId . '.');
-		}
-
-		// Set the current record
-		if ($dc)
-		{
-			$objRow = $this->Database->prepare("SELECT * FROM tl_content WHERE id=?")
-									 ->limit(1)
-									 ->execute($intId);
-
-			if ($objRow->numRows)
-			{
-				$dc->activeRecord = $objRow;
-			}
-		}
-
-		$objVersions = new Versions('tl_content', $intId);
-		$objVersions->initialize();
-
-		// Reverse the logic (elements have invisible=1)
-		$blnVisible = !$blnVisible;
-
-		// Trigger the save_callback
-		if (is_array($GLOBALS['TL_DCA']['tl_content']['fields']['invisible']['save_callback']))
-		{
-			foreach ($GLOBALS['TL_DCA']['tl_content']['fields']['invisible']['save_callback'] as $callback)
-			{
-				if (is_array($callback))
-				{
-					$this->import($callback[0]);
-					$blnVisible = $this->{$callback[0]}->{$callback[1]}($blnVisible, $dc);
-				}
-				elseif (is_callable($callback))
-				{
-					$blnVisible = $callback($blnVisible, $dc);
-				}
-			}
-		}
-
-		$time = time();
-
-		// Update the database
-		$this->Database->prepare("UPDATE tl_content SET tstamp=$time, invisible='" . ($blnVisible ? '1' : '') . "' WHERE id=?")
-					   ->execute($intId);
-
-		if ($dc)
-		{
-			$dc->activeRecord->tstamp = $time;
-			$dc->activeRecord->invisible = ($blnVisible ? '1' : '');
-		}
-
-		// Trigger the onsubmit_callback
-		if (is_array($GLOBALS['TL_DCA']['tl_content']['config']['onsubmit_callback']))
-		{
-			foreach ($GLOBALS['TL_DCA']['tl_content']['config']['onsubmit_callback'] as $callback)
-			{
-				if (is_array($callback))
-				{
-					$this->import($callback[0]);
-					$this->{$callback[0]}->{$callback[1]}($dc);
-				}
-				elseif (is_callable($callback))
-				{
-					$callback($dc);
-				}
-			}
-		}
-
-		$objVersions->create();
-	}
-=======
->>>>>>> 12a36967
 }