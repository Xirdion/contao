<?php

/**
 * Contao Open Source CMS
 *
 * Copyright (c) 2005-2016 Leo Feyer
 *
 * @license LGPL-3.0+
 */

namespace Contao;


/**
 * Provide methods regarding calendars.
 *
 * @author Leo Feyer <https://github.com/leofeyer>
 */
class Calendar extends \Frontend
{

	/**
	 * Current events
	 * @var array
	 */
	protected $arrEvents = array();


	/**
	 * Update a particular RSS feed
	 *
	 * @param integer $intId
	 */
	public function generateFeed($intId)
	{
		$objCalendar = \CalendarFeedModel::findByPk($intId);

		if ($objCalendar === null)
		{
			return;
		}

		$objCalendar->feedName = $objCalendar->alias ?: 'calendar' . $objCalendar->id;

		// Delete XML file
		if (\Input::get('act') == 'delete')
		{
			$this->import('Files');
			$this->Files->delete('share/' . $objCalendar->feedName . '.xml');
		}

		// Update XML file
		else
		{
			$this->generateFiles($objCalendar->row());
			$this->log('Generated calendar feed "' . $objCalendar->feedName . '.xml"', __METHOD__, TL_CRON);
		}
	}


	/**
	 * Delete old files and generate all feeds
	 */
	public function generateFeeds()
	{
		$this->import('Automator');
		$this->Automator->purgeXmlFiles();

		$objCalendar = \CalendarFeedModel::findAll();

		if ($objCalendar !== null)
		{
			while ($objCalendar->next())
			{
				$objCalendar->feedName = $objCalendar->alias ?: 'calendar' . $objCalendar->id;
				$this->generateFiles($objCalendar->row());
				$this->log('Generated calendar feed "' . $objCalendar->feedName . '.xml"', __METHOD__, TL_CRON);
			}
		}
	}


	/**
	 * Generate all feeds including a certain calendar
	 *
	 * @param integer $intId
	 */
	public function generateFeedsByCalendar($intId)
	{
		$objFeed = \CalendarFeedModel::findByCalendar($intId);

		if ($objFeed !== null)
		{
			while ($objFeed->next())
			{
				$objFeed->feedName = $objFeed->alias ?: 'calendar' . $objFeed->id;

				// Update the XML file
				$this->generateFiles($objFeed->row());
				$this->log('Generated calendar feed "' . $objFeed->feedName . '.xml"', __METHOD__, TL_CRON);
			}
		}
	}


	/**
	 * Generate an XML file and save it to the root directory
	 *
	 * @param array $arrFeed
	 */
	protected function generateFiles($arrFeed)
	{
		$arrCalendars = \StringUtil::deserialize($arrFeed['calendars']);

		if (!is_array($arrCalendars) || empty($arrCalendars))
		{
			return;
		}

		$strType = ($arrFeed['format'] == 'atom') ? 'generateAtom' : 'generateRss';
		$strLink = $arrFeed['feedBase'] ?: \Environment::get('base');
		$strFile = $arrFeed['feedName'];

		$objFeed = new \Feed($strFile);
		$objFeed->link = $strLink;
		$objFeed->title = $arrFeed['title'];
		$objFeed->description = $arrFeed['description'];
		$objFeed->language = $arrFeed['language'];
		$objFeed->published = $arrFeed['tstamp'];

		$arrUrls = array();
		$this->arrEvents = array();
		$time = time();

		// Get the upcoming events
		$objArticle = \CalendarEventsModel::findUpcomingByPids($arrCalendars, $arrFeed['maxItems']);

		// Parse the items
		if ($objArticle !== null)
		{
			while ($objArticle->next())
			{
				$jumpTo = $objArticle->getRelated('pid')->jumpTo;

				// No jumpTo page set (see #4784)
				if (!$jumpTo)
				{
					continue;
				}

				// Get the jumpTo URL
				if (!isset($arrUrls[$jumpTo]))
				{
					$objParent = \PageModel::findWithDetails($jumpTo);

					// A jumpTo page is set but does no longer exist (see #5781)
					if ($objParent === null)
					{
						$arrUrls[$jumpTo] = false;
					}
					else
					{
<<<<<<< HEAD
						$arrUrls[$jumpTo] = $objParent->getFrontendUrl(\Config::get('useAutoItem') ? '/%s' : '/events/%s');
=======
						$arrUrls[$jumpTo] = $objParent->getAbsoluteUrl((\Config::get('useAutoItem') && !\Config::get('disableAlias')) ? '/%s' : '/events/%s');
>>>>>>> d822ca8d
					}
				}

				// Skip the event if it requires a jumpTo URL but there is none
				if ($arrUrls[$jumpTo] === false && $objArticle->source == 'default')
				{
					continue;
				}

				$strUrl = $arrUrls[$jumpTo];
				$this->addEvent($objArticle, $objArticle->startTime, $objArticle->endTime, $strUrl);

				// Recurring events
				if ($objArticle->recurring)
				{
					$arrRepeat = \StringUtil::deserialize($objArticle->repeatEach);

					if ($arrRepeat['value'] < 1)
					{
						continue;
					}

					$count = 0;
					$intStartTime = $objArticle->startTime;
					$intEndTime = $objArticle->endTime;
					$strtotime = '+ ' . $arrRepeat['value'] . ' ' . $arrRepeat['unit'];

					// Do not include more than 20 recurrences
					while ($count++ < 20)
					{
						if ($objArticle->recurrences > 0 && $count >= $objArticle->recurrences)
						{
							break;
						}

						$intStartTime = strtotime($strtotime, $intStartTime);
						$intEndTime = strtotime($strtotime, $intEndTime);

						if ($intStartTime >= $time)
						{
							$this->addEvent($objArticle, $intStartTime, $intEndTime, $strUrl);
						}
					}
				}
			}
		}

		$count = 0;
		ksort($this->arrEvents);

		// Add the feed items
		foreach ($this->arrEvents as $days)
		{
			foreach ($days as $events)
			{
				foreach ($events as $event)
				{
					if ($arrFeed['maxItems'] > 0 && $count++ >= $arrFeed['maxItems'])
					{
						break(3);
					}

					$objItem = new \FeedItem();

					$objItem->title = $event['title'];
					$objItem->link = $event['link'];
					$objItem->published = $event['tstamp'];
					$objItem->begin = $event['begin'];
					$objItem->end = $event['end'];
					$objItem->author = $event['authorName'];

					// Prepare the description
					if ($arrFeed['source'] == 'source_text')
					{
						$strDescription = '';
						$objElement = \ContentModel::findPublishedByPidAndTable($event['id'], 'tl_calendar_events');

						if ($objElement !== null)
						{
							// Overwrite the request (see #7756)
							$strRequest = \Environment::get('request');
							\Environment::set('request', $objItem->link);

							while ($objElement->next())
							{
								$strDescription .= $this->getContentElement($objElement->current());
							}

							\Environment::set('request', $strRequest);
						}
					}
					else
					{
						$strDescription = $event['teaser'];
					}

					$strDescription = $this->replaceInsertTags($strDescription, false);
					$objItem->description = $this->convertRelativeUrls($strDescription, $strLink);

					if (is_array($event['enclosure']))
					{
						foreach ($event['enclosure'] as $enclosure)
						{
							$objItem->addEnclosure($enclosure, $strLink);
						}
					}

					$objFeed->addItem($objItem);
				}
			}
		}

		// Create the file
		\File::putContent('share/' . $strFile . '.xml', $this->replaceInsertTags($objFeed->$strType(), false));
	}


	/**
	 * Add events to the indexer
	 *
	 * @param array   $arrPages
	 * @param integer $intRoot
	 * @param boolean $blnIsSitemap
	 *
	 * @return array
	 */
	public function getSearchablePages($arrPages, $intRoot=0, $blnIsSitemap=false)
	{
		$arrRoot = array();

		if ($intRoot > 0)
		{
			$arrRoot = $this->Database->getChildRecords($intRoot, 'tl_page');
		}

		$arrProcessed = array();
		$time = \Date::floorToMinute();

		// Get all calendars
		$objCalendar = \CalendarModel::findByProtected('');

		// Walk through each calendar
		if ($objCalendar !== null)
		{
			while ($objCalendar->next())
			{
				// Skip calendars without target page
				if (!$objCalendar->jumpTo)
				{
					continue;
				}

				// Skip calendars outside the root nodes
				if (!empty($arrRoot) && !in_array($objCalendar->jumpTo, $arrRoot))
				{
					continue;
				}

				// Get the URL of the jumpTo page
				if (!isset($arrProcessed[$objCalendar->jumpTo]))
				{
					$objParent = \PageModel::findByPk($objCalendar->jumpTo);

					// The target page does not exist
					if ($objParent === null)
					{
						continue;
					}

					// The target page has not been published (see #5520)
					if (!$objParent->published || ($objParent->start != '' && $objParent->start > $time) || ($objParent->stop != '' && $objParent->stop <= ($time + 60)))
					{
						continue;
					}

					// The target page is exempt from the sitemap (see #6418)
					if ($blnIsSitemap && $objParent->sitemap == 'map_never')
					{
						continue;
					}

					// Generate the URL
					$arrProcessed[$objCalendar->jumpTo] = $objParent->getAbsoluteUrl(\Config::get('useAutoItem') ? '/%s' : '/events/%s');
				}

				$strUrl = $arrProcessed[$objCalendar->jumpTo];

				// Get the items
				$objEvents = \CalendarEventsModel::findPublishedDefaultByPid($objCalendar->id);

				if ($objEvents !== null)
				{
					while ($objEvents->next())
					{
						$arrPages[] = sprintf($strUrl, ($objEvents->alias ?: $objEvents->id));
					}
				}
			}
		}

		return $arrPages;
	}


	/**
	 * Add an event to the array of active events
	 *
	 * @param CalendarEventsModel $objEvent
	 * @param integer             $intStart
	 * @param integer             $intEnd
	 * @param string              $strUrl
	 * @param string              $strBase
	 */
	protected function addEvent($objEvent, $intStart, $intEnd, $strUrl, $strBase='')
	{
		if ($intEnd < time()) // see #3917
		{
			return;
		}

		/** @var PageModel $objPage */
		global $objPage;

		// Called in the back end (see #4026)
		if ($objPage === null)
		{
			$objPage = new \stdClass();
			$objPage->dateFormat = \Config::get('dateFormat');
			$objPage->datimFormat = \Config::get('datimFormat');
			$objPage->timeFormat = \Config::get('timeFormat');
		}

		$intKey = date('Ymd', $intStart);
		$span = self::calculateSpan($intStart, $intEnd);
		$format = $objEvent->addTime ? 'datimFormat' : 'dateFormat';

		// Add date
		if ($span > 0)
		{
			$title = \Date::parse($objPage->$format, $intStart) . ' – ' . \Date::parse($objPage->$format, $intEnd);
		}
		else
		{
			$title = \Date::parse($objPage->dateFormat, $intStart) . ($objEvent->addTime ? ' (' . \Date::parse($objPage->timeFormat, $intStart) . (($intStart < $intEnd) ? ' – ' . \Date::parse($objPage->timeFormat, $intEnd) : '') . ')' : '');
		}

		// Add title and link
		$title .= ' ' . $objEvent->title;

		// Backwards compatibility (see #8329)
		if ($strBase != '' && !preg_match('#^https?://#', $strUrl))
		{
			$strUrl = $strBase . $strUrl;
		}

		$link = '';

		switch ($objEvent->source)
		{
			case 'external':
				$link = $objEvent->url;
				break;

			case 'internal':
				if (($objTarget = $objEvent->getRelated('jumpTo')) instanceof PageModel)
				{
<<<<<<< HEAD
					/** @var PageModel $objTarget */
					$link = $strBase . $objTarget->getFrontendUrl();
=======
					/** @var \PageModel $objTarget */
					$link = $objTarget->getAbsoluteUrl();
>>>>>>> d822ca8d
				}
				break;

			case 'article':
				if (($objArticle = \ArticleModel::findByPk($objEvent->articleId, array('eager'=>true))) !== null && ($objPid = $objArticle->getRelated('pid')) instanceof PageModel)
				{
<<<<<<< HEAD
					/** @var PageModel $objPid */
					$link = $strBase . ampersand($objPid->getFrontendUrl('/articles/' . ($objArticle->alias ?: $objArticle->id)));
=======
					/** @var \PageModel $objPid */
					$link = ampersand($objPid->getAbsoluteUrl('/articles/' . ((!\Config::get('disableAlias') && $objArticle->alias != '') ? $objArticle->alias : $objArticle->id)));
>>>>>>> d822ca8d
				}
				break;

<<<<<<< HEAD
		// Link to the default page
		if ($link == '')
		{
			$link = $strBase . sprintf($strUrl, ($objEvent->alias ?: $objEvent->id));
=======
			default:
				$link = sprintf($strUrl, (($objEvent->alias != '' && !\Config::get('disableAlias')) ? $objEvent->alias : $objEvent->id));
				break;
>>>>>>> d822ca8d
		}

		// Store the whole row (see #5085)
		$arrEvent = $objEvent->row();

		// Override link and title
		$arrEvent['link'] = $link;
		$arrEvent['title'] = $title;

		// Clean the RTE output
		$arrEvent['teaser'] = \StringUtil::toHtml5($objEvent->teaser);

		// Reset the enclosures (see #5685)
		$arrEvent['enclosure'] = array();

		// Add the article image as enclosure
		if ($objEvent->addImage)
		{
			$objFile = \FilesModel::findByUuid($objEvent->singleSRC);

			if ($objFile !== null)
			{
				$arrEvent['enclosure'][] = $objFile->path;
			}
		}

		// Enclosures
		if ($objEvent->addEnclosure)
		{
			$arrEnclosure = \StringUtil::deserialize($objEvent->enclosure, true);

			if (is_array($arrEnclosure))
			{
				$objFile = \FilesModel::findMultipleByUuids($arrEnclosure);

				if ($objFile !== null)
				{
					while ($objFile->next())
					{
						$arrEvent['enclosure'][] = $objFile->path;
					}
				}
			}
		}

		$this->arrEvents[$intKey][$intStart][] = $arrEvent;
	}


	/**
	 * Calculate the span between two timestamps in days
	 *
	 * @param integer $intStart
	 * @param integer $intEnd
	 *
	 * @return integer
	 */
	public static function calculateSpan($intStart, $intEnd)
	{
		return self::unixToJd($intEnd) - self::unixToJd($intStart);
	}


	/**
	 * Convert a UNIX timestamp to a Julian day
	 *
	 * @param integer $tstamp
	 *
	 * @return integer
	 */
	public static function unixToJd($tstamp)
	{
		list($year, $month, $day) = explode(',', date('Y,m,d', $tstamp));

		// Make year a positive number
		$year += ($year < 0 ? 4801 : 4800);

		// Adjust the start of the year
		if ($month > 2)
		{
			$month -= 3;
		}
		else
		{
			$month += 9;
			--$year;
		}

		$sdn  = floor((floor($year / 100) * 146097) / 4);
		$sdn += floor((($year % 100) * 1461) / 4);
		$sdn += floor(($month * 153 + 2) / 5);
		$sdn += $day - 32045;

		return $sdn;
	}


	/**
	 * Return the names of the existing feeds so they are not removed
	 *
	 * @return array
	 */
	public function purgeOldFeeds()
	{
		$arrFeeds = array();
		$objFeeds = \CalendarFeedModel::findAll();

		if ($objFeeds !== null)
		{
			while ($objFeeds->next())
			{
				$arrFeeds[] = $objFeeds->alias ?: 'calendar' . $objFeeds->id;
			}
		}

		return $arrFeeds;
	}
}<|MERGE_RESOLUTION|>--- conflicted
+++ resolved
@@ -160,11 +160,7 @@
 					}
 					else
 					{
-<<<<<<< HEAD
-						$arrUrls[$jumpTo] = $objParent->getFrontendUrl(\Config::get('useAutoItem') ? '/%s' : '/events/%s');
-=======
-						$arrUrls[$jumpTo] = $objParent->getAbsoluteUrl((\Config::get('useAutoItem') && !\Config::get('disableAlias')) ? '/%s' : '/events/%s');
->>>>>>> d822ca8d
+						$arrUrls[$jumpTo] = $objParent->getAbsoluteUrl(\Config::get('useAutoItem') ? '/%s' : '/events/%s');
 					}
 				}
 
@@ -431,39 +427,22 @@
 			case 'internal':
 				if (($objTarget = $objEvent->getRelated('jumpTo')) instanceof PageModel)
 				{
-<<<<<<< HEAD
 					/** @var PageModel $objTarget */
-					$link = $strBase . $objTarget->getFrontendUrl();
-=======
-					/** @var \PageModel $objTarget */
 					$link = $objTarget->getAbsoluteUrl();
->>>>>>> d822ca8d
 				}
 				break;
 
 			case 'article':
 				if (($objArticle = \ArticleModel::findByPk($objEvent->articleId, array('eager'=>true))) !== null && ($objPid = $objArticle->getRelated('pid')) instanceof PageModel)
 				{
-<<<<<<< HEAD
 					/** @var PageModel $objPid */
-					$link = $strBase . ampersand($objPid->getFrontendUrl('/articles/' . ($objArticle->alias ?: $objArticle->id)));
-=======
-					/** @var \PageModel $objPid */
-					$link = ampersand($objPid->getAbsoluteUrl('/articles/' . ((!\Config::get('disableAlias') && $objArticle->alias != '') ? $objArticle->alias : $objArticle->id)));
->>>>>>> d822ca8d
+					$link = ampersand($objPid->getAbsoluteUrl('/articles/' . ($objArticle->alias ?: $objArticle->id)));
 				}
 				break;
 
-<<<<<<< HEAD
-		// Link to the default page
-		if ($link == '')
-		{
-			$link = $strBase . sprintf($strUrl, ($objEvent->alias ?: $objEvent->id));
-=======
 			default:
-				$link = sprintf($strUrl, (($objEvent->alias != '' && !\Config::get('disableAlias')) ? $objEvent->alias : $objEvent->id));
+				$link = sprintf($strUrl, ($objEvent->alias ?: $objEvent->id));
 				break;
->>>>>>> d822ca8d
 		}
 
 		// Store the whole row (see #5085)
