<?php

/**
 * Contao Open Source CMS
 *
 * Copyright (c) 2005-2015 Leo Feyer
 *
 * @license LGPL-3.0+
 */

namespace Contao;


/**
 * Provide methods to get all events of a certain period from the database.
 *
 * @author Leo Feyer <https://github.com/leofeyer>
 */
abstract class Events extends \Module
{

	/**
	 * Current URL
	 * @var string
	 */
	protected $strUrl;

	/**
	 * Today 00:00:00
	 * @var string
	 */
	protected $intTodayBegin;

	/**
	 * Today 23:59:59
	 * @var string
	 */
	protected $intTodayEnd;

	/**
	 * Current events
	 * @var array
	 */
	protected $arrEvents = array();


	/**
	 * Sort out protected archives
	 *
	 * @param array $arrCalendars
	 *
	 * @return array
	 */
	protected function sortOutProtected($arrCalendars)
	{
		if (BE_USER_LOGGED_IN || !is_array($arrCalendars) || empty($arrCalendars))
		{
			return $arrCalendars;
		}

		$this->import('FrontendUser', 'User');
		$objCalendar = \CalendarModel::findMultipleByIds($arrCalendars);
		$arrCalendars = array();

		if ($objCalendar !== null)
		{
			while ($objCalendar->next())
			{
				if ($objCalendar->protected)
				{
					if (!FE_USER_LOGGED_IN)
					{
						continue;
					}

					$groups = deserialize($objCalendar->groups);

					if (!is_array($groups) || empty($groups) || count(array_intersect($groups, $this->User->groups)) < 1)
					{
						continue;
					}
				}

				$arrCalendars[] = $objCalendar->id;
			}
		}

		return $arrCalendars;
	}


	/**
	 * Get all events of a certain period
	 *
	 * @param array   $arrCalendars
	 * @param integer $intStart
	 * @param integer $intEnd
	 *
	 * @return array
	 */
	protected function getAllEvents($arrCalendars, $intStart, $intEnd)
	{
		if (!is_array($arrCalendars))
		{
			return array();
		}

		$this->arrEvents = array();

		foreach ($arrCalendars as $id)
		{
			$strUrl = $this->strUrl;
			$objCalendar = \CalendarModel::findByPk($id);

			// Get the current "jumpTo" page
			if ($objCalendar !== null && $objCalendar->jumpTo && ($objTarget = $objCalendar->getRelated('jumpTo')) !== null)
			{
				$strUrl = $this->generateFrontendUrl($objTarget->row(), (\Config::get('useAutoItem') ? '/%s' : '/events/%s'));
			}

			// Get the events of the current period
			$objEvents = \CalendarEventsModel::findCurrentByPid($id, $intStart, $intEnd);

			if ($objEvents === null)
			{
				continue;
			}

			while ($objEvents->next())
			{
				$this->addEvent($objEvents, $objEvents->startTime, $objEvents->endTime, $strUrl, $intStart, $intEnd, $id);

				// Recurring events
				if ($objEvents->recurring)
				{
					$arrRepeat = deserialize($objEvents->repeatEach);

					if ($arrRepeat['value'] < 1)
					{
						continue;
					}

					$count = 0;
					$intStartTime = $objEvents->startTime;
					$intEndTime = $objEvents->endTime;
					$strtotime = '+ ' . $arrRepeat['value'] . ' ' . $arrRepeat['unit'];

					while ($intEndTime < $intEnd)
					{
						if ($objEvents->recurrences > 0 && $count++ >= $objEvents->recurrences)
						{
							break;
						}

						$intStartTime = strtotime($strtotime, $intStartTime);
						$intEndTime = strtotime($strtotime, $intEndTime);

						// Skip events outside the scope
						if ($intEndTime < $intStart || $intStartTime > $intEnd)
						{
							continue;
						}

						$this->addEvent($objEvents, $intStartTime, $intEndTime, $strUrl, $intStart, $intEnd, $id);
					}
				}
			}
		}

		// Sort the array
		foreach (array_keys($this->arrEvents) as $key)
		{
			ksort($this->arrEvents[$key]);
		}

		// HOOK: modify the result set
		if (isset($GLOBALS['TL_HOOKS']['getAllEvents']) && is_array($GLOBALS['TL_HOOKS']['getAllEvents']))
		{
			foreach ($GLOBALS['TL_HOOKS']['getAllEvents'] as $callback)
			{
				$this->import($callback[0]);
				$this->arrEvents = $this->$callback[0]->$callback[1]($this->arrEvents, $arrCalendars, $intStart, $intEnd, $this);
			}
		}

		return $this->arrEvents;
	}


	/**
	 * Add an event to the array of active events
	 *
	 * @param \CalendarEventsModel $objEvents
	 * @param integer              $intStart
	 * @param integer              $intEnd
	 * @param string               $strUrl
	 * @param integer              $intBegin
	 * @param integer              $intLimit
	 * @param integer              $intCalendar
	 */
	protected function addEvent($objEvents, $intStart, $intEnd, $strUrl, $intBegin, $intLimit, $intCalendar)
	{
		/** @var \PageModel $objPage */
		global $objPage;

		$span = \Calendar::calculateSpan($intStart, $intEnd);

		// Adjust the start time of a multi-day event (see #6802)
		if ($this->cal_noSpan && $span > 0 && $intStart < $intBegin && $intBegin < $intEnd)
		{
			$intStart = $intBegin;
		}

		$intDate = $intStart;
		$intKey = date('Ymd', $intStart);
		$strDate = \Date::parse($objPage->dateFormat, $intStart);
		$strDay = $GLOBALS['TL_LANG']['DAYS'][date('w', $intStart)];
		$strMonth = $GLOBALS['TL_LANG']['MONTHS'][(date('n', $intStart)-1)];

		if ($span > 0)
		{
			$strDate = \Date::parse($objPage->dateFormat, $intStart) . ' – ' . \Date::parse($objPage->dateFormat, $intEnd);
			$strDay = '';
		}

		$strTime = '';

		if ($objEvents->addTime)
		{
			if ($span > 0)
			{
				$strDate = \Date::parse($objPage->datimFormat, $intStart) . ' – ' . \Date::parse($objPage->datimFormat, $intEnd);
			}
			elseif ($intStart == $intEnd)
			{
				$strTime = \Date::parse($objPage->timeFormat, $intStart);
			}
			else
			{
				$strTime = \Date::parse($objPage->timeFormat, $intStart) . ' – ' . \Date::parse($objPage->timeFormat, $intEnd);
			}
		}

		// Store raw data
		$arrEvent = $objEvents->row();

		// Overwrite some settings
		$arrEvent['time'] = $strTime;
		$arrEvent['date'] = $strDate;
		$arrEvent['day'] = $strDay;
		$arrEvent['month'] = $strMonth;
		$arrEvent['parent'] = $intCalendar;
		$arrEvent['calendar'] = $objEvents->getRelated('pid');
		$arrEvent['link'] = $objEvents->title;
		$arrEvent['target'] = '';
		$arrEvent['title'] = specialchars($objEvents->title, true);
		$arrEvent['href'] = $this->generateEventUrl($objEvents, $strUrl);
		$arrEvent['class'] = ($objEvents->cssClass != '') ? ' ' . $objEvents->cssClass : '';
		$arrEvent['begin'] = $intStart;
		$arrEvent['end'] = $intEnd;
		$arrEvent['details'] = '';
		$arrEvent['hasDetails'] = false;
		$arrEvent['hasTeaser'] = false;

		// Override the link target
		if ($objEvents->source == 'external' && $objEvents->target)
		{
			$arrEvent['target'] = ' target="_blank"';
		}

		// Clean the RTE output
		if ($arrEvent['teaser'] != '')
		{
<<<<<<< HEAD
			$arrEvent['teaser'] = \StringUtil::toHtml5($arrEvent['teaser']);
=======
			$arrEvent['hasTeaser'] = true;

			if ($objPage->outputFormat == 'xhtml')
			{
				$arrEvent['teaser'] = \StringUtil::toXhtml($arrEvent['teaser']);
			}
			else
			{
				$arrEvent['teaser'] = \StringUtil::toHtml5($arrEvent['teaser']);
			}
>>>>>>> 9fb7b276
		}

		// Display the "read more" button for external/article links
		if ($objEvents->source != 'default')
		{
			$arrEvent['details'] = true;
			$arrEvent['hasDetails'] = true;
		}

		// Compile the event text
		else
		{
			$id = $objEvents->id;

			$arrEvent['details'] = function () use ($id)
			{
				$strDetails = '';
				$objElement = \ContentModel::findPublishedByPidAndTable($id, 'tl_calendar_events');

				if ($objElement !== null)
				{
					while ($objElement->next())
					{
						$strDetails .= $this->getContentElement($objElement->current());
					}
				}

				return $strDetails;
			};

			$arrEvent['hasDetails'] = (\ContentModel::countPublishedByPidAndTable($id, 'tl_calendar_events') > 0);
		}

		// Get todays start and end timestamp
		if ($this->intTodayBegin === null)
		{
			$this->intTodayBegin = strtotime('00:00:00');
		}
		if ($this->intTodayEnd === null)
		{
			$this->intTodayEnd = strtotime('23:59:59');
		}

		// Mark past and upcoming events (see #3692)
		if ($intEnd < $this->intTodayBegin)
		{
			$arrEvent['class'] .= ' bygone';
		}
		elseif ($intStart > $this->intTodayEnd)
		{
			$arrEvent['class'] .= ' upcoming';
		}
		else
		{
			$arrEvent['class'] .= ' current';
		}

		$this->arrEvents[$intKey][$intStart][] = $arrEvent;

		// Multi-day event
		for ($i=1; $i<=$span && $intDate<=$intLimit; $i++)
		{
			// Only show first occurrence
			if ($this->cal_noSpan && $intDate >= $intBegin)
			{
				break;
			}

			$intDate = strtotime('+ 1 day', $intDate);
			$intNextKey = date('Ymd', $intDate);

			$this->arrEvents[$intNextKey][$intDate][] = $arrEvent;
		}
	}


	/**
	 * Generate a URL and return it as string
	 *
	 * @param \CalendarEventsModel $objEvent
	 * @param string               $strUrl
	 *
	 * @return string
	 */
	protected function generateEventUrl($objEvent, $strUrl)
	{
		switch ($objEvent->source)
		{
			// Link to an external page
			case 'external':
				if (substr($objEvent->url, 0, 7) == 'mailto:')
				{
					return \StringUtil::encodeEmail($objEvent->url);
				}
				else
				{
					return ampersand($objEvent->url);
				}
				break;

			// Link to an internal page
			case 'internal':
				if (($objTarget = $objEvent->getRelated('jumpTo')) !== null)
				{
					return ampersand($this->generateFrontendUrl($objTarget->row()));
				}
				break;

			// Link to an article
			case 'article':
				if (($objArticle = \ArticleModel::findByPk($objEvent->articleId, array('eager'=>true))) !== null && ($objPid = $objArticle->getRelated('pid')) !== null)
				{
					return ampersand($this->generateFrontendUrl($objPid->row(), '/articles/' . ($objArticle->alias ?: $objArticle->id)));
				}
				break;
		}

		// Link to the default page
		return ampersand(sprintf($strUrl, ($objEvent->alias ?: $objEvent->id)));
	}


	/**
	 * Return the begin and end timestamp and an error message as array
	 *
	 * @param \Date  $objDate
	 * @param string $strFormat
	 *
	 * @return array
	 */
	protected function getDatesFromFormat(\Date $objDate, $strFormat)
	{
		switch ($strFormat)
		{
			case 'cal_day':
				return array($objDate->dayBegin, $objDate->dayEnd, $GLOBALS['TL_LANG']['MSC']['cal_emptyDay']);
				break;

			default:
			case 'cal_month':
				return array($objDate->monthBegin, $objDate->monthEnd, $GLOBALS['TL_LANG']['MSC']['cal_emptyMonth']);
				break;

			case 'cal_year':
				return array($objDate->yearBegin, $objDate->yearEnd, $GLOBALS['TL_LANG']['MSC']['cal_emptyYear']);
				break;

			case 'cal_all': // 1970-01-01 00:00:00 - 2038-01-01 00:00:00
				return array(0, 2145913200, $GLOBALS['TL_LANG']['MSC']['cal_empty']);
				break;

			case 'next_7':
				return array(time(), (strtotime('+7 days') - 1), $GLOBALS['TL_LANG']['MSC']['cal_empty']);
				break;

			case 'next_14':
				return array(time(), (strtotime('+14 days') - 1), $GLOBALS['TL_LANG']['MSC']['cal_empty']);
				break;

			case 'next_30':
				return array(time(), (strtotime('+1 month') - 1), $GLOBALS['TL_LANG']['MSC']['cal_empty']);
				break;

			case 'next_90':
				return array(time(), (strtotime('+3 months') - 1), $GLOBALS['TL_LANG']['MSC']['cal_empty']);
				break;

			case 'next_180':
				return array(time(), (strtotime('+6 months') - 1), $GLOBALS['TL_LANG']['MSC']['cal_empty']);
				break;

			case 'next_365':
				return array(time(), (strtotime('+1 year') - 1), $GLOBALS['TL_LANG']['MSC']['cal_empty']);
				break;

			case 'next_two':
				return array(time(), (strtotime('+2 years') - 1), $GLOBALS['TL_LANG']['MSC']['cal_empty']);
				break;

			case 'next_cur_month':
				$objToday = new \Date();

				return array(time(), $objToday->monthEnd, $GLOBALS['TL_LANG']['MSC']['cal_empty']);
				break;

			case 'next_cur_year':
				$objToday = new \Date();

				return array(time(), $objToday->yearEnd, $GLOBALS['TL_LANG']['MSC']['cal_empty']);
				break;

			case 'next_next_month':
				$objToday = new \Date();

				return array(($objToday->monthEnd + 1), strtotime('+1 month', $objToday->monthEnd), $GLOBALS['TL_LANG']['MSC']['cal_empty']);
				break;

			case 'next_next_year':
				$objToday = new \Date();

				return array(($objToday->yearEnd + 1), strtotime('+1 year', $objToday->yearEnd), $GLOBALS['TL_LANG']['MSC']['cal_empty']);
				break;

			case 'next_all': // 2038-01-01 00:00:00
				return array(time(), 2145913200, $GLOBALS['TL_LANG']['MSC']['cal_empty']);
				break;

			case 'past_7':
				return array(strtotime('-7 days'), (time() - 1), $GLOBALS['TL_LANG']['MSC']['cal_empty']);
				break;

			case 'past_14':
				return array(strtotime('-14 days'), (time() - 1), $GLOBALS['TL_LANG']['MSC']['cal_empty']);
				break;

			case 'past_30':
				return array(strtotime('-1 month'), (time() - 1), $GLOBALS['TL_LANG']['MSC']['cal_empty']);
				break;

			case 'past_90':
				return array(strtotime('-3 months'), (time() - 1), $GLOBALS['TL_LANG']['MSC']['cal_empty']);
				break;

			case 'past_180':
				return array(strtotime('-6 months'), (time() - 1), $GLOBALS['TL_LANG']['MSC']['cal_empty']);
				break;

			case 'past_365':
				return array(strtotime('-1 year'), (time() - 1), $GLOBALS['TL_LANG']['MSC']['cal_empty']);
				break;

			case 'past_two':
				return array(strtotime('-2 years'), (time() - 1), $GLOBALS['TL_LANG']['MSC']['cal_empty']);
				break;

			case 'past_cur_month':
				$objToday = new \Date();

				return array($objToday->monthBegin, (time() - 1), $GLOBALS['TL_LANG']['MSC']['cal_empty']);
				break;

			case 'past_cur_year':
				$objToday = new \Date();

				return array($objToday->yearBegin, (time() - 1), $GLOBALS['TL_LANG']['MSC']['cal_empty']);
				break;

			case 'past_prev_month':
				$objToday = new \Date();

				return array(strtotime('-1 month', $objToday->monthBegin), ($objToday->monthBegin - 1), $GLOBALS['TL_LANG']['MSC']['cal_empty']);
				break;

			case 'past_prev_year':
				$objToday = new \Date();

				return array(strtotime('-1 year', $objToday->yearBegin), ($objToday->yearBegin - 1), $GLOBALS['TL_LANG']['MSC']['cal_empty']);
				break;

			case 'past_all': // 1970-01-01 00:00:00
				$objToday = new \Date();

				return array(0, ($objToday->dayBegin - 1), $GLOBALS['TL_LANG']['MSC']['cal_empty']);
				break;
		}
	}
}<|MERGE_RESOLUTION|>--- conflicted
+++ resolved
@@ -271,20 +271,8 @@
 		// Clean the RTE output
 		if ($arrEvent['teaser'] != '')
 		{
-<<<<<<< HEAD
+			$arrEvent['hasTeaser'] = true;
 			$arrEvent['teaser'] = \StringUtil::toHtml5($arrEvent['teaser']);
-=======
-			$arrEvent['hasTeaser'] = true;
-
-			if ($objPage->outputFormat == 'xhtml')
-			{
-				$arrEvent['teaser'] = \StringUtil::toXhtml($arrEvent['teaser']);
-			}
-			else
-			{
-				$arrEvent['teaser'] = \StringUtil::toHtml5($arrEvent['teaser']);
-			}
->>>>>>> 9fb7b276
 		}
 
 		// Display the "read more" button for external/article links
