<?php

/**
 * Contao Open Source CMS
 *
 * Copyright (c) 2005-2015 Leo Feyer
 *
 * @license LGPL-3.0+
 */

namespace Contao;


/**
 * Provide methods to get all events of a certain period from the database.
 *
 * @author Leo Feyer <https://github.com/leofeyer>
 */
abstract class Events extends \Module
{

	/**
	 * Current URL
	 * @var string
	 */
	protected $strUrl;

	/**
	 * Today 00:00:00
	 * @var string
	 */
	protected $intTodayBegin;

	/**
	 * Today 23:59:59
	 * @var string
	 */
	protected $intTodayEnd;

	/**
	 * Current events
	 * @var array
	 */
	protected $arrEvents = array();


	/**
	 * Sort out protected archives
	 *
	 * @param array $arrCalendars
	 *
	 * @return array
	 */
	protected function sortOutProtected($arrCalendars)
	{
		if (BE_USER_LOGGED_IN || !is_array($arrCalendars) || empty($arrCalendars))
		{
			return $arrCalendars;
		}

		$this->import('FrontendUser', 'User');
		$objCalendar = \CalendarModel::findMultipleByIds($arrCalendars);
		$arrCalendars = array();

		if ($objCalendar !== null)
		{
			while ($objCalendar->next())
			{
				if ($objCalendar->protected)
				{
					if (!FE_USER_LOGGED_IN)
					{
						continue;
					}

					$groups = deserialize($objCalendar->groups);

					if (!is_array($groups) || empty($groups) || count(array_intersect($groups, $this->User->groups)) < 1)
					{
						continue;
					}
				}

				$arrCalendars[] = $objCalendar->id;
			}
		}

		return $arrCalendars;
	}


	/**
	 * Get all events of a certain period
	 *
	 * @param array   $arrCalendars
	 * @param integer $intStart
	 * @param integer $intEnd
	 *
	 * @return array
	 */
	protected function getAllEvents($arrCalendars, $intStart, $intEnd)
	{
		if (!is_array($arrCalendars))
		{
			return array();
		}

		$this->arrEvents = array();

		foreach ($arrCalendars as $id)
		{
			$strUrl = $this->strUrl;
			$objCalendar = \CalendarModel::findByPk($id);

			// Get the current "jumpTo" page
			if ($objCalendar !== null && $objCalendar->jumpTo && ($objTarget = $objCalendar->getRelated('jumpTo')) !== null)
			{
				$strUrl = $this->generateFrontendUrl($objTarget->row(), (\Config::get('useAutoItem') ? '/%s' : '/events/%s'));
			}

			// Get the events of the current period
			$objEvents = \CalendarEventsModel::findCurrentByPid($id, $intStart, $intEnd);

			if ($objEvents === null)
			{
				continue;
			}

			while ($objEvents->next())
			{
				$this->addEvent($objEvents, $objEvents->startTime, $objEvents->endTime, $strUrl, $intStart, $intEnd, $id);

				// Recurring events
				if ($objEvents->recurring)
				{
					$arrRepeat = deserialize($objEvents->repeatEach);

					if ($arrRepeat['value'] < 1)
					{
						continue;
					}

					$count = 0;
					$intStartTime = $objEvents->startTime;
					$intEndTime = $objEvents->endTime;
					$strtotime = '+ ' . $arrRepeat['value'] . ' ' . $arrRepeat['unit'];

					while ($intEndTime < $intEnd)
					{
						if ($objEvents->recurrences > 0 && $count++ >= $objEvents->recurrences)
						{
							break;
						}

						$intStartTime = strtotime($strtotime, $intStartTime);
						$intEndTime = strtotime($strtotime, $intEndTime);

						// Skip events outside the scope
						if ($intEndTime < $intStart || $intStartTime > $intEnd)
						{
							continue;
						}

						$this->addEvent($objEvents, $intStartTime, $intEndTime, $strUrl, $intStart, $intEnd, $id);
					}
				}
			}
		}

		// Sort the array
		foreach (array_keys($this->arrEvents) as $key)
		{
			ksort($this->arrEvents[$key]);
		}

		// HOOK: modify the result set
		if (isset($GLOBALS['TL_HOOKS']['getAllEvents']) && is_array($GLOBALS['TL_HOOKS']['getAllEvents']))
		{
			foreach ($GLOBALS['TL_HOOKS']['getAllEvents'] as $callback)
			{
				$this->import($callback[0]);
				$this->arrEvents = $this->$callback[0]->$callback[1]($this->arrEvents, $arrCalendars, $intStart, $intEnd, $this);
			}
		}

		return $this->arrEvents;
	}


	/**
	 * Add an event to the array of active events
	 *
	 * @param \CalendarEventsModel $objEvents
	 * @param integer              $intStart
	 * @param integer              $intEnd
	 * @param string               $strUrl
	 * @param integer              $intBegin
	 * @param integer              $intLimit
	 * @param integer              $intCalendar
	 */
	protected function addEvent($objEvents, $intStart, $intEnd, $strUrl, $intBegin, $intLimit, $intCalendar)
	{
		/** @var \PageModel $objPage */
		global $objPage;

		$span = \Calendar::calculateSpan($intStart, $intEnd);

		// Adjust the start time of a multi-day event (see #6802)
		if ($this->cal_noSpan && $span > 0 && $intStart < $intBegin && $intBegin < $intEnd)
		{
			$intStart = $intBegin;
		}

		$intDate = $intStart;
		$intKey = date('Ymd', $intStart);
		$strDate = \Date::parse($objPage->dateFormat, $intStart);
		$strDay = $GLOBALS['TL_LANG']['DAYS'][date('w', $intStart)];
		$strMonth = $GLOBALS['TL_LANG']['MONTHS'][(date('n', $intStart)-1)];

		if ($span > 0)
		{
			$strDate = \Date::parse($objPage->dateFormat, $intStart) . ' – ' . \Date::parse($objPage->dateFormat, $intEnd);
			$strDay = '';
		}

		$strTime = '';

		if ($objEvents->addTime)
		{
			if ($span > 0)
			{
				$strDate = \Date::parse($objPage->datimFormat, $intStart) . ' – ' . \Date::parse($objPage->datimFormat, $intEnd);
			}
			elseif ($intStart == $intEnd)
			{
				$strTime = \Date::parse($objPage->timeFormat, $intStart);
			}
			else
			{
				$strTime = \Date::parse($objPage->timeFormat, $intStart) . ' – ' . \Date::parse($objPage->timeFormat, $intEnd);
			}
		}

		// Store raw data
		$arrEvent = $objEvents->row();

		// Overwrite some settings
		$arrEvent['time'] = $strTime;
		$arrEvent['date'] = $strDate;
		$arrEvent['day'] = $strDay;
		$arrEvent['month'] = $strMonth;
		$arrEvent['parent'] = $intCalendar;
		$arrEvent['calendar'] = $objEvents->getRelated('pid');
		$arrEvent['link'] = $objEvents->title;
		$arrEvent['target'] = '';
		$arrEvent['title'] = specialchars($objEvents->title, true);
		$arrEvent['href'] = $this->generateEventUrl($objEvents, $strUrl);
		$arrEvent['class'] = ($objEvents->cssClass != '') ? ' ' . $objEvents->cssClass : '';
		$arrEvent['begin'] = $intStart;
		$arrEvent['end'] = $intEnd;
		$arrEvent['details'] = '';
		$arrEvent['hasDetails'] = false;
		$arrEvent['hasTeaser'] = false;

		// Override the link target
		if ($objEvents->source == 'external' && $objEvents->target)
		{
			$arrEvent['target'] = ' target="_blank"';
		}

		// Clean the RTE output
		if ($arrEvent['teaser'] != '')
		{
			$arrEvent['hasTeaser'] = true;
<<<<<<< HEAD
			$arrEvent['teaser'] = \StringUtil::toHtml5($arrEvent['teaser']);
=======

			if ($objPage->outputFormat == 'xhtml')
			{
				$arrEvent['teaser'] = \StringUtil::toXhtml($arrEvent['teaser']);
			}
			else
			{
				$arrEvent['teaser'] = \StringUtil::toHtml5($arrEvent['teaser']);
			}

			$arrEvent['teaser'] = \StringUtil::encodeEmail($arrEvent['teaser']);
>>>>>>> b3f56c40
		}

		// Display the "read more" button for external/article links
		if ($objEvents->source != 'default')
		{
			$arrEvent['details'] = true;
			$arrEvent['hasDetails'] = true;
		}

		// Compile the event text
		else
		{
			$id = $objEvents->id;

			$arrEvent['details'] = function () use ($id)
			{
				$strDetails = '';
				$objElement = \ContentModel::findPublishedByPidAndTable($id, 'tl_calendar_events');

				if ($objElement !== null)
				{
					while ($objElement->next())
					{
						$strDetails .= $this->getContentElement($objElement->current());
					}
				}

				return $strDetails;
			};

			$arrEvent['hasDetails'] = (\ContentModel::countPublishedByPidAndTable($id, 'tl_calendar_events') > 0);
		}

		// Get todays start and end timestamp
		if ($this->intTodayBegin === null)
		{
			$this->intTodayBegin = strtotime('00:00:00');
		}
		if ($this->intTodayEnd === null)
		{
			$this->intTodayEnd = strtotime('23:59:59');
		}

		// Mark past and upcoming events (see #3692)
		if ($intEnd < $this->intTodayBegin)
		{
			$arrEvent['class'] .= ' bygone';
		}
		elseif ($intStart > $this->intTodayEnd)
		{
			$arrEvent['class'] .= ' upcoming';
		}
		else
		{
			$arrEvent['class'] .= ' current';
		}

		$this->arrEvents[$intKey][$intStart][] = $arrEvent;

		// Multi-day event
		for ($i=1; $i<=$span && $intDate<=$intLimit; $i++)
		{
			// Only show first occurrence
			if ($this->cal_noSpan && $intDate >= $intBegin)
			{
				break;
			}

			$intDate = strtotime('+ 1 day', $intDate);
			$intNextKey = date('Ymd', $intDate);

			$this->arrEvents[$intNextKey][$intDate][] = $arrEvent;
		}
	}


	/**
	 * Generate a URL and return it as string
	 *
	 * @param \CalendarEventsModel $objEvent
	 * @param string               $strUrl
	 *
	 * @return string
	 */
	protected function generateEventUrl($objEvent, $strUrl)
	{
		switch ($objEvent->source)
		{
			// Link to an external page
			case 'external':
				if (substr($objEvent->url, 0, 7) == 'mailto:')
				{
					return \StringUtil::encodeEmail($objEvent->url);
				}
				else
				{
					return ampersand($objEvent->url);
				}
				break;

			// Link to an internal page
			case 'internal':
				if (($objTarget = $objEvent->getRelated('jumpTo')) !== null)
				{
					return ampersand($this->generateFrontendUrl($objTarget->row()));
				}
				break;

			// Link to an article
			case 'article':
				if (($objArticle = \ArticleModel::findByPk($objEvent->articleId, array('eager'=>true))) !== null && ($objPid = $objArticle->getRelated('pid')) !== null)
				{
					return ampersand($this->generateFrontendUrl($objPid->row(), '/articles/' . ($objArticle->alias ?: $objArticle->id)));
				}
				break;
		}

		// Link to the default page
		return ampersand(sprintf($strUrl, ($objEvent->alias ?: $objEvent->id)));
	}


	/**
	 * Return the begin and end timestamp and an error message as array
	 *
	 * @param \Date  $objDate
	 * @param string $strFormat
	 *
	 * @return array
	 */
	protected function getDatesFromFormat(\Date $objDate, $strFormat)
	{
		switch ($strFormat)
		{
			case 'cal_day':
				return array($objDate->dayBegin, $objDate->dayEnd, $GLOBALS['TL_LANG']['MSC']['cal_emptyDay']);
				break;

			default:
			case 'cal_month':
				return array($objDate->monthBegin, $objDate->monthEnd, $GLOBALS['TL_LANG']['MSC']['cal_emptyMonth']);
				break;

			case 'cal_year':
				return array($objDate->yearBegin, $objDate->yearEnd, $GLOBALS['TL_LANG']['MSC']['cal_emptyYear']);
				break;

			case 'cal_all': // 1970-01-01 00:00:00 - 2038-01-01 00:00:00
				return array(0, 2145913200, $GLOBALS['TL_LANG']['MSC']['cal_empty']);
				break;

			case 'next_7':
				return array(time(), (strtotime('+7 days') - 1), $GLOBALS['TL_LANG']['MSC']['cal_empty']);
				break;

			case 'next_14':
				return array(time(), (strtotime('+14 days') - 1), $GLOBALS['TL_LANG']['MSC']['cal_empty']);
				break;

			case 'next_30':
				return array(time(), (strtotime('+1 month') - 1), $GLOBALS['TL_LANG']['MSC']['cal_empty']);
				break;

			case 'next_90':
				return array(time(), (strtotime('+3 months') - 1), $GLOBALS['TL_LANG']['MSC']['cal_empty']);
				break;

			case 'next_180':
				return array(time(), (strtotime('+6 months') - 1), $GLOBALS['TL_LANG']['MSC']['cal_empty']);
				break;

			case 'next_365':
				return array(time(), (strtotime('+1 year') - 1), $GLOBALS['TL_LANG']['MSC']['cal_empty']);
				break;

			case 'next_two':
				return array(time(), (strtotime('+2 years') - 1), $GLOBALS['TL_LANG']['MSC']['cal_empty']);
				break;

			case 'next_cur_month':
				$objToday = new \Date();

				return array(time(), $objToday->monthEnd, $GLOBALS['TL_LANG']['MSC']['cal_empty']);
				break;

			case 'next_cur_year':
				$objToday = new \Date();

				return array(time(), $objToday->yearEnd, $GLOBALS['TL_LANG']['MSC']['cal_empty']);
				break;

			case 'next_next_month':
				$objToday = new \Date();

				return array(($objToday->monthEnd + 1), strtotime('+1 month', $objToday->monthEnd), $GLOBALS['TL_LANG']['MSC']['cal_empty']);
				break;

			case 'next_next_year':
				$objToday = new \Date();

				return array(($objToday->yearEnd + 1), strtotime('+1 year', $objToday->yearEnd), $GLOBALS['TL_LANG']['MSC']['cal_empty']);
				break;

			case 'next_all': // 2038-01-01 00:00:00
				return array(time(), 2145913200, $GLOBALS['TL_LANG']['MSC']['cal_empty']);
				break;

			case 'past_7':
				return array(strtotime('-7 days'), (time() - 1), $GLOBALS['TL_LANG']['MSC']['cal_empty']);
				break;

			case 'past_14':
				return array(strtotime('-14 days'), (time() - 1), $GLOBALS['TL_LANG']['MSC']['cal_empty']);
				break;

			case 'past_30':
				return array(strtotime('-1 month'), (time() - 1), $GLOBALS['TL_LANG']['MSC']['cal_empty']);
				break;

			case 'past_90':
				return array(strtotime('-3 months'), (time() - 1), $GLOBALS['TL_LANG']['MSC']['cal_empty']);
				break;

			case 'past_180':
				return array(strtotime('-6 months'), (time() - 1), $GLOBALS['TL_LANG']['MSC']['cal_empty']);
				break;

			case 'past_365':
				return array(strtotime('-1 year'), (time() - 1), $GLOBALS['TL_LANG']['MSC']['cal_empty']);
				break;

			case 'past_two':
				return array(strtotime('-2 years'), (time() - 1), $GLOBALS['TL_LANG']['MSC']['cal_empty']);
				break;

			case 'past_cur_month':
				$objToday = new \Date();

				return array($objToday->monthBegin, (time() - 1), $GLOBALS['TL_LANG']['MSC']['cal_empty']);
				break;

			case 'past_cur_year':
				$objToday = new \Date();

				return array($objToday->yearBegin, (time() - 1), $GLOBALS['TL_LANG']['MSC']['cal_empty']);
				break;

			case 'past_prev_month':
				$objToday = new \Date();

				return array(strtotime('-1 month', $objToday->monthBegin), ($objToday->monthBegin - 1), $GLOBALS['TL_LANG']['MSC']['cal_empty']);
				break;

			case 'past_prev_year':
				$objToday = new \Date();

				return array(strtotime('-1 year', $objToday->yearBegin), ($objToday->yearBegin - 1), $GLOBALS['TL_LANG']['MSC']['cal_empty']);
				break;

			case 'past_all': // 1970-01-01 00:00:00
				$objToday = new \Date();

				return array(0, ($objToday->dayBegin - 1), $GLOBALS['TL_LANG']['MSC']['cal_empty']);
				break;
		}
	}
}<|MERGE_RESOLUTION|>--- conflicted
+++ resolved
@@ -272,21 +272,8 @@
 		if ($arrEvent['teaser'] != '')
 		{
 			$arrEvent['hasTeaser'] = true;
-<<<<<<< HEAD
 			$arrEvent['teaser'] = \StringUtil::toHtml5($arrEvent['teaser']);
-=======
-
-			if ($objPage->outputFormat == 'xhtml')
-			{
-				$arrEvent['teaser'] = \StringUtil::toXhtml($arrEvent['teaser']);
-			}
-			else
-			{
-				$arrEvent['teaser'] = \StringUtil::toHtml5($arrEvent['teaser']);
-			}
-
 			$arrEvent['teaser'] = \StringUtil::encodeEmail($arrEvent['teaser']);
->>>>>>> b3f56c40
 		}
 
 		// Display the "read more" button for external/article links
