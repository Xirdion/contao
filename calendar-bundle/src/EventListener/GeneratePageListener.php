--- conflicted
+++ resolved
@@ -42,11 +42,7 @@
      * @param PageModel          $pageModel
      * @param LayoutModel|object $layoutModel
      */
-<<<<<<< HEAD
-    public function onGeneratePage(PageModel $objPage, LayoutModel $objLayout): void
-=======
-    public function onGeneratePage(PageModel $pageModel, LayoutModel $layoutModel)
->>>>>>> 045ffffe
+    public function onGeneratePage(PageModel $pageModel, LayoutModel $layoutModel): void
     {
         $calendarfeeds = StringUtil::deserialize($layoutModel->calendarfeeds);
 
