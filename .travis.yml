--- conflicted
+++ resolved
@@ -24,13 +24,6 @@
     # Ignore the platform requirements for the upcoming PHP version
     - php: nightly
       env: COMPOSER_FLAGS='--ignore-platform-reqs'
-<<<<<<< HEAD
-
-    # Split the monorepo
-    - php: 7.2
-      env: MONOREPO_SPLIT=true
-=======
->>>>>>> 8d99f1e2
 
     # Generate the coverage with the latest PHP version
     - php: 7.2
@@ -41,21 +34,17 @@
       env: COMPOSER_FLAGS='--prefer-lowest --prefer-stable'
     - php: 7.2
       env: COMPOSER_FLAGS='--prefer-lowest --prefer-stable'
-<<<<<<< HEAD
-  allow_failures:
-    - php: nightly
-  fast_finish: true
-=======
 
     # Split the monorepo
     - stage: split
       if: 'type = push AND branch =~ /^(master|\d+\.\d+)$/'
       php: 7.2
-      script: php vendor/bin/monorepo-tools composer-json --validate && php vendor/bin/monorepo-tools split $TRAVIS_BRANCH --cache-dir $HOME/.monorepo-split-cache
+      # FIXME: re-enable the composer.json check
+      #script: php vendor/bin/monorepo-tools composer-json --validate && php vendor/bin/monorepo-tools split $TRAVIS_BRANCH --cache-dir $HOME/.monorepo-split-cache
+      script: php vendor/bin/monorepo-tools split $TRAVIS_BRANCH --cache-dir $HOME/.monorepo-split-cache
 
   allow_failures:
     - php: nightly
->>>>>>> 8d99f1e2
 
 before_install:
   - if [[ ! $COVERAGE ]]; then phpenv config-rm xdebug.ini || true; fi
@@ -66,17 +55,6 @@
   - composer update $COMPOSER_FLAGS --no-interaction --no-suggest
 
 script:
-<<<<<<< HEAD
-  - if [[ $COVERAGE ]]; then mkdir -p build/logs; fi
-  - if [[ $COVERAGE ]]; then php vendor/bin/phpunit -c calendar-bundle $COVERAGE --coverage-clover build/logs/calendar-bundle.xml; else php vendor/bin/phpunit -c calendar-bundle; fi
-  - if [[ $COVERAGE ]]; then php vendor/bin/phpunit -c core-bundle $COVERAGE --coverage-clover build/logs/core-bundle.xml; else php vendor/bin/phpunit -c core-bundle; fi
-  - if [[ $COVERAGE ]]; then php vendor/bin/phpunit -c faq-bundle $COVERAGE --coverage-clover build/logs/faq-bundle.xml; else php vendor/bin/phpunit -c faq-bundle; fi
-  - if [[ $COVERAGE ]]; then php vendor/bin/phpunit -c installation-bundle $COVERAGE --coverage-clover build/logs/installation-bundle.xml; else php vendor/bin/phpunit -c installation-bundle; fi
-  - if [[ $COVERAGE ]]; then php vendor/bin/phpunit -c manager-bundle $COVERAGE --coverage-clover build/logs/manager-bundle.xml; else php vendor/bin/phpunit -c manager-bundle; fi
-  - if [[ $COVERAGE ]]; then php vendor/bin/phpunit -c news-bundle $COVERAGE --coverage-clover build/logs/news-bundle.xml; else php vendor/bin/phpunit -c news-bundle; fi
-  - php vendor/bin/phpstan analyse core-bundle/src core-bundle/tests --level=3 --no-progress
-  - if [[ $MONOREPO_SPLIT == true && $TRAVIS_EVENT_TYPE == "push" ]]; then composer require contao/monorepo-tools:dev-master; vendor/bin/monorepo-tools split $TRAVIS_BRANCH --cache-dir $HOME/.monorepo-split-cache; fi
-=======
   - |
     if [[ $COVERAGE ]]; then
       mkdir -p build/logs
@@ -93,7 +71,7 @@
       php vendor/bin/phpunit -c manager-bundle
       php vendor/bin/phpunit -c news-bundle
     fi
->>>>>>> 8d99f1e2
+  - php vendor/bin/phpstan analyse core-bundle/src core-bundle/tests --level=3 --no-progress
 
 after_script:
   - if [[ $COVERAGE ]]; then php vendor/bin/php-coveralls -x build/logs/calendar-bundle.xml -x build/logs/core-bundle.xml -x build/logs/faq-bundle.xml -x build/logs/manager-bundle.xml -x build/logs/news-bundle.xml; fi