--- conflicted
+++ resolved
@@ -17,62 +17,6 @@
 
 jobs:
   include:
-<<<<<<< HEAD
-    # PHP 7.1
-    - stage: test
-      php: 7.1
-      install:
-        - phpenv config-rm xdebug.ini || true
-        - composer update --no-interaction --no-suggest
-      script:
-        - run_tests
-        - php vendor/bin/phpstan analyse core-bundle/src core-bundle/tests --level=3 --no-progress
-        - php vendor/bin/monorepo-tools composer-json --validate
-
-    # PHP 7.2
-    - stage: test
-      php: 7.2
-      install:
-        - phpenv config-rm xdebug.ini || true
-        - composer update --no-interaction --no-suggest
-      script:
-        - run_tests
-        - php vendor/bin/phpstan analyse core-bundle/src core-bundle/tests --level=3 --no-progress
-        - php vendor/bin/monorepo-tools composer-json --validate
-
-    # PHP 7.2 with lowest dependencies
-    - stage: test
-      php: 7.2
-      install:
-        - phpenv config-rm xdebug.ini || true
-        - composer update --no-interaction --no-suggest
-        - composer update --prefer-lowest --prefer-stable --no-interaction --no-suggest
-      script:
-        - run_tests
-        - php vendor/bin/phpstan analyse core-bundle/src core-bundle/tests --level=3 --no-progress
-        - php vendor/bin/monorepo-tools composer-json --validate
-
-    # Ignore the platform requirements for the upcoming PHP version
-    - stage: test
-      php: nightly
-      install:
-        - phpenv config-rm xdebug.ini || true
-        - composer update --ignore-platform-reqs --no-interaction --no-suggest
-      script:
-        - run_tests
-        - php vendor/bin/phpstan analyse core-bundle/src core-bundle/tests --level=3 --no-progress
-        - php vendor/bin/monorepo-tools composer-json --validate
-
-    # Validate the split repos
-    - stage: test
-      php: 7.2
-      script:
-        - cd $TRAVIS_BUILD_DIR/calendar-bundle && run_split_tests
-        - cd $TRAVIS_BUILD_DIR/core-bundle && run_split_tests
-        - cd $TRAVIS_BUILD_DIR/faq-bundle && run_split_tests
-        - cd $TRAVIS_BUILD_DIR/manager-bundle && run_split_tests
-        - cd $TRAVIS_BUILD_DIR/news-bundle && run_split_tests
-=======
     - stage: test
       name: "Test installing the split repos"
       php: 7.2
@@ -92,27 +36,8 @@
         - composer update --prefer-lowest --prefer-stable --no-interaction --no-suggest
       script:
         - run_tests
+        - php vendor/bin/phpstan analyse core-bundle/src core-bundle/tests --level=3 --no-progress
         - php vendor/bin/monorepo-tools composer-json --validate
-
-    - stage: test
-      php: 5.6
-      install:
-        - phpenv config-rm xdebug.ini || true
-        - echo "memory_limit=-1" >> ~/.phpenv/versions/$(phpenv version-name)/etc/conf.d/travis.ini
-        - fix_dependencies
-        - composer update --no-interaction --no-suggest
-      script:
-        - run_tests
-
-    - stage: test
-      php: 7.0
-      install:
-        - phpenv config-rm xdebug.ini || true
-        - echo "memory_limit=-1" >> ~/.phpenv/versions/$(phpenv version-name)/etc/conf.d/travis.ini
-        - fix_dependencies
-        - composer update --no-interaction --no-suggest
-      script:
-        - run_tests
 
     - stage: test
       php: 7.1
@@ -121,6 +46,7 @@
         - composer update --no-interaction --no-suggest
       script:
         - run_tests
+        - php vendor/bin/phpstan analyse core-bundle/src core-bundle/tests --level=3 --no-progress
         - php vendor/bin/monorepo-tools composer-json --validate
 
     - stage: test
@@ -130,6 +56,7 @@
         - composer update --no-interaction --no-suggest
       script:
         - run_tests
+        - php vendor/bin/phpstan analyse core-bundle/src core-bundle/tests --level=3 --no-progress
         - php vendor/bin/monorepo-tools composer-json --validate
 
     # Ignore the platform requirements for the upcoming PHP version
@@ -140,8 +67,8 @@
         - composer update --ignore-platform-reqs --no-interaction --no-suggest
       script:
         - run_tests
+        - php vendor/bin/phpstan analyse core-bundle/src core-bundle/tests --level=3 --no-progress
         - php vendor/bin/monorepo-tools composer-json --validate
->>>>>>> f282a209
 
     # Split the monorepo
     - stage: split
@@ -173,7 +100,6 @@
 before_install:
   - |
     # Helper functions
-<<<<<<< HEAD
     run_tests () {
       php vendor/bin/phpunit -c calendar-bundle --colors=always
       php vendor/bin/phpunit -c core-bundle --colors=always
@@ -195,37 +121,6 @@
         }
         file_put_contents(__DIR__."/composer.json", json_encode($data, JSON_UNESCAPED_SLASHES));
       '
-=======
-    fix_dependencies () {
-      php -r '
-        $data = json_decode(file_get_contents(__DIR__."/composer.json"), true);
-        $data["require"]["contao/manager-plugin"] = "^2.2";
-        unset($data["require-dev"]["contao/monorepo-tools"]);
-        file_put_contents(__DIR__."/composer.json", json_encode($data, JSON_UNESCAPED_SLASHES));
-      '
-    }
-    run_tests () {
-      php vendor/bin/phpunit -c calendar-bundle --colors=always
-      php vendor/bin/phpunit -c core-bundle --colors=always
-      php vendor/bin/phpunit -c faq-bundle --colors=always
-      php vendor/bin/phpunit -c installation-bundle --colors=always
-      php vendor/bin/phpunit -c manager-bundle --colors=always
-      php vendor/bin/phpunit -c news-bundle --colors=always
-    }
-    run_split_tests () {
-      php -r '
-        $data = json_decode(file_get_contents(__DIR__."/composer.json"), true);
-        if ("contao/core-bundle" !== $data["name"]) {
-          $data["repositories"][0]["type"] = "path";
-          $data["repositories"][0]["url"] = "../core-bundle";
-        }
-        if ("contao/installation-bundle" !== $data["name"]) {
-          $data["repositories"][1]["type"] = "path";
-          $data["repositories"][1]["url"] = "../installation-bundle";
-        }
-        file_put_contents(__DIR__."/composer.json", json_encode($data, JSON_UNESCAPED_SLASHES));
-      '
->>>>>>> f282a209
       composer update --no-interaction --no-suggest
       php vendor/bin/phpunit --colors=always
     }