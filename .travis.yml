language: php

git:
  depth: 5

cache:
  directories:
    - $HOME/.composer/cache
    - $HOME/.monorepo-split-cache

sudo: false

env:
  global:
    - COMPOSER_ALLOW_XDEBUG=0
    - SYMFONY_DEPRECATIONS_HELPER='weak_vendors'

jobs:
  include:
    # Latest dependencies with all PHP versions
    - php: 7.1
    - php: 7.2

    # Ignore the platform requirements for the upcoming PHP version
    - php: nightly
      env: COMPOSER_FLAGS='--ignore-platform-reqs'

    # Generate the coverage with the latest PHP version
    - php: 7.2
      env: COVERAGE='--exclude-group contao3'

    # Lowest dependencies with the oldest and latest PHP versions
    - php: 7.1
      env: COMPOSER_FLAGS='--prefer-lowest --prefer-stable'
    - php: 7.2
      env: COMPOSER_FLAGS='--prefer-lowest --prefer-stable'

    # Split the monorepo
    - stage: split
      if: 'type = push AND branch =~ /^(master|\d+\.\d+)$/'
      php: 7.2
      script: php vendor/bin/monorepo-tools composer-json --validate && php vendor/bin/monorepo-tools split $TRAVIS_BRANCH --cache-dir $HOME/.monorepo-split-cache

  allow_failures:
    - php: nightly

before_install:
  - if [[ ! $COVERAGE ]]; then phpenv config-rm xdebug.ini || true; fi

install:
  # To be removed when this is resolved: https://github.com/composer/composer/issues/5355
  - if [[ "$COMPOSER_FLAGS" == *"--prefer-lowest"* ]]; then composer update --no-interaction --no-suggest; fi
  - composer update $COMPOSER_FLAGS --no-interaction --no-suggest

script:
  - |
    if [[ $COVERAGE ]]; then
      mkdir -p build/logs
      php vendor/bin/phpunit -c calendar-bundle $COVERAGE --coverage-clover build/logs/calendar-bundle.xml
      php vendor/bin/phpunit -c core-bundle $COVERAGE --coverage-clover build/logs/core-bundle.xml
      php vendor/bin/phpunit -c faq-bundle $COVERAGE --coverage-clover build/logs/faq-bundle.xml
      php vendor/bin/phpunit -c manager-bundle $COVERAGE --coverage-clover build/logs/manager-bundle.xml
      php vendor/bin/phpunit -c news-bundle $COVERAGE --coverage-clover build/logs/news-bundle.xml
    else
      php vendor/bin/phpunit -c calendar-bundle
      php vendor/bin/phpunit -c core-bundle
      php vendor/bin/phpunit -c faq-bundle
      php vendor/bin/phpunit -c installation-bundle
      php vendor/bin/phpunit -c manager-bundle
      php vendor/bin/phpunit -c news-bundle
    fi

<<<<<<< HEAD
  # Check whether the composer.json files of the bundles are in sync with the root one
  - if [[ ${TRAVIS_PHP_VERSION:0:3} == "7.1" ]] && [[ ! $COMPOSER_FLAGS ]]; then php vendor/bin/monorepo-tools composer-json --validate; fi

=======
>>>>>>> 96f1c61c
after_script:
  - if [[ $COVERAGE ]]; then php vendor/bin/php-coveralls -x build/logs/calendar-bundle.xml -x build/logs/core-bundle.xml -x build/logs/faq-bundle.xml -x build/logs/manager-bundle.xml -x build/logs/news-bundle.xml; fi<|MERGE_RESOLUTION|>--- conflicted
+++ resolved
@@ -70,11 +70,5 @@
       php vendor/bin/phpunit -c news-bundle
     fi
 
-<<<<<<< HEAD
-  # Check whether the composer.json files of the bundles are in sync with the root one
-  - if [[ ${TRAVIS_PHP_VERSION:0:3} == "7.1" ]] && [[ ! $COMPOSER_FLAGS ]]; then php vendor/bin/monorepo-tools composer-json --validate; fi
-
-=======
->>>>>>> 96f1c61c
 after_script:
   - if [[ $COVERAGE ]]; then php vendor/bin/php-coveralls -x build/logs/calendar-bundle.xml -x build/logs/core-bundle.xml -x build/logs/faq-bundle.xml -x build/logs/manager-bundle.xml -x build/logs/news-bundle.xml; fi