--- conflicted
+++ resolved
@@ -107,82 +107,41 @@
         - php: nightly
 
 before_install:
-<<<<<<< HEAD
     - |
       # Helper functions
       run_tests () {
-          local status=0
-          php vendor/bin/phpunit -c calendar-bundle --colors=always || status=1
-          php vendor/bin/phpunit -c core-bundle --colors=always || status=1
-          php vendor/bin/phpunit -c core-bundle --testsuite=functional --colors=always || status=1
-          php vendor/bin/phpunit -c faq-bundle --colors=always || status=1
-          php vendor/bin/phpunit -c installation-bundle --colors=always || status=1
-          php vendor/bin/phpunit -c manager-bundle --colors=always || status=1
-          php vendor/bin/phpunit -c news-bundle --colors=always || status=1
-          return $status
+        local status=0
+        php vendor/bin/phpunit -c calendar-bundle --colors=always || status=1
+        php vendor/bin/phpunit -c core-bundle --colors=always || status=1
+        php vendor/bin/phpunit -c core-bundle --testsuite=functional --colors=always || status=1
+        php vendor/bin/phpunit -c faq-bundle --colors=always || status=1
+        php vendor/bin/phpunit -c installation-bundle --colors=always || status=1
+        php vendor/bin/phpunit -c manager-bundle --colors=always || status=1
+        php vendor/bin/phpunit -c news-bundle --colors=always || status=1
+        return $status
       }
       run_split_tests () {
-          php -r '
-              $data = json_decode(file_get_contents(__DIR__."/composer.json"), true);
-              if ("contao/core-bundle" !== $data["name"]) {
-                  $data["repositories"][0]["type"] = "path";
-                  $data["repositories"][0]["url"] = "../core-bundle";
-              }
-              if ("contao/installation-bundle" !== $data["name"]) {
-                  $data["repositories"][1]["type"] = "path";
-                  $data["repositories"][1]["url"] = "../installation-bundle";
-              }
-              file_put_contents(__DIR__."/composer.json", json_encode($data, JSON_UNESCAPED_SLASHES));
-          '
-          composer update --no-interaction --no-suggest
-          php vendor/bin/phpunit --colors=always
+        php -r '
+          $data = json_decode(file_get_contents(__DIR__."/composer.json"), true);
+          if ("contao/core-bundle" !== $data["name"]) {
+            $data["repositories"][0]["type"] = "path";
+            $data["repositories"][0]["url"] = "../core-bundle";
+          }
+          if ("contao/installation-bundle" !== $data["name"]) {
+            $data["repositories"][1]["type"] = "path";
+            $data["repositories"][1]["url"] = "../installation-bundle";
+          }
+          file_put_contents(__DIR__."/composer.json", json_encode($data, JSON_UNESCAPED_SLASHES));
+        '
+        COMPOSER_ROOT_VERSION=dev-$TRAVIS_COMMIT composer update --no-interaction --no-suggest
+        php vendor/bin/phpunit --colors=always
       }
       update_composer_json () {
-          php -r '
-              $data = ["require" => ["contao/monorepo-tools" => "dev-master"]];
-              file_put_contents(__DIR__."/composer.json", json_encode($data, JSON_UNESCAPED_SLASHES));
-          '
+        php -r '
+          $data = ["require" => ["contao/monorepo-tools" => "dev-master"]];
+          file_put_contents(__DIR__."/composer.json", json_encode($data, JSON_UNESCAPED_SLASHES));
+        '
       }
     - phpenv config-rm xdebug.ini || true
     - composer global require symfony/flex
-    - mysql -e "CREATE database contao_test"
-=======
-  - |
-    # Helper functions
-    run_tests () {
-      local status=0
-      php vendor/bin/phpunit -c calendar-bundle --colors=always || status=1
-      php vendor/bin/phpunit -c core-bundle --colors=always || status=1
-      php vendor/bin/phpunit -c core-bundle --testsuite=functional --colors=always || status=1
-      php vendor/bin/phpunit -c faq-bundle --colors=always || status=1
-      php vendor/bin/phpunit -c installation-bundle --colors=always || status=1
-      php vendor/bin/phpunit -c manager-bundle --colors=always || status=1
-      php vendor/bin/phpunit -c news-bundle --colors=always || status=1
-      return $status
-    }
-    run_split_tests () {
-      php -r '
-        $data = json_decode(file_get_contents(__DIR__."/composer.json"), true);
-        if ("contao/core-bundle" !== $data["name"]) {
-          $data["repositories"][0]["type"] = "path";
-          $data["repositories"][0]["url"] = "../core-bundle";
-        }
-        if ("contao/installation-bundle" !== $data["name"]) {
-          $data["repositories"][1]["type"] = "path";
-          $data["repositories"][1]["url"] = "../installation-bundle";
-        }
-        file_put_contents(__DIR__."/composer.json", json_encode($data, JSON_UNESCAPED_SLASHES));
-      '
-      COMPOSER_ROOT_VERSION=dev-$TRAVIS_COMMIT composer update --no-interaction --no-suggest
-      php vendor/bin/phpunit --colors=always
-    }
-    update_composer_json () {
-      php -r '
-        $data = ["require" => ["contao/monorepo-tools" => "dev-master"]];
-        file_put_contents(__DIR__."/composer.json", json_encode($data, JSON_UNESCAPED_SLASHES));
-      '
-    }
-  - phpenv config-rm xdebug.ini || true
-  - composer global require symfony/flex
-  - mysql -e "CREATE database contao_test"
->>>>>>> e2234567
+    - mysql -e "CREATE database contao_test"