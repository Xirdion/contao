{
    "devDependencies": {
        "gulp": "^4.0.2",
        "gulp-csso": "^3.0.1",
        "gulp-ignore": "^2.0.2",
        "gulp-rename": "^1.4.0",
<<<<<<< HEAD
        "gulp-svgo": "^2.1.0",
        "gulp-uglify": "^3.0.1",
=======
        "gulp-svgo": "^2.1.1",
        "gulp-uglify": "^3.0.2",
>>>>>>> d1723518
        "pump": "^3.0"
    },
    "private": true
}<|MERGE_RESOLUTION|>--- conflicted
+++ resolved
@@ -4,13 +4,8 @@
         "gulp-csso": "^3.0.1",
         "gulp-ignore": "^2.0.2",
         "gulp-rename": "^1.4.0",
-<<<<<<< HEAD
-        "gulp-svgo": "^2.1.0",
-        "gulp-uglify": "^3.0.1",
-=======
         "gulp-svgo": "^2.1.1",
         "gulp-uglify": "^3.0.2",
->>>>>>> d1723518
         "pump": "^3.0"
     },
     "private": true
