<?php

declare(strict_types=1);

/*
 * This file is part of Contao.
 *
 * (c) Leo Feyer
 *
 * @license LGPL-3.0-or-later
 */

namespace Contao\InstallationBundle\Tests\Database;

use Contao\CoreBundle\Doctrine\Schema\DcaSchemaProvider;
use Contao\InstallationBundle\Database\Installer;
use Doctrine\DBAL\Configuration;
use Doctrine\DBAL\Connection;
use Doctrine\DBAL\Platforms\MySqlPlatform;
use Doctrine\DBAL\Schema\MySqlSchemaManager;
use Doctrine\DBAL\Schema\Schema;
use Doctrine\DBAL\Statement;
use PHPUnit\Framework\MockObject\MockObject;
use PHPUnit\Framework\TestCase;

class InstallerTest extends TestCase
{
<<<<<<< HEAD
    public function testCanBeInstantiated(): void
    {
        $installer = $this->mockInstaller();

        $this->assertInstanceOf('Contao\InstallationBundle\Database\Installer', $installer);
    }

    public function testReturnsTheAlterTableCommands(): void
    {
        $fromSchema = new Schema();
        $fromSchema
            ->createTable('tl_foo')
            ->addColumn('foo', 'string')
        ;

        $toSchema = new Schema();
        $toSchema
            ->createTable('tl_foo')
            ->addOption('engine', 'InnoDB')
            ->addOption('charset', 'utf8mb4')
            ->addOption('collate', 'utf8mb4_unicode_ci')
            ->addColumn('foo', 'string')
        ;

        $installer = $this->mockInstaller($fromSchema, $toSchema, ['tl_foo']);
        $commands = $installer->getCommands();

        $this->assertArrayHasKey('ALTER_TABLE', $commands);
        $this->assertArrayHasKey('d21451588bc7442c256f8a0be02c3430', $commands['ALTER_TABLE']);
        $this->assertArrayHasKey('fb9f8dee53c39b7be92194908d98731e', $commands['ALTER_TABLE']);

        $this->assertSame(
            'ALTER TABLE tl_foo ENGINE = InnoDB ROW_FORMAT = DYNAMIC',
            $commands['ALTER_TABLE']['d21451588bc7442c256f8a0be02c3430']
        );

        $this->assertSame(
            'ALTER TABLE tl_foo CONVERT TO CHARACTER SET utf8mb4 COLLATE utf8mb4_unicode_ci',
            $commands['ALTER_TABLE']['fb9f8dee53c39b7be92194908d98731e']
        );
    }

    public function testDeletesTheIndexesWhenChangingTheDatabaseEngine(): void
    {
        $fromSchema = new Schema();
        $fromSchema
            ->createTable('tl_foo')
            ->addOption('engine', 'MyISAM')
        ;

        $fromSchema
            ->getTable('tl_foo')
            ->addColumn('foo', 'string')
        ;

        $fromSchema
            ->getTable('tl_foo')
            ->addIndex(['foo'], 'foo_idx')
        ;

        $toSchema = new Schema();
        $toSchema
            ->createTable('tl_foo')
            ->addOption('engine', 'InnoDB')
        ;

        $toSchema
            ->getTable('tl_foo')
            ->addColumn('foo', 'string')
        ;

        $toSchema
            ->getTable('tl_foo')
            ->addIndex(['foo'], 'foo_idx')
        ;


        $installer = $this->mockInstaller($fromSchema, $toSchema, ['tl_foo']);
        $commands = $installer->getCommands();

        $this->assertSame(
            'DROP INDEX foo_idx ON tl_foo',
            $commands['ALTER_TABLE']['db24ce0a48761ea6f77d644a422a3fe0']
        );
    }

    public function testDeletesTheIndexesWhenChangingTheCollation(): void
    {
        $fromSchema = new Schema();
        $fromSchema
            ->createTable('tl_foo')
            ->addOption('collate', 'utf8_unicode_ci')
        ;

        $fromSchema
            ->getTable('tl_foo')
            ->addColumn('foo', 'string')
        ;

        $fromSchema
            ->getTable('tl_foo')
            ->addIndex(['foo'], 'foo_idx')
        ;


        $toSchema = new Schema();
        $toSchema
            ->createTable('tl_foo')
            ->addOption('collate', 'utf8mb4_unicode_ci')
        ;

        $toSchema
            ->getTable('tl_foo')
            ->addColumn('foo', 'string')
        ;

        $toSchema
            ->getTable('tl_foo')
            ->addIndex(['foo'], 'foo_idx')
        ;


        $installer = $this->mockInstaller($fromSchema, $toSchema, ['tl_foo']);
        $commands = $installer->getCommands();

        $this->assertSame(
            'DROP INDEX foo_idx ON tl_foo',
            $commands['ALTER_TABLE']['db24ce0a48761ea6f77d644a422a3fe0']
        );
    }

    public function testChangesTheRowFormatIfInnodbIsUsed(): void
    {
        $fromSchema = new Schema();
        $fromSchema
            ->createTable('tl_bar')
            ->addColumn('foo', 'string')
        ;

        $toSchema = new Schema();
        $toSchema
            ->createTable('tl_bar')
            ->addOption('engine', 'InnoDB')
            ->addOption('row_format', 'DYNAMIC')
            ->addOption('charset', 'utf8mb4')
            ->addOption('collate', 'utf8mb4_unicode_ci')
            ->addColumn('foo', 'string')
        ;

        $installer = $this->mockInstaller($fromSchema, $toSchema, ['tl_foo']);
        $commands = $installer->getCommands();

        $this->assertArrayHasKey('ALTER_TABLE', $commands);
        $this->assertArrayHasKey('754c11ae50c43c54456fcd31da3baccb', $commands['ALTER_TABLE']);

        $this->assertSame(
            'ALTER TABLE tl_bar ENGINE = InnoDB ROW_FORMAT = DYNAMIC',
            $commands['ALTER_TABLE']['754c11ae50c43c54456fcd31da3baccb']
        );
    }

    public function testDoesNotChangeTheRowFormatIfDynamicRowsAreNotSupported(): void
=======
    /**
     * Tests dropping a column.
     */
    public function testReturnsTheAlterTableDropCommand()
>>>>>>> dfc85744
    {
        $fromSchema = new Schema();
        $fromSchema
            ->createTable('tl_foo')
            ->addColumn('foo', 'string')
        ;

        $toSchema = new Schema();
        $toSchema
            ->createTable('tl_foo')
            ->addOption('engine', 'InnoDB')
            ->addOption('row_format', 'DYNAMIC')
            ->addOption('charset', 'utf8mb4')
            ->addOption('collate', 'utf8mb4_unicode_ci')
            ->addColumn('foo', 'string')
        ;

        $installer = $this->mockInstaller($fromSchema, $toSchema, ['tl_foo'], 'OFF');
        $commands = $installer->getCommands();

        $this->assertArrayHasKey('ALTER_TABLE', $commands);
        $this->assertArrayHasKey('537747ae8a3a53e6277dfccf354bc7da', $commands['ALTER_TABLE']);

        $this->assertSame(
            'ALTER TABLE tl_foo ENGINE = InnoDB',
            $commands['ALTER_TABLE']['537747ae8a3a53e6277dfccf354bc7da']
        );
    }

    public function testReturnsTheDropColumnCommands(): void
    {
        $fromSchema = new Schema();
        $fromSchema
            ->createTable('tl_foo')
            ->addColumn('foo', 'string')
        ;

        $fromSchema
            ->getTable('tl_foo')
            ->addColumn('bar', 'string')
        ;

        $toSchema = new Schema();
        $toSchema
            ->createTable('tl_foo')
            ->addColumn('foo', 'string')
        ;

        $installer = $this->mockInstaller($fromSchema, $toSchema);
        $commands = $installer->getCommands();

        $this->assertArrayHasKey('ALTER_DROP', $commands);
        $this->assertSame('ALTER TABLE tl_foo DROP bar', reset($commands['ALTER_DROP']));
    }

    public function testReturnsTheAddColumnCommands(): void
    {
        $fromSchema = new Schema();
        $fromSchema
            ->createTable('tl_foo')
            ->addColumn('foo', 'string')
        ;

        $toSchema = new Schema();
        $toSchema
            ->createTable('tl_foo')
            ->addColumn('foo', 'string')
        ;

        $toSchema
            ->getTable('tl_foo')
            ->addColumn('bar', 'string')
        ;

        $installer = $this->mockInstaller($fromSchema, $toSchema);
        $commands = $installer->getCommands();

        $this->assertArrayHasKey('ALTER_ADD', $commands);

        $commands = array_values($commands['ALTER_ADD']);

        $this->assertSame('ALTER TABLE tl_foo ADD bar VARCHAR(255) NOT NULL', $commands[0]);
    }

    public function testHandlesDecimalsInTheAddColumnCommands(): void
    {
        $fromSchema = new Schema();
        $fromSchema->createTable('tl_foo');

        $toSchema = new Schema();
        $toSchema
            ->createTable('tl_foo')
            ->addColumn('foo', 'decimal', ['precision' => 9, 'scale' => 2])
        ;

        $installer = $this->mockInstaller($fromSchema, $toSchema);
        $commands = $installer->getCommands();

        $this->assertArrayHasKey('ALTER_ADD', $commands);

        $commands = array_values($commands['ALTER_ADD']);

        $this->assertSame('ALTER TABLE tl_foo ADD foo NUMERIC(9,2) NOT NULL', $commands[0]);
    }

    public function testHandlesDefaultsInTheAddColumnCommands(): void
    {
        $fromSchema = new Schema();
        $fromSchema->createTable('tl_foo');

        $toSchema = new Schema();
        $toSchema
            ->createTable('tl_foo')
            ->addColumn('foo', 'string', ['default' => ','])
        ;

        $installer = $this->mockInstaller($fromSchema, $toSchema);
        $commands = $installer->getCommands();

        $this->assertArrayHasKey('ALTER_ADD', $commands);

        $commands = array_values($commands['ALTER_ADD']);

        $this->assertSame("ALTER TABLE tl_foo ADD foo VARCHAR(255) DEFAULT ',' NOT NULL", $commands[0]);
    }

    public function testHandlesMixedColumnsInTheAddColumnCommands(): void
    {
        $fromSchema = new Schema();
        $fromSchema->createTable('tl_foo');

        $toSchema = new Schema();
        $toSchema
            ->createTable('tl_foo')
            ->addColumn('foo1', 'string')
        ;

        $toSchema
            ->getTable('tl_foo')
            ->addColumn('foo2', 'integer')
        ;

        $toSchema
            ->getTable('tl_foo')
            ->addColumn('foo3', 'decimal', ['precision' => 9, 'scale' => 2])
        ;

        $toSchema
            ->getTable('tl_foo')
            ->addColumn('foo4', 'string', ['default' => ','])
        ;

        $installer = $this->mockInstaller($fromSchema, $toSchema);
        $commands = $installer->getCommands();

        $this->assertArrayHasKey('ALTER_ADD', $commands);

        $commands = array_values($commands['ALTER_ADD']);

        $this->assertCount(4, $commands);
        $this->assertContains('ALTER TABLE tl_foo ADD foo1 VARCHAR(255) NOT NULL', $commands);
        $this->assertContains('ALTER TABLE tl_foo ADD foo2 INT NOT NULL', $commands);
        $this->assertContains('ALTER TABLE tl_foo ADD foo3 NUMERIC(9,2) NOT NULL', $commands);
        $this->assertContains("ALTER TABLE tl_foo ADD foo4 VARCHAR(255) DEFAULT ',' NOT NULL", $commands);
    }

    public function testReturnsNoCommandsIfTheSchemasAreIdentical(): void
    {
        $fromSchema = new Schema();
        $fromSchema
            ->createTable('tl_foo')
            ->addColumn('foo', 'string')
        ;

        $toSchema = new Schema();
        $toSchema
            ->createTable('tl_foo')
            ->addOption('engine', 'MyISAM')
            ->addOption('charset', 'utf8')
            ->addOption('collate', 'utf8_unicode_ci')
            ->addColumn('foo', 'string')
        ;

        $installer = $this->mockInstaller($fromSchema, $toSchema);
        $commands = $installer->getCommands();

        $this->assertEmpty($commands);
    }

    /**
     * Mocks an installer.
     *
     * @return Installer|MockObject
     */
    private function mockInstaller(Schema $fromSchema = null, Schema $toSchema = null, array $tables = [], string $filePerTable = 'ON'): Installer
    {
        $schemaManager = $this->createMock(MySqlSchemaManager::class);
        $schemaManager
            ->method('createSchema')
            ->willReturn($fromSchema)
        ;

        $schemaManager
            ->method('listTableNames')
            ->willReturn($tables)
        ;

        $connection = $this->createMock(Connection::class);
        $connection
            ->method('getSchemaManager')
            ->willReturn($schemaManager)
        ;

        $connection
            ->method('getDatabasePlatform')
            ->willReturn(new MySqlPlatform())
        ;

        $connection
            ->method('query')
            ->willReturnCallback(
                function (string $query) use ($filePerTable): ?MockObject {
                    switch ($query) {
                        case "SHOW VARIABLES LIKE 'innodb_file_per_table'":
                            $statement = $this->createMock(Statement::class);
                            $statement
                                ->method('fetch')
                                ->willReturn((object) ['Value' => $filePerTable])
                            ;

                            return $statement;

                        case "SHOW VARIABLES LIKE 'innodb_file_format'":
                            $statement = $this->createMock(Statement::class);
                            $statement
                                ->method('fetch')
                                ->willReturn((object) ['Value' => 'Barracuda'])
                            ;

                            return $statement;

                        case "SHOW TABLE STATUS LIKE 'tl_foo'":
                            $statement = $this->createMock(Statement::class);
                            $statement
                                ->method('fetch')
                                ->willReturn((object) [
                                    'Engine' => 'MyISAM',
                                    'Collation' => 'utf8_unicode_ci',
                                ])
                            ;

                            return $statement;

                        case "SHOW TABLE STATUS LIKE 'tl_bar'":
                            $statement = $this->createMock(Statement::class);
                            $statement
                                ->method('fetch')
                                ->willReturn((object) [
                                    'Engine' => 'InnoDB',
                                    'Row_format' => 'COMPATCT',
                                    'Collation' => 'utf8mb4_unicode_ci',
                                ])
                            ;

                            return $statement;
                    }

                    return null;
                }
            )
        ;

        $connection
            ->method('getConfiguration')
            ->willReturn($this->createMock(Configuration::class))
        ;

        $schemaProvider = $this->createMock(DcaSchemaProvider::class);
        $schemaProvider
            ->method('createSchema')
            ->willReturn($toSchema)
        ;

        return new Installer($connection, $schemaProvider);
    }
}<|MERGE_RESOLUTION|>--- conflicted
+++ resolved
@@ -25,14 +25,6 @@
 
 class InstallerTest extends TestCase
 {
-<<<<<<< HEAD
-    public function testCanBeInstantiated(): void
-    {
-        $installer = $this->mockInstaller();
-
-        $this->assertInstanceOf('Contao\InstallationBundle\Database\Installer', $installer);
-    }
-
     public function testReturnsTheAlterTableCommands(): void
     {
         $fromSchema = new Schema();
@@ -188,12 +180,6 @@
     }
 
     public function testDoesNotChangeTheRowFormatIfDynamicRowsAreNotSupported(): void
-=======
-    /**
-     * Tests dropping a column.
-     */
-    public function testReturnsTheAlterTableDropCommand()
->>>>>>> dfc85744
     {
         $fromSchema = new Schema();
         $fromSchema
