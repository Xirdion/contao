--- conflicted
+++ resolved
@@ -98,190 +98,6 @@
     }
 
     /**
-<<<<<<< HEAD
-     * Returns the current database structure.
-     *
-     * @return array
-     */
-    private function getFromDb()
-    {
-        $tables = $this->connection->fetchAll("SHOW TABLE STATUS LIKE 'tl_%'");
-
-        if (empty($tables)) {
-            return [];
-        }
-
-        $return = [];
-
-        foreach ($tables as $table) {
-            $sql = $this->connection
-                ->getDatabasePlatform()
-                ->getListTableColumnsSQL($table['Name'], $this->connection->getDatabase())
-            ;
-
-            $columns = $this->connection->fetchAll($sql);
-
-            foreach ($columns as $column) {
-                $field = [
-                    'name' => $this->quote($column['Field']),
-                    'type' => $column['Type'],
-                ];
-
-                if (isset($column['Collation']) && $column['Collation'] !== $table['Collation']) {
-                    $field['collation'] = 'COLLATE '.$column['Collation'];
-                }
-
-                $field['null'] = ('YES' === $column['Null']) ? 'NULL' : 'NOT NULL';
-
-                if (!empty($column['Extra'])) {
-                    $field['extra'] = $column['Extra'];
-                }
-
-                if (isset($column['Default'])) {
-                    $field['default'] = 'default '.$this->connection->quote($column['Default']);
-                }
-
-                $return[$table['Name']]['TABLE_FIELDS'][$column['Field']] = trim(implode(' ', $field));
-            }
-
-            $sql = $this->connection
-                ->getDatabasePlatform()
-                ->getListTableIndexesSQL($table['Name'], $this->connection->getDatabase())
-            ;
-
-            $tmp = [];
-            $indexes = $this->connection->fetchAll($sql);
-
-            foreach ($indexes as $index) {
-                $name = $index['Key_name'];
-
-                if (isset($tmp[$name])) {
-                    $tmp[$name]['columns'][] = $this->quoteColumn($index);
-                    continue;
-                }
-
-                if ('PRIMARY' === $name) {
-                    $tmp[$name]['key'] = 'PRIMARY KEY ';
-                } elseif ('0' === $index['Non_Unique']) {
-                    $tmp[$name]['key'] = 'UNIQUE KEY '.$this->quote($name);
-                } else {
-                    $tmp[$name]['key'] = 'KEY '.$this->quote($name);
-                }
-
-                $tmp[$name]['columns'] = [$this->quoteColumn($index)];
-            }
-
-            foreach ($tmp as $name => $conf) {
-                $return[$table['Name']]['TABLE_CREATE_DEFINITIONS'][$name] =
-                    $conf['key'].' ('.implode(', ', $conf['columns']).')'
-                ;
-            }
-        }
-
-        return $return;
-    }
-
-    /**
-     * Returns the target database structure from the DCA.
-     *
-     * @return array
-     */
-    private function getFromDca()
-    {
-        $return = [];
-        $processed = [];
-
-        /** @var SplFileInfo[] $files */
-        $files = $this->finder->findIn('dca')->depth(0)->files()->name('*.php');
-
-        foreach ($files as $file) {
-            if (in_array($file->getBasename(), $processed)) {
-                continue;
-            }
-
-            $processed[] = $file->getBasename();
-
-            $table = $file->getBasename('.php');
-            $extract = DcaExtractor::getInstance($table);
-
-            if ($extract->isDbTable()) {
-                $return[$table] = $extract->getDbInstallerArray();
-            }
-        }
-
-        ksort($return);
-
-        // HOOK: allow third-party developers to modify the array (see #3281)
-        if (isset($GLOBALS['TL_HOOKS']['sqlGetFromDca']) && is_array($GLOBALS['TL_HOOKS']['sqlGetFromDca'])) {
-            foreach ($GLOBALS['TL_HOOKS']['sqlGetFromDca'] as $callback) {
-                $return = System::importStatic($callback[0])->{$callback[1]}($return);
-            }
-        }
-
-        return $return;
-    }
-
-    /**
-     * Returns the target database structure from the database.sql files.
-     *
-     * @return array
-     */
-    private function getFromFile()
-    {
-        $return = [];
-
-        /** @var SplFileInfo[] $files */
-        $files = $this->finder->findIn('config')->depth(0)->files()->name('database.sql');
-
-        foreach ($files as $file) {
-            $return = array_replace_recursive($return, SqlFileParser::parse($file));
-        }
-
-        ksort($return);
-
-        // HOOK: allow third-party developers to modify the array (see #3281)
-        if (isset($GLOBALS['TL_HOOKS']['sqlGetFromFile']) && is_array($GLOBALS['TL_HOOKS']['sqlGetFromFile'])) {
-            foreach ($GLOBALS['TL_HOOKS']['sqlGetFromFile'] as $callback) {
-                $return = System::importStatic($callback[0])->{$callback[1]}($return);
-            }
-        }
-
-        return $return;
-    }
-
-    /**
-     * Quotes an identifier.
-     *
-     * @param mixed $str
-     *
-     * @return string
-     */
-    private function quote($str)
-    {
-        return $this->connection->quoteIdentifier($str);
-    }
-
-    /**
-     * Quotes an index column.
-     *
-     * @param array $tableIndex
-     *
-     * @return string
-     */
-    private function quoteColumn(array $tableIndex)
-    {
-        $column = $this->quote($tableIndex['Column_Name']);
-
-        if (!empty($tableIndex['Sub_Part'])) {
-            $column .= '('.$tableIndex['Sub_Part'].')';
-        }
-
-        return $column;
-    }
-
-    /**
-=======
->>>>>>> 9ba988df
      * Compiles the command required to update the database.
      */
     private function compileCommands()
