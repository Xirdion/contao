{
    "name": "contao/manager-bundle",
    "type": "symfony-bundle",
    "description": "Contao 4 manager bundle",
    "license": "LGPL-3.0-or-later",
    "authors": [
        {
            "name": "Andreas Schempp",
            "homepage": "https://github.com/aschempp"
        }
    ],
    "require": {
        "php": "^7.1",
        "contao/core-bundle": "4.5.*",
        "contao/installation-bundle": "4.5.*",
        "contao/manager-plugin": "^2.3",
        "doctrine/doctrine-bundle": "^1.6",
        "doctrine/doctrine-cache-bundle": "^1.3",
        "friendsofsymfony/http-cache": "^2.0",
        "lexik/maintenance-bundle": "^2.1.3",
        "nelmio/security-bundle": "^2.2",
        "php-http/guzzle6-adapter": "^1.1",
        "sensio/framework-extra-bundle": "^5.0",
        "symfony/monolog-bundle": "^3.1",
        "symfony/swiftmailer-bundle": "^3.1.5",
        "symfony/symfony": "3.4.*",
        "terminal42/header-replay-bundle": "^1.4.2"
    },
    "require-dev": {
        "composer/composer": "^1.0",
        "contao/test-case": "^1.1",
        "php-coveralls/php-coveralls": "^2.1",
        "ocramius/proxy-manager": "^2.0",
        "php-http/message-factory": "^1.0.2",
        "phpunit/phpunit": "^6.1",
        "symfony/console": "^3.3.7",
<<<<<<< HEAD
        "symfony/phpunit-bridge": "^3.3"
=======
        "symfony/phpunit-bridge": "^3.3.11"
>>>>>>> aee4e678
    },
    "extra": {
        "branch-alias": {
            "dev-4.5": "4.5.x-dev"
        },
        "contao-manager-plugin": "Contao\\ManagerBundle\\ContaoManager\\Plugin"
    },
    "autoload": {
        "psr-4": {
            "Contao\\ManagerBundle\\": "src/"
        }
    },
    "autoload-dev": {
        "psr-4": {
            "Contao\\ManagerBundle\\Tests\\": "tests/"
        }
    },
    "bin": [
        "bin/contao-api",
        "bin/contao-console"
    ],
    "support": {
        "issues": "https://github.com/contao/manager-bundle/issues",
        "forum": "https://community.contao.org",
        "source": "https://github.com/contao/manager-bundle",
        "docs": "https://docs.contao.org"
    }
}<|MERGE_RESOLUTION|>--- conflicted
+++ resolved
@@ -33,12 +33,7 @@
         "ocramius/proxy-manager": "^2.0",
         "php-http/message-factory": "^1.0.2",
         "phpunit/phpunit": "^6.1",
-        "symfony/console": "^3.3.7",
-<<<<<<< HEAD
-        "symfony/phpunit-bridge": "^3.3"
-=======
         "symfony/phpunit-bridge": "^3.3.11"
->>>>>>> aee4e678
     },
     "extra": {
         "branch-alias": {
