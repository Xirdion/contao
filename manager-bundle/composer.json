--- conflicted
+++ resolved
@@ -35,14 +35,8 @@
         "php-coveralls/php-coveralls": "^2.1",
         "ocramius/proxy-manager": "^2.0",
         "php-http/message-factory": "^1.0.2",
-<<<<<<< HEAD
         "phpunit/phpunit": "^7.0",
-        "symfony/console": "^3.4 || ^4.0",
         "symfony/phpunit-bridge": "^3.4.5"
-=======
-        "phpunit/phpunit": "^6.1",
-        "symfony/phpunit-bridge": "^3.3.11"
->>>>>>> baf8311d
     },
     "extra": {
         "branch-alias": {
