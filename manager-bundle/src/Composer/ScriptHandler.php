<?php

declare(strict_types=1);

/*
 * This file is part of Contao.
 *
 * (c) Leo Feyer
 *
 * @license LGPL-3.0-or-later
 */

namespace Contao\ManagerBundle\Composer;

use Composer\Script\Event;
use Composer\Util\Filesystem;
use Symfony\Component\Process\PhpExecutableFinder;
use Symfony\Component\Process\Process;

class ScriptHandler
{
    /**
     * Runs all Composer tasks to initialize a Contao Managed Edition.
     *
     * @param Event $event
     */
    public static function initializeApplication(Event $event): void
    {
        $webDir = self::getWebDir($event);

        static::purgeCacheFolder();
        static::addAppDirectory();
        static::executeCommand('contao:install-web-dir', $event);
<<<<<<< HEAD
        static::executeCommand('cache:clear', $event);
        static::executeCommand(sprintf('assets:install %s --symlink --relative', $webDir), $event);
        static::executeCommand(sprintf('contao:install %s', $webDir), $event);
        static::executeCommand(sprintf('contao:symlinks %s', $webDir), $event);
=======
        static::executeCommand('cache:clear --no-warmup', $event);
        static::executeCommand('cache:warmup', $event);
        static::executeCommand('assets:install --symlink --relative', $event);
        static::executeCommand('contao:install', $event);
        static::executeCommand('contao:symlinks', $event);
>>>>>>> 17a95a8b
    }

    /**
     * Purges the cache folder.
     */
    public static function purgeCacheFolder(): void
    {
        $filesystem = new Filesystem();
        $filesystem->removeDirectory(getcwd().'/var/cache/prod');
    }

    /**
     * Adds the app directory if it does not exist.
     */
    public static function addAppDirectory(): void
    {
        $filesystem = new Filesystem();
        $filesystem->ensureDirectoryExists(getcwd().'/app');
    }

    /**
     * Executes a command.
     *
     * @param string $cmd
     * @param Event  $event
     *
     * @throws \RuntimeException
     */
    private static function executeCommand(string $cmd, Event $event): void
    {
        $phpFinder = new PhpExecutableFinder();

        if (false === ($phpPath = $phpFinder->find())) {
            throw new \RuntimeException('The php executable could not be found.');
        }

        $process = new Process(
            sprintf(
                '%s %s%s %s%s --env=%s',
                escapeshellarg($phpPath),
                escapeshellarg(__DIR__.'/../../bin/contao-console'),
                $event->getIO()->isDecorated() ? ' --ansi' : '',
                $cmd,
                self::getVerbosityFlag($event),
                getenv('SYMFONY_ENV') ?: 'prod'
            )
        );

        // Increase the timeout according to terminal42/background-process (see #54)
        $process->setTimeout(500);

        $process->run(
            function (string $type, string $buffer) use ($event): void {
                $event->getIO()->write($buffer, false);
            }
        );

        if (!$process->isSuccessful()) {
            throw new \RuntimeException(
                sprintf('An error occurred while executing the "%s" command: %s', $cmd, $process->getErrorOutput())
            );
        }
    }

    /**
     * Returns the web directory.
     *
     * @param Event $event
     *
     * @return string
     */
    private static function getWebDir(Event $event): string
    {
        $extra = $event->getComposer()->getPackage()->getExtra();

        return $extra['symfony-web-dir'] ?? 'web';
    }

    /**
     * Returns the verbosity flag depending on the console IO verbosity.
     *
     * @param Event $event
     *
     * @return string
     */
    private static function getVerbosityFlag(Event $event): string
    {
        $io = $event->getIO();

        switch (true) {
            case $io->isDebug():
                return ' -vvv';

            case $io->isVeryVerbose():
                return ' -vv';

            case $io->isVerbose():
                return ' -v';

            default:
                return '';
        }
    }
}<|MERGE_RESOLUTION|>--- conflicted
+++ resolved
@@ -31,18 +31,11 @@
         static::purgeCacheFolder();
         static::addAppDirectory();
         static::executeCommand('contao:install-web-dir', $event);
-<<<<<<< HEAD
-        static::executeCommand('cache:clear', $event);
+        static::executeCommand('cache:clear --no-warmup', $event);
+        static::executeCommand('cache:warmup', $event);
         static::executeCommand(sprintf('assets:install %s --symlink --relative', $webDir), $event);
         static::executeCommand(sprintf('contao:install %s', $webDir), $event);
         static::executeCommand(sprintf('contao:symlinks %s', $webDir), $event);
-=======
-        static::executeCommand('cache:clear --no-warmup', $event);
-        static::executeCommand('cache:warmup', $event);
-        static::executeCommand('assets:install --symlink --relative', $event);
-        static::executeCommand('contao:install', $event);
-        static::executeCommand('contao:symlinks', $event);
->>>>>>> 17a95a8b
     }
 
     /**
