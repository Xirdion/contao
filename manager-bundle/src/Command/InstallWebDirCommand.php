--- conflicted
+++ resolved
@@ -37,36 +37,11 @@
     private $io;
 
     /**
-<<<<<<< HEAD
-=======
      * @var string
      */
     private $rootDir;
 
-    /**
-     * Files that should not be copied if they exist in the web directory.
-     *
-     * @var array
-     */
-    private $optionalFiles = [
-        '.htaccess',
-    ];
-
-    /**
-     * Files that should not be copied on no-dev option.
-     *
-     * @var array
-     */
-    private $devFiles = [
-        'app_dev.php',
-    ];
-
-    /**
-     * Constructor.
-     *
-     * @param string $rootDir
-     */
-    public function __construct($rootDir)
+    public function __construct(string $rootDir)
     {
         $this->rootDir = $rootDir;
 
@@ -74,7 +49,6 @@
     }
 
     /**
->>>>>>> d7865626
      * {@inheritdoc}
      */
     protected function configure(): void
