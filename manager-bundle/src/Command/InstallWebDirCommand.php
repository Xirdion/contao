<?php

declare(strict_types=1);

/*
 * This file is part of Contao.
 *
 * (c) Leo Feyer
 *
 * @license LGPL-3.0-or-later
 */

namespace Contao\ManagerBundle\Command;

use Contao\CoreBundle\Command\AbstractLockedCommand;
use Symfony\Component\Console\Helper\QuestionHelper;
use Symfony\Component\Console\Input\InputArgument;
use Symfony\Component\Console\Input\InputInterface;
use Symfony\Component\Console\Input\InputOption;
use Symfony\Component\Console\Output\OutputInterface;
use Symfony\Component\Console\Question\Question;
use Symfony\Component\Console\Style\SymfonyStyle;
use Symfony\Component\Filesystem\Filesystem;
use Symfony\Component\Finder\Finder;
use Symfony\Component\Finder\SplFileInfo;

class InstallWebDirCommand extends AbstractLockedCommand
{
    /**
     * @var Filesystem
     */
    private $fs;

    /**
     * @var SymfonyStyle
     */
    private $io;

    /**
     * @var string
     */
    private $rootDir;

    public function __construct(string $rootDir)
    {
        $this->rootDir = $rootDir;

        parent::__construct();
    }

    /**
     * {@inheritdoc}
     */
    protected function configure(): void
    {
        $this
            ->setName('contao:install-web-dir')
            ->setDefinition([
                new InputArgument('target', InputArgument::OPTIONAL, 'The target directory', 'web'),
                new InputOption('no-dev', null, InputOption::VALUE_NONE, 'Do not install the app_dev.php entry point'),
                new InputOption('user', 'u', InputOption::VALUE_REQUIRED, 'Set a username for app_dev.php', false),
                new InputOption('password', 'p', InputOption::VALUE_OPTIONAL, 'Set a password for app_dev.php', false),
            ])
            ->setDescription('Installs the files in the "web" directory')
        ;
    }

    /**
     * {@inheritdoc}
     */
    protected function interact(InputInterface $input, OutputInterface $output): void
    {
        $user = $input->getOption('user');
        $password = $input->getOption('password');

        if ((false !== $user || false !== $password) && true === $input->getOption('no-dev')) {
            throw new \InvalidArgumentException('Cannot set a password in no-dev mode');
        }

        // Return if both username and password are set or both are not set
        if (($user && $password) || (false === $user && false === $password)) {
            return;
        }

        // A password is given on the command line but no user
        if (false === $user && $password) {
            throw new \InvalidArgumentException('Must have username and password');
        }

        /** @var QuestionHelper $helper */
        $helper = $this->getHelper('question');

        if (false === $user) {
            $input->setOption(
                'user',
                $helper->ask($input, $output, new Question('Please enter a username:'))
            );
        }

        $input->setOption(
            'password',
            $helper->ask($input, $output, (new Question('Please enter a password:'))->setHidden(true))
        );
    }

    /**
     * {@inheritdoc}
     */
    protected function executeLocked(InputInterface $input, OutputInterface $output): int
    {
        $this->fs = new Filesystem();
        $this->io = new SymfonyStyle($input, $output);

        $webDir = $this->rootDir.'/'.rtrim($input->getArgument('target'), '/');

        $this->addHtaccess($webDir);
        $this->addFiles($webDir, !$input->getOption('no-dev'));
        $this->removeInstallPhp($webDir);
        $this->storeAppDevAccesskey($input, $this->rootDir);

        return 0;
    }

    /**
     * Adds the .htaccess file or merges it with an existing one.
     */
    private function addHtaccess(string $webDir): void
    {
        $htaccess = __DIR__.'/../Resources/skeleton/web/.htaccess';

        if (!file_exists($webDir.'/.htaccess')) {
            $this->fs->copy($htaccess, $webDir.'/.htaccess', true);
<<<<<<< HEAD
=======
            $this->io->writeln('Added the <comment>web/.htaccess</comment> file.');
>>>>>>> ab11d866

            return;
        }

        $existingContent = file_get_contents($webDir.'/.htaccess');

        // Return if there already is a rewrite rule
        if (preg_match('/^\s*RewriteRule\s/im', $existingContent)) {
            return;
        }

        $this->fs->dumpFile($webDir.'/.htaccess', $existingContent."\n\n".file_get_contents($htaccess));
<<<<<<< HEAD
=======
        $this->io->writeln('Updated the <comment>web/.htaccess</comment> file.');
>>>>>>> ab11d866
    }

    /**
     * Adds files from Resources/skeleton/web to the application's web directory.
     */
    private function addFiles(string $webDir, bool $dev = true): void
    {
        /** @var SplFileInfo[] $finder */
        $finder = Finder::create()->files()->in(__DIR__.'/../Resources/skeleton/web');

        foreach ($finder as $file) {
            if ($this->isExistingOptionalFile($file, $webDir)) {
                continue;
            }

            if (!$dev && 'app_dev.php' === $file->getRelativePathname()) {
                continue;
            }

            $this->fs->copy($file->getPathname(), $webDir.'/'.$file->getRelativePathname(), true);
            $this->io->writeln(sprintf('Added the <comment>web/%s</comment> file.', $file->getFilename()));
        }
    }

    /**
     * Removes the install.php entry point leftover from Contao <4.4.
     */
    private function removeInstallPhp(string $webDir): void
    {
        if (!file_exists($webDir.'/install.php')) {
            return;
        }

        $this->fs->remove($webDir.'/install.php');
        $this->io->writeln('Deleted the <comment>web/install.php</comment> file.');
    }

    /**
     * Stores username and password in .env file in the project directory.
     */
    private function storeAppDevAccesskey(InputInterface $input, string $projectDir): void
    {
        $user = $input->getOption('user');
        $password = $input->getOption('password');

        if (false === $password && false === $user) {
            return;
        }

        if (($user || $password) && true === $input->getOption('no-dev')) {
            throw new \InvalidArgumentException('Cannot set a password in no-dev mode!');
        }

        if (!$user || !$password) {
            throw new \InvalidArgumentException('Must have username and password to set the access key.');
        }

        $accessKey = password_hash(
            $input->getOption('user').':'.$input->getOption('password'),
            PASSWORD_DEFAULT
        );

        $this->addToDotEnv($projectDir, 'APP_DEV_ACCESSKEY', $accessKey);
    }

    /**
     * Appends value to the .env file, removing a line with the given key.
     */
    private function addToDotEnv(string $projectDir, string $key, string $value): void
    {
        $fs = new Filesystem();

        $path = $projectDir.'/.env';
        $content = '';

        if ($fs->exists($path)) {
            $lines = file($path, FILE_IGNORE_NEW_LINES);

            if (false === $lines) {
                throw new \RuntimeException(sprintf('Could not read "%s" file.', $path));
            }

            foreach ($lines as $line) {
                if (0 === strpos($line, $key.'=')) {
                    continue;
                }

                $content .= $line."\n";
            }
        }

        $fs->dumpFile($path, $content.$key."='".str_replace("'", "'\\''", $value)."'\n");
    }

    /**
     * Checks if an optional file exists.
     */
    private function isExistingOptionalFile(SplFileInfo $file, string $webDir): bool
    {
        static $optional = [
            'favicon.ico',
            'robots.txt',
        ];

        if (!\in_array($file->getRelativePathname(), $optional, true)) {
            return false;
        }

        if (!$this->fs->exists($webDir.'/'.$file->getRelativePathname())) {
            return false;
        }

        return true;
    }
}<|MERGE_RESOLUTION|>--- conflicted
+++ resolved
@@ -130,10 +130,7 @@
 
         if (!file_exists($webDir.'/.htaccess')) {
             $this->fs->copy($htaccess, $webDir.'/.htaccess', true);
-<<<<<<< HEAD
-=======
             $this->io->writeln('Added the <comment>web/.htaccess</comment> file.');
->>>>>>> ab11d866
 
             return;
         }
@@ -146,10 +143,7 @@
         }
 
         $this->fs->dumpFile($webDir.'/.htaccess', $existingContent."\n\n".file_get_contents($htaccess));
-<<<<<<< HEAD
-=======
         $this->io->writeln('Updated the <comment>web/.htaccess</comment> file.');
->>>>>>> ab11d866
     }
 
     /**
