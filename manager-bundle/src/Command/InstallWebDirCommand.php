<?php

declare(strict_types=1);

/*
 * This file is part of Contao.
 *
 * (c) Leo Feyer
 *
 * @license LGPL-3.0-or-later
 */

namespace Contao\ManagerBundle\Command;

use Symfony\Component\Console\Command\Command;
use Symfony\Component\Console\Input\InputArgument;
use Symfony\Component\Console\Input\InputInterface;
use Symfony\Component\Console\Output\OutputInterface;
use Symfony\Component\Console\Style\SymfonyStyle;
use Symfony\Component\Filesystem\Filesystem;
use Symfony\Component\Finder\Finder;
use Symfony\Component\Finder\SplFileInfo;
use Webmozart\PathUtil\Path;

/**
 * @internal
 */
class InstallWebDirCommand extends Command
{
    /**
     * @var Filesystem
     */
    private $fs;

    /**
     * @var SymfonyStyle
     */
    private $io;

    /**
     * @var string
     */
    private $projectDir;

    public function __construct(string $projectDir)
    {
        $this->projectDir = $projectDir;

        parent::__construct();
    }

    protected function configure(): void
    {
        $this
            ->setName('contao:install-web-dir')
            ->addArgument('target', InputArgument::OPTIONAL, 'The target directory', 'web')
            ->setDescription('Installs the files in the "web" directory')
        ;
    }

    protected function execute(InputInterface $input, OutputInterface $output): int
    {
        $this->fs = new Filesystem();
        $this->io = new SymfonyStyle($input, $output);

<<<<<<< HEAD
        $webDir = Path::join($this->rootDir, $input->getArgument('target'));
=======
        $webDir = $this->projectDir.'/'.rtrim($input->getArgument('target'), '/');
>>>>>>> 12a36967

        $this->addHtaccess($webDir);
        $this->addFiles($webDir);
        $this->purgeOldFiles($webDir);

        return 0;
    }

    /**
     * Adds the .htaccess file or merges it with an existing one.
     */
    private function addHtaccess(string $webDir): void
    {
        $sourcePath = __DIR__.'/../Resources/skeleton/web/.htaccess';
        $targetPath = Path::join($webDir, '.htaccess');

        if (!$this->fs->exists($targetPath)) {
            $this->fs->copy($sourcePath, $targetPath, true);
            $this->io->writeln('Added the <comment>web/.htaccess</comment> file.');

            return;
        }

        $existingContent = file_get_contents($targetPath);

        // Return if there already is a rewrite rule
        if (preg_match('/^\s*RewriteRule\s/im', $existingContent)) {
            return;
        }

        $this->fs->dumpFile($targetPath, $existingContent."\n\n".file_get_contents($sourcePath));
        $this->io->writeln('Updated the <comment>web/.htaccess</comment> file.');
    }

    /**
     * Adds files from Resources/skeleton/web to the application's web directory.
     */
    private function addFiles(string $webDir): void
    {
        $finder = Finder::create()->files()->in(__DIR__.'/../Resources/skeleton/web');

        /** @var SplFileInfo $file */
        foreach ($finder as $file) {
            $this->fs->copy($file->getPathname(), Path::join($webDir, $file->getRelativePathname()), true);
            $this->io->writeln(sprintf('Added the <comment>web/%s</comment> file.', $file->getFilename()));
        }
    }

    /**
     * Purges old entry points.
     */
    private function purgeOldFiles(string $webDir): void
    {
        foreach (['app_dev.php', 'install.php'] as $file) {
            if ($this->fs->exists($path = Path::join($webDir, $file))) {
                $this->fs->remove($path);
                $this->io->writeln("Deleted the <comment>web/$file</comment> file.");
            }
        }
    }
}<|MERGE_RESOLUTION|>--- conflicted
+++ resolved
@@ -63,11 +63,7 @@
         $this->fs = new Filesystem();
         $this->io = new SymfonyStyle($input, $output);
 
-<<<<<<< HEAD
-        $webDir = Path::join($this->rootDir, $input->getArgument('target'));
-=======
-        $webDir = $this->projectDir.'/'.rtrim($input->getArgument('target'), '/');
->>>>>>> 12a36967
+        $webDir = Path::join($this->projectDir, $input->getArgument('target'));
 
         $this->addHtaccess($webDir);
         $this->addFiles($webDir);
