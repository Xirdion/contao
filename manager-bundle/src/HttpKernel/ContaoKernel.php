--- conflicted
+++ resolved
@@ -214,10 +214,7 @@
             return $this->httpCache;
         }
 
-<<<<<<< HEAD
-        return $this->httpCache = new ContaoCache($this, Path::join($this->getProjectDir(), 'var/cache/prod/http_cache'));
-=======
-        $this->httpCache = new ContaoCache($this, $this->getProjectDir().'/var/cache/prod/http_cache');
+        $this->httpCache = new ContaoCache($this, Path::join($this->getProjectDir(), 'var/cache/prod/http_cache'));
 
         /** @var array<HttpCacheSubscriberPluginInterface> $plugins */
         $plugins = $this->getPluginLoader()->getInstancesOf(HttpCacheSubscriberPluginInterface::class);
@@ -229,7 +226,6 @@
         }
 
         return $this->httpCache;
->>>>>>> 75482d5e
     }
 
     /**
