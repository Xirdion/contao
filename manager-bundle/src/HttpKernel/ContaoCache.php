--- conflicted
+++ resolved
@@ -16,12 +16,8 @@
 use FOS\HttpCache\SymfonyCache\EventDispatchingHttpCache;
 use Symfony\Bundle\FrameworkBundle\HttpCache\HttpCache;
 use Symfony\Component\HttpFoundation\Request;
-<<<<<<< HEAD
 use Symfony\Component\HttpFoundation\Response;
-use Symfony\Component\HttpKernel\HttpKernelInterface;
-=======
 use Symfony\Component\HttpKernel\KernelInterface;
->>>>>>> 0249591a
 use Terminal42\HeaderReplay\SymfonyCache\HeaderReplaySubscriber;
 
 class ContaoCache extends HttpCache implements CacheInvalidation
@@ -29,21 +25,10 @@
     use EventDispatchingHttpCache;
 
     /**
-<<<<<<< HEAD
-     * @param HttpKernelInterface $kernel
-     * @param string|null         $cacheDir
+     * @param KernelInterface $kernel
+     * @param string|null     $cacheDir
      */
-    public function __construct(HttpKernelInterface $kernel, string $cacheDir = null)
-=======
-     * Constructor.
-     *
-     * @param KernelInterface $kernel
-     * @param null            $cacheDir
-     *
-     * @todo Maybe provide a contao manager plugin?
-     */
-    public function __construct(KernelInterface $kernel, $cacheDir = null)
->>>>>>> 0249591a
+    public function __construct(KernelInterface $kernel, string $cacheDir = null)
     {
         parent::__construct($kernel, $cacheDir);
 
