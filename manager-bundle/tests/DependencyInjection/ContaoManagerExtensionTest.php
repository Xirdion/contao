--- conflicted
+++ resolved
@@ -38,14 +38,6 @@
 
         $extension = new ContaoManagerExtension();
         $extension->load([], $this->container);
-    }
-
-<<<<<<< HEAD
-    public function testInstantiation(): void
-    {
-        $extension = new ContaoManagerExtension();
-
-        $this->assertInstanceOf('Contao\ManagerBundle\DependencyInjection\ContaoManagerExtension', $extension);
     }
 
     public function testRegistersTheInitializeApplicationListener(): void
@@ -105,12 +97,6 @@
     }
 
     public function testRegistersTheRoutingLoader(): void
-=======
-    /**
-     * Tests the load() method.
-     */
-    public function testLoad()
->>>>>>> dfc85744
     {
         $this->assertTrue($this->container->has('contao_manager.routing_loader'));
 
