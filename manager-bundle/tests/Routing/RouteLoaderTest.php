<?php

declare(strict_types=1);

/*
 * This file is part of Contao.
 *
 * (c) Leo Feyer
 *
 * @license LGPL-3.0-or-later
 */

namespace Contao\ManagerBundle\Tests\HttpKernel;

use Contao\ManagerBundle\Routing\RouteLoader;
use Contao\ManagerPlugin\PluginLoader;
use Contao\ManagerPlugin\Routing\RoutingPluginInterface;
use PHPUnit\Framework\MockObject\MockObject;
use PHPUnit\Framework\TestCase;
use Symfony\Component\Config\Loader\LoaderInterface;
use Symfony\Component\Config\Loader\LoaderResolverInterface;
use Symfony\Component\HttpKernel\KernelInterface;
use Symfony\Component\Routing\Route;
use Symfony\Component\Routing\RouteCollection;

class RouteLoaderTest extends TestCase
{
<<<<<<< HEAD
    public function testInstantiation(): void
    {
        $routeLoader = new RouteLoader(
            $this->createMock(LoaderInterface::class),
            $this->createMock(PluginLoader::class),
            $this->createMock(KernelInterface::class)
        );

        $this->assertInstanceOf('Contao\ManagerBundle\Routing\RouteLoader', $routeLoader);
    }

    public function testLoadFromPlugins(): void
=======
    /**
     * Tests the loadFromPlugins() method.
     */
    public function testLoadFromPlugins()
>>>>>>> dfc85744
    {
        $loaderResolver = $this->createMock(LoaderResolverInterface::class);

        $loader = $this->createMock(LoaderInterface::class);
        $loader
            ->expects($this->exactly(2))
            ->method('getResolver')
            ->willReturn($loaderResolver)
        ;

        $plugin1 = $this->mockRoutePlugin('foo', '/foo/path');
        $plugin2 = $this->mockRoutePlugin('foo2', '/foo2/path2');

        $pluginLoader = $this->createMock(PluginLoader::class);
        $pluginLoader
            ->expects($this->once())
            ->method('getInstancesOf')
            ->with(PluginLoader::ROUTING_PLUGINS, true)
            ->willReturn([$plugin1, $plugin2])
        ;

        $routeLoader = new RouteLoader(
            $loader,
            $pluginLoader,
            $this->createMock(KernelInterface::class)
        );

        $collection = $routeLoader->loadFromPlugins();

        $this->assertCount(2, $collection);
        $this->assertNotNull($collection->get('foo'));
        $this->assertNotNull($collection->get('foo2'));
        $this->assertInstanceOf(Route::class, $collection->get('foo'));
        $this->assertInstanceOf(Route::class, $collection->get('foo2'));
    }

    public function testCatchAllIsLast(): void
    {
        $loaderResolver = $this->createMock(LoaderResolverInterface::class);

        $loader = $this->createMock(LoaderInterface::class);
        $loader
            ->expects($this->exactly(4))
            ->method('getResolver')
            ->willReturn($loaderResolver)
        ;

        $plugin1 = $this->mockRoutePlugin('foo', '/foo/path');
        $plugin2 = $this->mockRoutePlugin('contao_catch_all', '/foo2/path2');
        $plugin3 = $this->mockRoutePlugin('foo3', '/foo3/path3');
        $plugin4 = $this->mockRoutePlugin('foo4', '/foo4/path4');

        $pluginLoader = $this->createMock(PluginLoader::class);
        $pluginLoader
            ->expects($this->once())
            ->method('getInstancesOf')
            ->with(PluginLoader::ROUTING_PLUGINS, true)
            ->willReturn([$plugin1, $plugin2, $plugin3, $plugin4])
        ;

        $routeLoader = new RouteLoader(
            $loader,
            $pluginLoader,
            $this->createMock(KernelInterface::class)
        );

        $routes = $routeLoader->loadFromPlugins()->all();

        $this->assertCount(4, $routes);
        $this->assertArrayHasKey('contao_catch_all', $routes);
        $this->assertSame(3, array_search('contao_catch_all', array_keys($routes), true));
    }

    /**
     * @return RoutingPluginInterface|MockObject
     */
    private function mockRoutePlugin(string $routeName, string $routePath): RoutingPluginInterface
    {
        $collection = new RouteCollection();
        $collection->add($routeName, new Route($routePath));

        $plugin = $this->createMock(RoutingPluginInterface::class);
        $plugin
            ->expects($this->atLeastOnce())
            ->method('getRouteCollection')
            ->willReturn($collection)
        ;

        return $plugin;
    }
}<|MERGE_RESOLUTION|>--- conflicted
+++ resolved
@@ -25,25 +25,7 @@
 
 class RouteLoaderTest extends TestCase
 {
-<<<<<<< HEAD
-    public function testInstantiation(): void
-    {
-        $routeLoader = new RouteLoader(
-            $this->createMock(LoaderInterface::class),
-            $this->createMock(PluginLoader::class),
-            $this->createMock(KernelInterface::class)
-        );
-
-        $this->assertInstanceOf('Contao\ManagerBundle\Routing\RouteLoader', $routeLoader);
-    }
-
     public function testLoadFromPlugins(): void
-=======
-    /**
-     * Tests the loadFromPlugins() method.
-     */
-    public function testLoadFromPlugins()
->>>>>>> dfc85744
     {
         $loaderResolver = $this->createMock(LoaderResolverInterface::class);
 
