<?php

declare(strict_types=1);

/*
 * This file is part of Contao.
 *
 * (c) Leo Feyer
 *
 * @license LGPL-3.0-or-later
 */

namespace Contao\ManagerBundle\Tests\ContaoManager;

use Contao\ManagerBundle\ContaoManager\Plugin;
use Contao\ManagerPlugin\Bundle\Parser\ParserInterface;
use Contao\ManagerPlugin\Config\ContainerBuilder as PluginContainerBuilder;
use Contao\ManagerPlugin\PluginLoader;
use Contao\TestCase\ContaoTestCase;
use Symfony\Component\Config\Loader\LoaderInterface;
use Symfony\Component\Config\Loader\LoaderResolverInterface;
use Symfony\Component\DependencyInjection\ContainerBuilder;
use Symfony\Component\Filesystem\Filesystem;
use Symfony\Component\Finder\Finder;
use Symfony\Component\Finder\SplFileInfo;
use Symfony\Component\HttpKernel\KernelInterface;
use Symfony\Component\Routing\Route;
use Symfony\Component\Routing\RouteCollection;

class PluginTest extends ContaoTestCase
{
    public function testInstantiation(): void
    {
        $plugin = new Plugin();

        $this->assertInstanceOf('Contao\ManagerBundle\ContaoManager\Plugin', $plugin);
        $this->assertInstanceOf('Contao\ManagerPlugin\Bundle\BundlePluginInterface', $plugin);
        $this->assertInstanceOf('Contao\ManagerPlugin\Config\ConfigPluginInterface', $plugin);
        $this->assertInstanceOf('Contao\ManagerPlugin\Routing\RoutingPluginInterface', $plugin);
        $this->assertInstanceOf('Contao\ManagerPlugin\Api\ApiPluginInterface', $plugin);
        $this->assertTrue(method_exists($plugin, 'autoloadModules'));
    }

<<<<<<< HEAD
    public function testGetBundles(): void
=======
    /**
     * Tests the getBundles() method.
     */
    public function testGetBundles()
>>>>>>> dfc85744
    {
        $fs = new Filesystem();
        $fs->mkdir([$this->getTempDir().'/foo1', $this->getTempDir().'/foo2', $this->getTempDir().'/foo3']);
        $fs->touch($this->getTempDir().'/foo3/.skip');

        Plugin::autoloadModules($this->getTempDir());

        $parser = $this->createMock(ParserInterface::class);
        $parser
            ->expects($this->atLeastOnce())
            ->method('parse')
            ->willReturnCallback(
                function ($resource): array {
                    return [$resource];
                }
            )
        ;

        $plugin = new Plugin();
        $configs = $plugin->getBundles($parser);

        $this->assertCount(17, $configs);
        $this->assertContains('foo1', $configs);
        $this->assertContains('foo2', $configs);
        $this->assertNotContains('foo3', $configs);
    }

    public function testRegisterContainerConfigurationInProd(): void
    {
        $files = [];

        $loader = $this->createMock(LoaderInterface::class);
        $loader
            ->expects($this->atLeastOnce())
            ->method('load')
            ->willReturnCallback(
                function ($resource) use (&$files): void {
                    if (\is_string($resource)) {
                        $files[] = basename($resource);
                    } elseif (\is_callable($resource)) {
                        $container = new ContainerBuilder();
                        $container->setParameter('kernel.environment', 'prod');

                        $resource($container);
                    }
                }
            )
        ;

        $plugin = new Plugin();
        $plugin->registerContainerConfiguration($loader, []);

        $this->assertContains('config_prod.yml', $files);
    }

    public function testRegisterContainerConfigurationInDev(): void
    {
        $files = [];

        $loader = $this->createMock(LoaderInterface::class);
        $loader
            ->expects($this->atLeastOnce())
            ->method('load')
            ->willReturnCallback(
                function ($resource) use (&$files): void {
                    if (\is_string($resource)) {
                        $files[] = basename($resource);
                    } elseif (\is_callable($resource)) {
                        $container = new ContainerBuilder();
                        $container->setParameter('kernel.environment', 'dev');

                        $resource($container);
                    }
                }
            )
        ;

        $plugin = new Plugin();
        $plugin->registerContainerConfiguration($loader, []);

        $this->assertContains('config_dev.yml', $files);
    }

    public function testGetRouteCollectionInProd(): void
    {
        $kernel = $this->createMock(KernelInterface::class);
        $kernel
            ->expects($this->once())
            ->method('getEnvironment')
            ->willReturn('prod')
        ;

        $plugin = new Plugin();
        $resolver = $this->createMock(LoaderResolverInterface::class);

        $this->assertNull($plugin->getRouteCollection($resolver, $kernel));
    }

    public function testGetRouteCollectionInDev(): void
    {
        $loader = $this->createMock(LoaderInterface::class);
        $loader
            ->expects($this->atLeastOnce())
            ->method('load')
            ->willReturnCallback(
                function (string $file): RouteCollection {
                    $collection = new RouteCollection();
                    $collection->add(basename($file).'_foobar', new Route('/foobar'));

                    return $collection;
                }
            )
        ;

        $resolver = $this->createMock(LoaderResolverInterface::class);
        $resolver
            ->expects($this->atLeastOnce())
            ->method('resolve')
            ->willReturn($loader)
        ;

        $kernel = $this->createMock(KernelInterface::class);
        $kernel
            ->expects($this->once())
            ->method('getEnvironment')
            ->willReturn('dev')
        ;

        $plugin = new Plugin();
        $collection = $plugin->getRouteCollection($resolver, $kernel);

        /** @var Route[]|array $routes */
        $routes = array_values($collection->all());

        $this->assertCount(3, $routes);
        $this->assertSame('/_wdt/foobar', $routes[0]->getPath());
        $this->assertSame('/_profiler/foobar', $routes[1]->getPath());
    }

    public function testReturnsApiCommands(): void
    {
        $files = Finder::create()
            ->name('*.php')
            ->in(__DIR__.'/../../src/ContaoManager/ApiCommand')
        ;

        /** @var SplFileInfo $file */
        foreach ($files as $file) {
            $this->assertContains(
                'Contao\ManagerBundle\ContaoManager\ApiCommand\\'.$file->getBasename('.php'),
                (new Plugin())->getApiCommands()
            );
        }
    }

    public function testReturnsApiFeatures(): void
    {
        $this->assertSame(
            [
                'dot-env' => [
                    'APP_DEV_ACCESSKEY',
                    'TRUSTED_PROXIES',
                    'TRUSTED_HOSTS',
                    'DISABLE_HTTP_CACHE',
                ],
                'config' => [
                    'disable-packages',
                ],
            ],
            (new Plugin())->getApiFeatures()
        );
    }

    /**
     * @group legacy
     *
     * @expectedDeprecation Defining the "prepend_locale" parameter in the parameters.yml file %s.
     */
    public function testGetExtensionConfigContao(): void
    {
        $pluginLoader = $this->createMock(PluginLoader::class);

        $container = new PluginContainerBuilder($pluginLoader, []);
        $container->setParameter('prepend_locale', true);

        $expect = [[
            'prepend_locale' => '%prepend_locale%',
        ]];

        $extensionConfig = (new Plugin())->getExtensionConfig('contao', [], $container);

        $this->assertSame($expect, $extensionConfig);
    }

    public function testGetExtensionConfigDoctrine(): void
    {
        $pluginLoader = $this->createMock(PluginLoader::class);
        $container = new PluginContainerBuilder($pluginLoader, []);

        $extensionConfigs = [
            [
                'dbal' => [
                    'connections' => [
                        'default' => [
                            'driver' => 'pdo_mysql',
                        ],
                    ],
                ],
            ],
        ];

        $expect = array_merge(
            $extensionConfigs,
            [[
                'dbal' => [
                    'connections' => [
                        'default' => [
                            'server_version' => '5.5',
                        ],
                    ],
                ],
            ]]
        );

        $extensionConfig = (new Plugin())->getExtensionConfig('doctrine', $extensionConfigs, $container);

        $this->assertSame($expect, $extensionConfig);
    }
}<|MERGE_RESOLUTION|>--- conflicted
+++ resolved
@@ -29,26 +29,7 @@
 
 class PluginTest extends ContaoTestCase
 {
-    public function testInstantiation(): void
-    {
-        $plugin = new Plugin();
-
-        $this->assertInstanceOf('Contao\ManagerBundle\ContaoManager\Plugin', $plugin);
-        $this->assertInstanceOf('Contao\ManagerPlugin\Bundle\BundlePluginInterface', $plugin);
-        $this->assertInstanceOf('Contao\ManagerPlugin\Config\ConfigPluginInterface', $plugin);
-        $this->assertInstanceOf('Contao\ManagerPlugin\Routing\RoutingPluginInterface', $plugin);
-        $this->assertInstanceOf('Contao\ManagerPlugin\Api\ApiPluginInterface', $plugin);
-        $this->assertTrue(method_exists($plugin, 'autoloadModules'));
-    }
-
-<<<<<<< HEAD
     public function testGetBundles(): void
-=======
-    /**
-     * Tests the getBundles() method.
-     */
-    public function testGetBundles()
->>>>>>> dfc85744
     {
         $fs = new Filesystem();
         $fs->mkdir([$this->getTempDir().'/foo1', $this->getTempDir().'/foo2', $this->getTempDir().'/foo3']);
