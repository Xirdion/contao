--- conflicted
+++ resolved
@@ -18,21 +18,7 @@
 
 class BundleCacheClearerTest extends ContaoTestCase
 {
-<<<<<<< HEAD
-    public function testInstantiation(): void
-    {
-        $clearer = new BundleCacheClearer();
-
-        $this->assertInstanceOf('Contao\ManagerBundle\Cache\BundleCacheClearer', $clearer);
-    }
-
     public function testClear(): void
-=======
-    /**
-     * Tests the clear() method.
-     */
-    public function testClear()
->>>>>>> dfc85744
     {
         $fs = new Filesystem();
         $fs->mkdir($this->getTempDir());
