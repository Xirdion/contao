--- conflicted
+++ resolved
@@ -73,19 +73,7 @@
         $this->filesystem->remove($this->getTempDir().'/web');
     }
 
-<<<<<<< HEAD
-    public function testInstantiation(): void
-    {
-        $this->assertInstanceOf('Contao\ManagerBundle\Command\InstallWebDirCommand', $this->command);
-    }
-
     public function testNameAndArguments(): void
-=======
-    /**
-     * Tests the command name.
-     */
-    public function testNameAndArguments()
->>>>>>> dfc85744
     {
         $this->assertSame('contao:install-web-dir', $this->command->getName());
         $this->assertTrue($this->command->getDefinition()->hasArgument('path'));
