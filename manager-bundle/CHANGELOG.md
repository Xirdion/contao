--- conflicted
+++ resolved
@@ -1,18 +1 @@
-# Contao manager bundle change log
-
-<<<<<<< HEAD
-### DEV
-
- * Add support for Symfony 4.
-=======
-## 4.4.5 (2017-09-18)
-
- * Catch the DriverException if the database connection fails (see contao/managed-edition#27).
-
-## 4.4.0-beta1 (2017-05-05)
-
- * Extended reporting if the script handler fails (see #27).
- * Set prepend_locale to false (see contao/core-bundle#785).
- * Change the maintenance lock file path (see contao/core-bundle#728).
- * Add basic security (see contao/standard-edition#54).
->>>>>>> de9466f9
+# Contao manager bundle change log