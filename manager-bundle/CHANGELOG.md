# Contao manager bundle change log

<<<<<<< HEAD
## 4.5.7 (2018-04-04)
=======
## DEV

 * Disable the maintenance mode for local requests (see #1492).

## 4.4.17 (2018-04-04)
>>>>>>> e41b0732

 * Warm up the cache in the Composer script handler (see #59).

## 4.4.5 (2017-09-18)

 * Catch the DriverException if the database connection fails (see contao/managed-edition#27).

## 4.4.0-beta1 (2017-05-05)

 * Extended reporting if the script handler fails (see #27).
 * Set prepend_locale to false (see contao/core-bundle#785).
 * Change the maintenance lock file path (see contao/core-bundle#728).
 * Add basic security (see contao/standard-edition#54).<|MERGE_RESOLUTION|>--- conflicted
+++ resolved
@@ -1,14 +1,10 @@
 # Contao manager bundle change log
 
-<<<<<<< HEAD
-## 4.5.7 (2018-04-04)
-=======
 ## DEV
 
  * Disable the maintenance mode for local requests (see #1492).
 
-## 4.4.17 (2018-04-04)
->>>>>>> e41b0732
+## 4.5.7 (2018-04-04)
 
  * Warm up the cache in the Composer script handler (see #59).
 
