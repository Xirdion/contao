<?php

/**
 * Contao Open Source CMS
 * 
<<<<<<< HEAD
 * Copyright (c) 2005-2013 Leo Feyer
=======
 * Copyright (C) 2005-2013 Leo Feyer
>>>>>>> e11ad57a
 * 
 * @package Listing
 * @link    https://contao.org
 * @license http://www.gnu.org/licenses/lgpl-3.0.html LGPL
 */


/**
 * Run in a custom namespace, so the class can be replaced
 */
namespace Contao;


/**
 * Class ModuleListing
 *
 * Provide methods to render content element "listing".
 * @copyright  Leo Feyer 2005-2013
<<<<<<< HEAD
 * @author     Leo Feyer <http://contao.org>
=======
 * @author     Leo Feyer <https://contao.org>
>>>>>>> e11ad57a
 * @package    Listing
 */
class ModuleListing extends \Module
{

	/**
	 * Primary key
	 * @var string
	 */
	protected $strPk = 'id';

	/**
	 * Template
	 * @var string
	 */
	protected $strTemplate = 'list_default';


	/**
	 * Display a wildcard in the back end
	 * @return string
	 */
	public function generate()
	{
		if (TL_MODE == 'BE')
		{
			$objTemplate = new \BackendTemplate('be_wildcard');

			$objTemplate->wildcard = '### LISTING ###';
			$objTemplate->title = $this->headline;
			$objTemplate->id = $this->id;
			$objTemplate->link = $this->name;
			$objTemplate->href = 'contao/main.php?do=themes&amp;table=tl_module&amp;act=edit&amp;id=' . $this->id;

			return $objTemplate->parse();
		}

		// Return if the table or the fields have not been set
		if ($this->list_table == '' || $this->list_fields == '')
		{
			return '';
		}

		// Disable the details page
		if (\Input::get('show') && $this->list_info == '')
		{
			return '';
		}

		// Fallback to the default template
		if ($this->list_layout == '')
		{
			$this->list_layout = 'list_default';
		}

		$this->strTemplate = $this->list_layout;
		$this->list_where = $this->replaceInsertTags($this->list_where);

		return parent::generate();
	}


	/**
	 * Generate the module
	 */
	protected function compile()
	{
		$this->loadLanguageFile($this->list_table);
		$this->loadDataContainer($this->list_table);

		// List a single record
		if (\Input::get('show'))
		{
			$this->listSingleRecord(\Input::get('show'));
			return;
		}


		/**
		 * Add the search menu
		 */
		$strWhere = '';
		$varKeyword = '';
		$strOptions = '';

		$this->Template->searchable = false;
		$arrSearchFields = trimsplit(',', $this->list_search);

		if (is_array($arrSearchFields) && !empty($arrSearchFields))
		{
			$this->Template->searchable = true;

			if (\Input::get('search') && \Input::get('for'))
			{
				$varKeyword = '%' . \Input::get('for') . '%';
				$strWhere = (!$this->list_where ? " WHERE " : " AND ") . \Input::get('search') . " LIKE ?";
			}

			foreach ($arrSearchFields as $field)
			{
				$strOptions .= '  <option value="' . $field . '"' . (($field == \Input::get('search')) ? ' selected="selected"' : '') . '>' . (strlen($label = $GLOBALS['TL_DCA'][$this->list_table]['fields'][$field]['label'][0]) ? $label : $field) . '</option>' . "\n";
			}
		}

		$this->Template->search_fields = $strOptions;


		/**
		 * Get the total number of records
		 */
		$strQuery = "SELECT COUNT(*) AS count FROM " . $this->list_table;

		if ($this->list_where)
		{
			$strQuery .= " WHERE " . $this->list_where;
		}

		$strQuery .=  $strWhere;
		$objTotal = $this->Database->prepare($strQuery)->execute($varKeyword);


		/**
		 * Validate the page count
		 */
		$id = 'page_l' . $this->id;
		$page = \Input::get($id) ?: 1;
		$per_page = \Input::get('per_page') ?: $this->perPage;

		// Thanks to Hagen Klemp (see #4485)
		if ($per_page > 0)
		{
			if ($page < 1 || $page > max(ceil($objTotal->count/$per_page), 1))
			{
				global $objPage;
				$objPage->noSearch = 1;
				$objPage->cache = 0;

				$this->Template->thead = array();
				$this->Template->tbody = array();

				// Send a 404 header
				header('HTTP/1.1 404 Not Found');
				return;
			}
		}


		/**
		 * Get the selected records
		 */
		$strQuery = "SELECT " . $this->strPk . "," . $this->list_fields . " FROM " . $this->list_table;

		if ($this->list_where)
		{
			$strQuery .= " WHERE " . $this->list_where;
		}

		$strQuery .=  $strWhere;

		// Order by
		if (\Input::get('order_by'))
		{
			$strQuery .= " ORDER BY " . \Input::get('order_by') . ' ' . \Input::get('sort');
		}
		elseif ($this->list_sort)
		{
			$strQuery .= " ORDER BY " . $this->list_sort;
		}

		$objDataStmt = $this->Database->prepare($strQuery);

		// Limit
		if (\Input::get('per_page'))
		{
			$objDataStmt->limit(\Input::get('per_page'), (($page - 1) * $per_page));
		}
		elseif ($this->perPage)
		{
			$objDataStmt->limit($this->perPage, (($page - 1) * $per_page));
		}

		$objData = $objDataStmt->execute($varKeyword);


		/**
		 * Prepare the URL
		 */
		$strUrl = preg_replace('/\?.*$/', '', \Environment::get('request'));
		$blnQuery = false;

		foreach (preg_split('/&(amp;)?/', $_SERVER['QUERY_STRING']) as $fragment)
		{
			if ($fragment != '' && strncasecmp($fragment, 'order_by', 8) !== 0 && strncasecmp($fragment, 'sort', 4) !== 0 && strncasecmp($fragment, $id, strlen($id)) !== 0)
			{
				$strUrl .= ((!$blnQuery && !$GLOBALS['TL_CONFIG']['disableAlias']) ? '?' : '&amp;') . $fragment;
				$blnQuery = true;
			}
		}

		$this->Template->url = $strUrl;
		$strVarConnector = ($blnQuery || $GLOBALS['TL_CONFIG']['disableAlias']) ? '&amp;' : '?';


		/**
		 * Prepare the data arrays
		 */
		$arrTh = array();
		$arrTd = array();
		$arrFields = trimsplit(',', $this->list_fields);

		// THEAD
		for ($i=0; $i<count($arrFields); $i++)
		{
			// Never show passwords
			if ($GLOBALS['TL_DCA'][$this->list_table]['fields'][$arrFields[$i]]['inputType'] == 'password')
			{
				continue;
			}

			$class = '';
			$sort = 'asc';
			$strField = strlen($label = $GLOBALS['TL_DCA'][$this->list_table]['fields'][$arrFields[$i]]['label'][0]) ? $label : $arrFields[$i];

			// Add a CSS class to the order_by column
			if (\Input::get('order_by') == $arrFields[$i])
			{
				$sort = (\Input::get('sort') == 'asc') ? 'desc' : 'asc';
				$class = ' sorted ' . \Input::get('sort');
			}

			$arrTh[] = array
			(
				'link' => $strField,
				'href' => (ampersand($strUrl) . $strVarConnector . 'order_by=' . $arrFields[$i]) . '&amp;sort=' . $sort,
				'title' => specialchars(sprintf($GLOBALS['TL_LANG']['MSC']['list_orderBy'], $strField)),
				'class' => $class . (($i == 0) ? ' col_first' : '') //. ((($i + 1) == count($arrFields)) ? ' col_last' : '')
			);
		}

		$j = 0;
		$arrRows = $objData->fetchAllAssoc();

		// TBODY
		for ($i=0; $i<count($arrRows); $i++)
		{
			$j = 0;
			$class = 'row_' . $i . (($i == 0) ? ' row_first' : '') . ((($i + 1) == count($arrRows)) ? ' row_last' : '') . ((($i % 2) == 0) ? ' even' : ' odd');

			foreach ($arrRows[$i] as $k=>$v)
			{
				// Skip the primary key
				if ($k == $this->strPk && !in_array($this->strPk, $arrFields))
				{
					continue;
				}

				// Never show passwords
				if ($GLOBALS['TL_DCA'][$this->list_table]['fields'][$k]['inputType'] == 'password')
				{
					continue;
				}

				$value = $this->formatValue($k, $v);

				$arrTd[$class][$k] = array
				(
					'raw' => $v,
					'content' => ($value ? $value : '&nbsp;'),
					'class' => 'col_' . $j . (($j++ == 0) ? ' col_first' : '') . ($this->list_info ? '' : (($j >= (count($arrRows[$i]) - 1)) ? ' col_last' : '')),
					'id' => $arrRows[$i][$this->strPk],
					'field' => $k,
					'url' => $strUrl . $strVarConnector . 'show=' . $arrRows[$i][$this->strPk]
				);
			}
		}

		$this->Template->thead = $arrTh;
		$this->Template->tbody = $arrTd;


		/**
		 * Pagination
		 */
		$objPagination = new \Pagination($objTotal->count, $per_page, 7, $id);
		$this->Template->pagination = $objPagination->generate("\n  ");
		$this->Template->per_page = $per_page;


		/**
		 * Template variables
		 */
		$this->Template->action = \Environment::get('indexFreeRequest');
		$this->Template->details = ($this->list_info != '') ? true : false;
		$this->Template->search_label = specialchars($GLOBALS['TL_LANG']['MSC']['search']);
		$this->Template->per_page_label = specialchars($GLOBALS['TL_LANG']['MSC']['list_perPage']);
		$this->Template->fields_label = $GLOBALS['TL_LANG']['MSC']['all_fields'][0];
		$this->Template->keywords_label = $GLOBALS['TL_LANG']['MSC']['keywords'];
		$this->Template->search = \Input::get('search');
		$this->Template->for = \Input::get('for');
		$this->Template->order_by = \Input::get('order_by');
		$this->Template->sort = \Input::get('sort');
		$this->Template->col_last = 'col_' . $j;
	}


	/**
	 * List a single record
	 * @param integer
	 */
	protected function listSingleRecord($id)
	{
		// Fallback template
		if (!strlen($this->list_info_layout))
		{
			$this->list_info_layout = 'info_default';
		}

		$this->Template = new \FrontendTemplate($this->list_info_layout);

		$this->Template->record = array();
		$this->Template->referer = 'javascript:history.go(-1)';
		$this->Template->back = $GLOBALS['TL_LANG']['MSC']['goBack'];
		$this->list_info = deserialize($this->list_info);

		$objRecord = $this->Database->prepare("SELECT " . $this->list_info . " FROM " . $this->list_table . " WHERE " . (($this->list_info_where != '') ? $this->list_info_where . " AND " : "") . $this->strPk . "=?")
									->limit(1)
									->execute($id);

		if ($objRecord->numRows < 1)
		{
			return;
		}

		$arrFields = array();
		$arrRow = $objRecord->fetchAssoc();
		$limit = count($arrRow);
		$count = -1;

		foreach ($arrRow as $k=>$v)
		{
			// Never show passwords
			if ($GLOBALS['TL_DCA'][$this->list_table]['fields'][$k]['inputType'] == 'password')
			{
				--$limit;
				continue;
			}

			$class = 'row_' . ++$count . (($count == 0) ? ' row_first' : '') . (($count >= ($limit - 1)) ? ' row_last' : '') . ((($count % 2) == 0) ? ' even' : ' odd');

			$arrFields[$k] = array
			(
				'raw' => $v,
				'label' => (strlen($label = $GLOBALS['TL_DCA'][$this->list_table]['fields'][$k]['label'][0]) ? $label : $k),
				'content' => $this->formatValue($k, $v, true),
				'class' => $class
			);
		}

		$this->Template->record = $arrFields;
	}


	/**
	 * Format a value
	 * @param string
	 * @param mixed
	 * @param boolean
	 * @return mixed
	 */
	protected function formatValue($k, $value, $blnListSingle=false)
	{
		$value = deserialize($value);

		// Return if empty
		if (empty($value))
		{
			return '';
		}

		global $objPage;

		// Array
		if (is_array($value))
		{
			$value = implode(', ', $value);
		}

		// Date
		elseif ($GLOBALS['TL_DCA'][$this->list_table]['fields'][$k]['eval']['rgxp'] == 'date')
		{
			$value = $this->parseDate($objPage->dateFormat, $value);
		}

		// Time
		elseif ($GLOBALS['TL_DCA'][$this->list_table]['fields'][$k]['eval']['rgxp'] == 'time')
		{
			$value = $this->parseDate($objPage->timeFormat, $value);
		}

		// Date and time
		elseif ($GLOBALS['TL_DCA'][$this->list_table]['fields'][$k]['eval']['rgxp'] == 'datim')
		{
			$value = $this->parseDate($objPage->datimFormat, $value);
		}

		// URLs
		elseif ($GLOBALS['TL_DCA'][$this->list_table]['fields'][$k]['eval']['rgxp'] == 'url' && preg_match('@^(https?://|ftp://)@i', $value))
		{
			global $objPage;
			$value = '<a href="' . $value . '"' . (($objPage->outputFormat == 'xhtml') ? ' onclick="return !window.open(this.href)"' : ' target="_blank"') . '>' . $value . '</a>';
		}

		// E-mail addresses
		elseif ($GLOBALS['TL_DCA'][$this->list_table]['fields'][$k]['eval']['rgxp'] == 'email')
		{
			$value = \String::encodeEmail($value);
			$value = '<a href="&#109;&#97;&#105;&#108;&#116;&#111;&#58;' . $value . '">' . $value . '</a>';
		}

		// Reference
		elseif (is_array($GLOBALS['TL_DCA'][$this->list_table]['fields'][$k]['reference']))
		{
			$value = $GLOBALS['TL_DCA'][$this->list_table]['fields'][$k]['reference'][$value];
		}

		// Associative array
		elseif ($GLOBALS['TL_DCA'][$this->list_table]['fields'][$k]['eval']['isAssociative'] || array_is_assoc($GLOBALS['TL_DCA'][$this->list_table]['fields'][$k]['options']))
		{
			if ($blnListSingle)
			{
				$value = $GLOBALS['TL_DCA'][$this->list_table]['fields'][$k]['options'][$value];
			}
			else
			{
				$value = '<span class="value">[' . $value . ']</span> ' . $GLOBALS['TL_DCA'][$this->list_table]['fields'][$k]['options'][$value];
			}
		}

		return $value;
	}
}<|MERGE_RESOLUTION|>--- conflicted
+++ resolved
@@ -3,11 +3,7 @@
 /**
  * Contao Open Source CMS
  * 
-<<<<<<< HEAD
  * Copyright (c) 2005-2013 Leo Feyer
-=======
- * Copyright (C) 2005-2013 Leo Feyer
->>>>>>> e11ad57a
  * 
  * @package Listing
  * @link    https://contao.org
@@ -26,11 +22,7 @@
  *
  * Provide methods to render content element "listing".
  * @copyright  Leo Feyer 2005-2013
-<<<<<<< HEAD
- * @author     Leo Feyer <http://contao.org>
-=======
  * @author     Leo Feyer <https://contao.org>
->>>>>>> e11ad57a
  * @package    Listing
  */
 class ModuleListing extends \Module
