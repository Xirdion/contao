--- conflicted
+++ resolved
@@ -1,13 +1,5 @@
 # Contao listing bundle change log
 
-<<<<<<< HEAD
-### 4.2.2 (2016-10-31)
-
- * Add the .editorconfig files.
-
-### 4.2.1 (2016-07-15)
-=======
 ### 4.3.0 (2016-11-25)
->>>>>>> d218345e
 
  * Add the files for the Contao Manager.