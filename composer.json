--- conflicted
+++ resolved
@@ -100,11 +100,6 @@
         "symfony/twig-bundle": "3.4.* || 4.1.* || 4.2.*",
         "symfony/web-profiler-bundle": "3.4.* || 4.1.* || 4.2.*",
         "symfony/yaml": "3.4.* || 4.1.* || 4.2.*",
-<<<<<<< HEAD
-        "tecnickcom/tcpdf": "^6.2.22",
-=======
-        "terminal42/header-replay-bundle": "^1.5.3",
->>>>>>> 33be0dc4
         "toflar/psr6-symfony-http-cache-store": "^1.0.2",
         "true/punycode": "^2.1"
     },
