--- conflicted
+++ resolved
@@ -46,11 +46,7 @@
         "contao-components/tablesorter": "^2.1",
         "contao-components/tinymce4": "^4.7",
         "contao/image": "^1.0",
-<<<<<<< HEAD
-        "contao/imagine-svg": "^0.2.3",
-=======
         "contao/imagine-svg": "^0.2.3 || ^1.0",
->>>>>>> e4ece923
         "contao/manager-plugin": "^2.6.2",
         "doctrine/dbal": "^2.10",
         "doctrine/doctrine-bundle": "^1.8",
@@ -157,11 +153,8 @@
         "doctrine/event-manager": "^1.0",
         "monolog/monolog": "^1.24",
         "phpunit/phpunit": "^8.4",
-<<<<<<< HEAD
         "psalm/plugin-phpunit": "^0.9",
         "psalm/plugin-symfony": "^1.0",
-=======
->>>>>>> e4ece923
         "psr/event-dispatcher": "^1.0",
         "slam/phpstan-extensions": "^5.0",
         "symfony/browser-kit": "4.4.*",
