{
    "name": "contao/contao",
    "type": "symfony-bundle",
    "description": "Contao 4 bundles",
    "homepage": "https://contao.org",
    "license": "LGPL-3.0-or-later",
    "authors": [
        {
            "name": "Leo Feyer",
            "homepage": "https://github.com/leofeyer"
        },
        {
            "name": "Contao Community",
            "homepage": "https://contao.org/contributors"
        }
    ],
    "require": {
        "php": "^7.2",
        "ext-dom": "*",
        "ext-filter": "*",
        "ext-gd": "*",
        "ext-hash": "*",
        "ext-intl": "*",
        "ext-json": "*",
        "ext-pcre": "*",
        "ext-pdo": "*",
        "ext-zlib": "*",
        "ausi/slug-generator": "^1.1",
        "bacon/bacon-qr-code": "^2.0",
        "contao-components/ace": "^1.2",
        "contao-components/chosen": "^1.2",
        "contao-components/colorbox": "^1.6",
        "contao-components/colorpicker": "^1.5",
        "contao-components/contao": "^9.1",
        "contao-components/datepicker": "^2.3",
        "contao-components/dropzone": "^5.0.1",
        "contao-components/highlight": "^9.0",
        "contao-components/jquery": "^1.12 || ^2.0 || ^3.0",
        "contao-components/jquery-ui": "^1.11.4",
        "contao-components/mediabox": "^1.5",
        "contao-components/mootools": "^1.6.0.1",
        "contao-components/simplemodal": "^2.1",
        "contao-components/swipe": "^2.0.3",
        "contao-components/tablesort": "^4.0",
        "contao-components/tablesorter": "^2.1",
        "contao-components/tinymce4": "^4.7",
        "contao/image": "^1.0",
        "contao/imagine-svg": "^0.1.2 || ^0.2",
        "contao/manager-plugin": "^2.6.2",
        "doctrine/dbal": "^2.10",
        "doctrine/doctrine-bundle": "^1.8",
        "doctrine/doctrine-cache-bundle": "^1.3.1",
        "doctrine/orm": "^2.6.3",
        "dragonmantank/cron-expression": "^2.3",
        "friendsofsymfony/http-cache": "^2.6",
        "friendsofsymfony/http-cache-bundle": "^2.6",
        "imagine/imagine": "^0.7 || ^1.0",
        "knplabs/knp-menu-bundle": "^2.1",
        "knplabs/knp-time-bundle": "^1.10",
        "lcobucci/jwt": "^3.2",
        "league/uri-components": "^1.8",
        "league/uri-schemes": "^1.2",
        "lexik/maintenance-bundle": "^2.1.5",
        "matthiasmullie/minify": "^1.3",
        "michelf/php-markdown": "^1.4",
        "nelmio/cors-bundle": "^1.5.3",
        "nelmio/security-bundle": "^2.2",
        "nyholm/psr7": "^1.2",
        "ocramius/package-versions": "^1.2",
        "ocramius/proxy-manager": "^2.1",
        "oyejorge/less.php": "^1.7",
        "paragonie/constant_time_encoding": "^2.2",
        "patchwork/utf8": "^1.2",
        "phpspec/php-diff": "^1.0",
        "phpunit/php-token-stream": "^1.4 || ^2.0 || ^3.0",
        "psr/log": "^1.0",
        "ramsey/uuid": "^3.8",
        "scheb/two-factor-bundle": "^4.11",
        "scssphp/scssphp": "^1.0",
        "sensiolabs/ansi-to-html": "^1.1",
        "simplepie/simplepie": "^1.3",
        "spomky-labs/otphp": "^9.1",
        "symfony-cmf/routing-bundle": "^2.1",
        "symfony/asset": "4.4.*",
        "symfony/cache": "4.4.*",
        "symfony/config": "4.4.*",
        "symfony/console": "4.4.*",
        "symfony/debug": "4.4.*",
        "symfony/debug-bundle": "4.4.*",
        "symfony/dependency-injection": "4.4.*",
        "symfony/doctrine-bridge": "4.4.*",
        "symfony/dom-crawler": "4.4.*",
        "symfony/dotenv": "4.4.*",
        "symfony/event-dispatcher": "4.4.*",
        "symfony/expression-language": "4.4.*",
        "symfony/filesystem": "4.4.*",
        "symfony/finder": "4.4.*",
        "symfony/framework-bundle": "4.4.*",
        "symfony/http-client": "4.4.*",
        "symfony/http-foundation": "4.4.*",
        "symfony/http-kernel": "4.4.*",
        "symfony/lock": "4.4.*",
        "symfony/monolog-bridge": "4.4.*",
        "symfony/monolog-bundle": "^3.1",
        "symfony/process": "4.4.*",
        "symfony/proxy-manager-bridge": "4.4.*",
        "symfony/routing": "4.4.*",
        "symfony/security-bundle": "4.4.*",
        "symfony/stopwatch": "4.4.*",
        "symfony/swiftmailer-bundle": "^2.6.2 || ^3.1.5",
        "symfony/translation": "4.4.*",
        "symfony/twig-bundle": "4.4.*",
        "symfony/var-dumper": "4.4.*",
        "symfony/web-profiler-bundle": "4.4.*",
        "symfony/yaml": "4.4.*",
        "terminal42/escargot": "^0.5.1",
        "terminal42/service-annotation-bundle": "^1.0",
        "toflar/psr6-symfony-http-cache-store": "^2.1",
        "true/punycode": "^2.1",
        "twig/twig": "^2.7",
        "ua-parser/uap-php": "^3.9",
        "webignition/robots-txt-file": "^3.0"
    },
    "replace": {
        "contao/calendar-bundle": "self.version",
        "contao/comments-bundle": "self.version",
        "contao/core-bundle": "self.version",
        "contao/faq-bundle": "self.version",
        "contao/installation-bundle": "self.version",
        "contao/listing-bundle": "self.version",
        "contao/manager-bundle": "self.version",
        "contao/news-bundle": "self.version",
        "contao/newsletter-bundle": "self.version"
    },
    "conflict": {
        "contao-community-alliance/composer-plugin": "<3.0",
        "contao/core": "*",
        "contao/manager-plugin": "<2.0 || >=3.0",
        "doctrine/persistence": "1.3.2",
        "symfony/config": "<4.4.2",
        "terminal42/contao-ce-access": "<3.0",
        "zendframework/zend-code": "<3.3.1"
    },
    "require-dev": {
        "ext-fileinfo": "*",
        "composer/composer": "^1.0",
        "contao/easy-coding-standard": "^1.0",
        "contao/monorepo-tools": "dev-master",
        "contao/phpstan": "^0.12",
        "contao/test-case": "^4.0",
        "doctrine/doctrine-migrations-bundle": "^1.1",
        "doctrine/event-manager": "^1.0",
        "monolog/monolog": "^1.24",
        "phpstan/extension-installer": "^1.0",
        "phpunit/phpunit": "^8.4",
        "symfony/browser-kit": "4.4.*",
        "symfony/phpunit-bridge": "4.4.*"
    },
    "extra": {
<<<<<<< HEAD
        "branch-alias": {
            "dev-master": "4.10.x-dev"
        },
=======
>>>>>>> d2eb923c
        "contao-manager-plugin": {
            "contao/calendar-bundle": "Contao\\CalendarBundle\\ContaoManager\\Plugin",
            "contao/comments-bundle": "Contao\\CommentsBundle\\ContaoManager\\Plugin",
            "contao/core-bundle": "Contao\\CoreBundle\\ContaoManager\\Plugin",
            "contao/faq-bundle": "Contao\\FaqBundle\\ContaoManager\\Plugin",
            "contao/installation-bundle": "Contao\\InstallationBundle\\ContaoManager\\Plugin",
            "contao/listing-bundle": "Contao\\ListingBundle\\ContaoManager\\Plugin",
            "contao/manager-bundle": "Contao\\ManagerBundle\\ContaoManager\\Plugin",
            "contao/news-bundle": "Contao\\NewsBundle\\ContaoManager\\Plugin",
            "contao/newsletter-bundle": "Contao\\NewsletterBundle\\ContaoManager\\Plugin"
        },
        "symfony": {
            "require": "^4.4"
        }
    },
    "autoload": {
        "psr-4": {
            "Contao\\CalendarBundle\\": "calendar-bundle/src/",
            "Contao\\CommentsBundle\\": "comments-bundle/src/",
            "Contao\\CoreBundle\\": "core-bundle/src/",
            "Contao\\FaqBundle\\": "faq-bundle/src/",
            "Contao\\InstallationBundle\\": "installation-bundle/src/",
            "Contao\\ListingBundle\\": "listing-bundle/src/",
            "Contao\\ManagerBundle\\": "manager-bundle/src/",
            "Contao\\NewsBundle\\": "news-bundle/src/",
            "Contao\\NewsletterBundle\\": "newsletter-bundle/src/"
        },
        "classmap": [
            "calendar-bundle/src/Resources/contao/",
            "comments-bundle/src/Resources/contao/",
            "core-bundle/src/Resources/contao/",
            "faq-bundle/src/Resources/contao/",
            "listing-bundle/src/Resources/contao/",
            "news-bundle/src/Resources/contao/",
            "newsletter-bundle/src/Resources/contao/"
        ],
        "files": [
            "core-bundle/src/Resources/functions/utf8_bootup.php"
        ],
        "exclude-from-classmap": [
            "calendar-bundle/src/Resources/contao/config/",
            "calendar-bundle/src/Resources/contao/dca/",
            "calendar-bundle/src/Resources/contao/languages/",
            "calendar-bundle/src/Resources/contao/templates/",
            "comments-bundle/src/Resources/contao/config/",
            "comments-bundle/src/Resources/contao/dca/",
            "comments-bundle/src/Resources/contao/languages/",
            "comments-bundle/src/Resources/contao/templates/",
            "core-bundle/src/Resources/contao/config/",
            "core-bundle/src/Resources/contao/dca/",
            "core-bundle/src/Resources/contao/helper/functions.php",
            "core-bundle/src/Resources/contao/languages/",
            "core-bundle/src/Resources/contao/templates/",
            "core-bundle/src/Resources/contao/themes/",
            "faq-bundle/src/Resources/contao/config/",
            "faq-bundle/src/Resources/contao/dca/",
            "faq-bundle/src/Resources/contao/languages/",
            "faq-bundle/src/Resources/contao/templates/",
            "listing-bundle/src/Resources/contao/config/",
            "listing-bundle/src/Resources/contao/dca/",
            "listing-bundle/src/Resources/contao/languages/",
            "listing-bundle/src/Resources/contao/templates/",
            "news-bundle/src/Resources/contao/config/",
            "news-bundle/src/Resources/contao/dca/",
            "news-bundle/src/Resources/contao/languages/",
            "news-bundle/src/Resources/contao/templates/",
            "newsletter-bundle/src/Resources/contao/config/",
            "newsletter-bundle/src/Resources/contao/dca/",
            "newsletter-bundle/src/Resources/contao/languages/",
            "newsletter-bundle/src/Resources/contao/templates/"
        ]
    },
    "autoload-dev": {
        "psr-4": {
            "Contao\\CalendarBundle\\Tests\\": "calendar-bundle/tests/",
            "Contao\\CoreBundle\\Fixtures\\": "core-bundle/tests/Fixtures/src/",
            "Contao\\CoreBundle\\Tests\\": "core-bundle/tests/",
            "Contao\\FaqBundle\\Tests\\": "faq-bundle/tests/",
            "Contao\\InstallationBundle\\Tests\\": "installation-bundle/tests/",
            "Contao\\ManagerBundle\\Tests\\": "manager-bundle/tests/",
            "Contao\\NewBundle\\": "core-bundle/tests/Fixtures/vendor/contao/new-bundle/src/",
            "Contao\\NewsBundle\\Tests\\": "news-bundle/tests/",
            "Contao\\TestBundle\\": "core-bundle/tests/Fixtures/vendor/contao/test-bundle/"
        }
    },
    "bin": [
        "manager-bundle/bin/contao-console"
    ],
    "scripts": {
        "all": [
            "@unit-tests",
            "@functional-tests",
            "@cs-fixer",
            "@phpstan",
            "@monorepo-tools"
        ],
        "cs-fixer": [
            "vendor/bin/ecs check *-bundle/bin *-bundle/src *-bundle/tests --config vendor/contao/easy-coding-standard/config/default.yaml --ansi",
            "vendor/bin/ecs check *-bundle/src/Resources/contao --config vendor/contao/easy-coding-standard/config/legacy.yaml --ansi",
            "vendor/bin/ecs check *-bundle/src/Resources/contao/templates --config vendor/contao/easy-coding-standard/config/template.yaml --ansi"
        ],
        "functional-tests": [
            "vendor/bin/phpunit --testsuite=functional --colors=always"
        ],
        "monorepo-tools": [
            "vendor/bin/monorepo-tools composer-json --validate --ansi"
        ],
        "phpstan": [
            "vendor/bin/phpstan analyze core-bundle/src core-bundle/tests --level=3 --memory-limit=1G --ansi"
        ],
        "unit-tests": [
            "vendor/bin/phpunit --colors=always"
        ]
    },
    "support": {
        "issues": "https://github.com/contao/contao/issues",
        "forum": "https://community.contao.org",
        "source": "https://github.com/contao/contao",
        "docs": "https://docs.contao.org"
    }
}<|MERGE_RESOLUTION|>--- conflicted
+++ resolved
@@ -157,12 +157,9 @@
         "symfony/phpunit-bridge": "4.4.*"
     },
     "extra": {
-<<<<<<< HEAD
         "branch-alias": {
             "dev-master": "4.10.x-dev"
         },
-=======
->>>>>>> d2eb923c
         "contao-manager-plugin": {
             "contao/calendar-bundle": "Contao\\CalendarBundle\\ContaoManager\\Plugin",
             "contao/comments-bundle": "Contao\\CommentsBundle\\ContaoManager\\Plugin",
