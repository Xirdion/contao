language: php

git:
  depth: 1

cache:
  directories:
    - $HOME/.composer/cache

sudo: false

env:
  global:
    - COMPOSER_ALLOW_XDEBUG=0
    - SYMFONY_DEPRECATIONS_HELPER=weak

matrix:
  include:
<<<<<<< HEAD
    - php: 7.1
=======
    - php: 5.6
    - php: 7.0
>>>>>>> 30b1ee67
    - php: 7.1
    - php: 7.2
    - php: 7.2
      env: COMPOSER_FLAGS='--prefer-lowest --prefer-stable'
    - php: 7.2
      env: COVERAGE='--coverage-clover build/logs/clover.xml'
    - php: 7.2
  fast_finish: true

before_install:
  - composer selfupdate

before_script:
  - travis_wait composer update $COMPOSER_FLAGS --no-interaction

script:
  - if [[ $COVERAGE ]]; then mkdir -p build/logs; fi
  - php vendor/bin/phpunit $COVERAGE

after_script:
  - if [[ $COVERAGE ]]; then php vendor/bin/coveralls; fi<|MERGE_RESOLUTION|>--- conflicted
+++ resolved
@@ -12,16 +12,9 @@
 env:
   global:
     - COMPOSER_ALLOW_XDEBUG=0
-    - SYMFONY_DEPRECATIONS_HELPER=weak
 
 matrix:
   include:
-<<<<<<< HEAD
-    - php: 7.1
-=======
-    - php: 5.6
-    - php: 7.0
->>>>>>> 30b1ee67
     - php: 7.1
     - php: 7.2
     - php: 7.2
