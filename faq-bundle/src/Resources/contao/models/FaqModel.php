<?php

/**
 * Contao Open Source CMS
 * 
<<<<<<< HEAD
 * Copyright (c) 2005-2013 Leo Feyer
=======
 * Copyright (C) 2005-2013 Leo Feyer
>>>>>>> b28342cc
 * 
 * @package Faq
 * @link    http://contao.org
 * @license http://www.gnu.org/licenses/lgpl-3.0.html LGPL
 */


/**
 * Run in a custom namespace, so the class can be replaced
 */
namespace Contao;


/**
 * Reads and writes FAQs
 * 
 * @package   Models
 * @author    Leo Feyer <https://github.com/leofeyer>
 * @copyright Leo Feyer 2005-2013
 */
class FaqModel extends \Model
{

	/**
	 * Table name
	 * @var string
	 */
	protected static $strTable = 'tl_faq';


	/**
	 * Find a published FAQ from one or more categories by its ID or alias
	 * 
	 * @param mixed $varId      The numeric ID or alias name
	 * @param array $arrPids    An array of parent IDs
	 * @param array $arrOptions An optional options array
	 * 
	 * @return \Model|null The FaqModel or null if there is no FAQ
	 */
	public static function findPublishedByParentAndIdOrAlias($varId, $arrPids, array $arrOptions=array())
	{
		if (!is_array($arrPids) || empty($arrPids))
		{
			return null;
		}

		$t = static::$strTable;
		$arrColumns = array("($t.id=? OR $t.alias=?) AND pid IN(" . implode(',', array_map('intval', $arrPids)) . ")");

		if (!BE_USER_LOGGED_IN)
		{
			$arrColumns[] = "$t.published=1";
		}

		return static::findOneBy($arrColumns, array((is_numeric($varId) ? $varId : 0), $varId), $arrOptions);
	}


	/**
	 * Find all published FAQs by their parent IDs
	 * 
	 * @param array $arrPids    An array of FAQ category IDs
	 * @param array $arrOptions An optional options array
	 * 
	 * @return \Model\Collection|null A collection of models or null if there are no FAQs
	 */
	public static function findPublishedByPids($arrPids, array $arrOptions=array())
	{
		if (!is_array($arrPids) || empty($arrPids))
		{
			return null;
		}

		$t = static::$strTable;
		$arrColumns = array("$t.pid IN(" . implode(',', array_map('intval', $arrPids)) . ")");

		if (!BE_USER_LOGGED_IN)
		{
			$arrColumns[] = "$t.published=1";
		}

		if (!isset($arrOptions['order']))
		{
			$arrOptions['order'] = "$t.pid, $t.sorting";
		}

		return static::findBy($arrColumns, null, $arrOptions);
	}
}<|MERGE_RESOLUTION|>--- conflicted
+++ resolved
@@ -3,11 +3,7 @@
 /**
  * Contao Open Source CMS
  * 
-<<<<<<< HEAD
  * Copyright (c) 2005-2013 Leo Feyer
-=======
- * Copyright (C) 2005-2013 Leo Feyer
->>>>>>> b28342cc
  * 
  * @package Faq
  * @link    http://contao.org
