<?php

/**
 * Contao Open Source CMS
 *
 * Copyright (c) 2005-2016 Leo Feyer
 *
 * @license LGPL-3.0+
 */

namespace Contao;

use Contao\CoreBundle\Exception\PageNotFoundException;
use Patchwork\Utf8;


/**
 * Class ModuleFaqReader
 *
 * @author Leo Feyer <https://github.com/leofeyer>
 */
class ModuleFaqReader extends \Module
{

	/**
	 * Template
	 * @var string
	 */
	protected $strTemplate = 'mod_faqreader';


	/**
	 * Display a wildcard in the back end
	 *
	 * @return string
	 */
	public function generate()
	{
		if (TL_MODE == 'BE')
		{
			/** @var BackendTemplate|object $objTemplate */
			$objTemplate = new \BackendTemplate('be_wildcard');

			$objTemplate->wildcard = '### ' . Utf8::strtoupper($GLOBALS['TL_LANG']['FMD']['faqreader'][0]) . ' ###';
			$objTemplate->title = $this->headline;
			$objTemplate->id = $this->id;
			$objTemplate->link = $this->name;
			$objTemplate->href = 'contao/main.php?do=themes&amp;table=tl_module&amp;act=edit&amp;id=' . $this->id;

			return $objTemplate->parse();
		}

		// Set the item from the auto_item parameter
		if (!isset($_GET['items']) && \Config::get('useAutoItem') && isset($_GET['auto_item']))
		{
			\Input::setGet('items', \Input::get('auto_item'));
		}

		// Do not index or cache the page if no FAQ has been specified
		if (!\Input::get('items'))
		{
			/** @var PageModel $objPage */
			global $objPage;

			$objPage->noSearch = 1;
			$objPage->cache = 0;

			return '';
		}

		$this->faq_categories = deserialize($this->faq_categories);

		// Do not index or cache the page if there are no categories
		if (!is_array($this->faq_categories) || empty($this->faq_categories))
		{
			/** @var PageModel $objPage */
			global $objPage;

			$objPage->noSearch = 1;
			$objPage->cache = 0;

			return '';
		}

		return parent::generate();
	}


	/**
	 * Generate the module
	 */
	protected function compile()
	{
		/** @var PageModel $objPage */
		global $objPage;

		$this->Template->back = $GLOBALS['TL_LANG']['MSC']['goBack'];
		$this->Template->referer = 'javascript:history.go(-1)';

		$objFaq = \FaqModel::findPublishedByParentAndIdOrAlias(\Input::get('items'), $this->faq_categories);

		if (null === $objFaq)
		{
			throw new PageNotFoundException('Page not found');
		}

		// Overwrite the page title and description (see #2853 and #4955)
		if ($objFaq->question != '')
		{
			$objPage->pageTitle = strip_tags(strip_insert_tags($objFaq->question));
			$objPage->description = $this->prepareMetaDescription($objFaq->question);
		}

		$this->Template->question = $objFaq->question;

		// Clean the RTE output
		$objFaq->answer = \StringUtil::toHtml5($objFaq->answer);

		$this->Template->answer = \StringUtil::encodeEmail($objFaq->answer);
		$this->Template->addImage = false;

		// Add image
		if ($objFaq->addImage && $objFaq->singleSRC != '')
		{
			$objModel = \FilesModel::findByUuid($objFaq->singleSRC);

			if ($objModel !== null && is_file(TL_ROOT . '/' . $objModel->path))
			{
				// Do not override the field now that we have a model registry (see #6303)
				$arrFaq = $objFaq->row();
				$arrFaq['singleSRC'] = $objModel->path;

				$this->addImageToTemplate($this->Template, $arrFaq);
			}
		}

		$this->Template->enclosure = array();

		// Add enclosure
		if ($objFaq->addEnclosure)
		{
			$this->addEnclosuresToTemplate($this->Template, $objFaq->row());
		}

		$strAuthor = '';

<<<<<<< HEAD
		// Add the author
		if (($objAuthor = $objFaq->getRelated('author')) instanceof UserModel)
=======
		/** @var UserModel $objAuthor */
		if (($objAuthor = $objFaq->getRelated('author')) !== null)
>>>>>>> 6238f636
		{
			$strAuthor = $objAuthor->name;
		}

		$this->Template->info = sprintf($GLOBALS['TL_LANG']['MSC']['faqCreatedBy'], \Date::parse($objPage->dateFormat, $objFaq->tstamp), $strAuthor);

		$bundles = \System::getContainer()->getParameter('kernel.bundles');

		// HOOK: comments extension required
		if ($objFaq->noComments || !isset($bundles['ContaoCommentsBundle']))
		{
			$this->Template->allowComments = false;

			return;
		}

		/** @var FaqCategoryModel $objCategory */
		$objCategory = $objFaq->getRelated('pid');
		$this->Template->allowComments = $objCategory->allowComments;

		// Comments are not allowed
		if (!$objCategory->allowComments)
		{
			return;
		}

		// Adjust the comments headline level
		$intHl = min(intval(str_replace('h', '', $this->hl)), 5);
		$this->Template->hlc = 'h' . ($intHl + 1);

		$this->import('Comments');
		$arrNotifies = array();

		// Notify the system administrator
		if ($objCategory->notify != 'notify_author')
		{
			$arrNotifies[] = $GLOBALS['TL_ADMIN_EMAIL'];
		}

		// Notify the author
		if ($objCategory->notify != 'notify_admin')
		{
			/** @var UserModel $objAuthor */
			if (($objAuthor = $objFaq->getRelated('author')) instanceof UserModel && $objAuthor->email != '')
			{
				$arrNotifies[] = $objAuthor->email;
			}
		}

		$objConfig = new \stdClass();

		$objConfig->perPage = $objCategory->perPage;
		$objConfig->order = $objCategory->sortOrder;
		$objConfig->template = $this->com_template;
		$objConfig->requireLogin = $objCategory->requireLogin;
		$objConfig->disableCaptcha = $objCategory->disableCaptcha;
		$objConfig->bbcode = $objCategory->bbcode;
		$objConfig->moderate = $objCategory->moderate;

		$this->Comments->addCommentsToTemplate($this->Template, $objConfig, 'tl_faq', $objFaq->id, $arrNotifies);
	}
}<|MERGE_RESOLUTION|>--- conflicted
+++ resolved
@@ -144,13 +144,8 @@
 
 		$strAuthor = '';
 
-<<<<<<< HEAD
-		// Add the author
+		/** @var UserModel $objAuthor */
 		if (($objAuthor = $objFaq->getRelated('author')) instanceof UserModel)
-=======
-		/** @var UserModel $objAuthor */
-		if (($objAuthor = $objFaq->getRelated('author')) !== null)
->>>>>>> 6238f636
 		{
 			$strAuthor = $objAuthor->name;
 		}
