{
    "name": "contao/faq-bundle",
    "type": "contao-bundle",
    "description": "Contao 4 FAQ bundle",
    "license": "LGPL-3.0+",
    "authors": [
        {
            "name": "Leo Feyer",
            "homepage": "https://github.com/leofeyer"
        }
    ],
    "require": {
        "php": ">=5.5.0",
        "symfony/framework-bundle": "~2.8|~3.0",
<<<<<<< HEAD
        "contao/core-bundle": "^4.2.3"
=======
        "contao/core-bundle": "~4.3"
>>>>>>> 3e6dcd46
    },
    "require-dev": {
        "contao/manager-plugin": "~1.0",
        "friendsofphp/php-cs-fixer": "~1.8",
        "phpunit/phpunit": "~4.5",
        "satooshi/php-coveralls": "~1.0",
        "symfony/phpunit-bridge": "~2.8|~3.0"
    },
    "conflict": {
        "contao/core": "*"
    },
    "autoload": {
        "psr-4": {
            "Contao\\FaqBundle\\": "src/"
        },
        "classmap": [
            "src/Resources/contao"
        ],
        "exclude-from-classmap": [
            "src/Resources/contao/config",
            "src/Resources/contao/dca",
            "src/Resources/contao/languages",
            "src/Resources/contao/templates"
        ]
    },
    "autoload-dev": {
        "psr-4": {
            "Contao\\FaqBundle\\Test\\": "tests/"
        }
    },
    "config": {
        "preferred-install": "dist"
    },
    "extra": {
        "branch-alias": {
            "dev-develop": "4.4.x-dev"
        },
        "contao-manager-plugin": "Contao\\FaqBundle\\ContaoManager\\Plugin"
    }
}<|MERGE_RESOLUTION|>--- conflicted
+++ resolved
@@ -12,11 +12,7 @@
     "require": {
         "php": ">=5.5.0",
         "symfony/framework-bundle": "~2.8|~3.0",
-<<<<<<< HEAD
-        "contao/core-bundle": "^4.2.3"
-=======
         "contao/core-bundle": "~4.3"
->>>>>>> 3e6dcd46
     },
     "require-dev": {
         "contao/manager-plugin": "~1.0",
