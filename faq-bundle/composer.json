--- conflicted
+++ resolved
@@ -11,18 +11,7 @@
     ],
     "require": {
         "php": ">=5.5.0",
-<<<<<<< HEAD
         "symfony/framework-bundle": "^3.2",
-        "contao/core-bundle": "^4.3"
-    },
-    "require-dev": {
-        "contao/manager-plugin": "^1.0",
-        "friendsofphp/php-cs-fixer": "^1.8",
-        "phpunit/phpunit": "^4.5",
-        "satooshi/php-coveralls": "^1.0",
-        "symfony/phpunit-bridge": "^3.2"
-=======
-        "symfony/framework-bundle": "^2.8|^3.0",
         "contao/core-bundle": "^4.3"
     },
     "require-dev": {
@@ -30,8 +19,7 @@
         "friendsofphp/php-cs-fixer": "^1.8",
         "phpunit/phpunit": "^4.5",
         "satooshi/php-coveralls": "^1.0",
-        "symfony/phpunit-bridge": "^2.8|^3.0"
->>>>>>> 373a7b65
+        "symfony/phpunit-bridge": "^3.2"
     },
     "conflict": {
         "contao/core": "*",
