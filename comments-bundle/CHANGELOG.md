# Contao comments bundle change log

<<<<<<< HEAD
### 4.1.3 (2016-04-22)
=======
### 4.2.0 (2016-06-18)
>>>>>>> c10ccd74

 * Correctly validate and decode IDNA e-mail addresses (see contao/core#8306).

### 4.2.0-RC1 (2016-05-18)

 * Add the URI when throwing 403 and 404 exceptions (see contao/core#369).

### 4.2.0-beta1 (2016-04-25)

 * Add an SVG icon and adjust to the new back end theme (see contao/core#4608).<|MERGE_RESOLUTION|>--- conflicted
+++ resolved
@@ -1,10 +1,6 @@
 # Contao comments bundle change log
 
-<<<<<<< HEAD
-### 4.1.3 (2016-04-22)
-=======
 ### 4.2.0 (2016-06-18)
->>>>>>> c10ccd74
 
  * Correctly validate and decode IDNA e-mail addresses (see contao/core#8306).
 
