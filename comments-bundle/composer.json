--- conflicted
+++ resolved
@@ -24,7 +24,7 @@
     },
     "extra": {
         "branch-alias": {
-            "dev-4.5": "4.5.x-dev"
+            "dev-4.6": "4.6.x-dev"
         },
         "contao-manager-plugin": "Contao\\CommentsBundle\\ContaoManager\\Plugin"
     },
@@ -44,18 +44,8 @@
     },
     "support": {
         "issues": "https://github.com/contao/comments-bundle/issues",
-<<<<<<< HEAD
-        "source": "https://github.com/contao/comments-bundle"
-    },
-    "extra": {
-        "branch-alias": {
-            "dev-master": "4.6.x-dev"
-        },
-        "contao-manager-plugin": "Contao\\CommentsBundle\\ContaoManager\\Plugin"
-=======
         "forum": "https://community.contao.org",
         "source": "https://github.com/contao/comments-bundle",
         "docs": "https://docs.contao.org"
->>>>>>> d9d7ad08
     }
 }