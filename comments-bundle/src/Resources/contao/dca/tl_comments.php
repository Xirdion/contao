<?php

/**
 * Contao Open Source CMS
 *
 * Copyright (c) 2005-2016 Leo Feyer
 *
 * @license LGPL-3.0+
 */


/**
 * Table tl_comments
 */
$GLOBALS['TL_DCA']['tl_comments'] = array
(

	// Config
	'config' => array
	(
		'dataContainer'               => 'Table',
		'enableVersioning'            => true,
		'closed'                      => true,
		'notCopyable'                 => true,
		'onload_callback' => array
		(
			array('tl_comments', 'checkPermission')
		),
		'sql' => array
		(
			'keys' => array
			(
				'id' => 'primary',
				'published' => 'index',
				'source,parent,published' => 'index'
			)
		)
	),

	// List
	'list' => array
	(
		'sorting' => array
		(
			'mode'                    => 2,
			'fields'                  => array('date DESC'),
			'flag'                    => 8,
			'panelLayout'             => 'filter;sort,search,limit'
		),
		'label' => array
		(
			'fields'                  => array('name'),
			'format'                  => '%s',
			'label_callback'          => array('tl_comments', 'listComments')
		),
		'global_operations' => array
		(
			'all' => array
			(
				'label'               => &$GLOBALS['TL_LANG']['MSC']['all'],
				'href'                => 'act=select',
				'class'               => 'header_edit_all',
				'attributes'          => 'onclick="Backend.getScrollOffset()" accesskey="e"'
			)
		),
		'operations' => array
		(
			'edit' => array
			(
				'label'               => &$GLOBALS['TL_LANG']['tl_comments']['edit'],
				'href'                => 'act=edit',
				'icon'                => 'edit.svg',
				'button_callback'     => array('tl_comments', 'editComment')
			),
			'delete' => array
			(
				'label'               => &$GLOBALS['TL_LANG']['tl_comments']['delete'],
				'href'                => 'act=delete',
				'icon'                => 'delete.svg',
				'attributes'          => 'onclick="if(!confirm(\'' . $GLOBALS['TL_LANG']['MSC']['deleteConfirm'] . '\'))return false;Backend.getScrollOffset()"',
				'button_callback'     => array('tl_comments', 'deleteComment')
			),
			'toggle' => array
			(
				'label'               => &$GLOBALS['TL_LANG']['tl_comments']['toggle'],
				'icon'                => 'visible.svg',
				'attributes'          => 'onclick="Backend.getScrollOffset();return AjaxRequest.toggleVisibility(this,%s)"',
				'button_callback'     => array('tl_comments', 'toggleIcon')
			),
			'show' => array
			(
				'label'               => &$GLOBALS['TL_LANG']['tl_comments']['show'],
				'href'                => 'act=show',
				'icon'                => 'show.svg'
			)
		)
	),

	// Palettes
	'palettes' => array
	(
		'__selector__'                => array('addReply'),
		'default'                     => '{author_legend},name,email,website;{comment_legend},comment;{reply_legend},addReply;{publish_legend},published'
	),

	// Subpalettes
	'subpalettes' => array
	(
		'addReply'                    => 'author,reply'
	),

	// Fields
	'fields' => array
	(
		'id' => array
		(
			'sql'                     => "int(10) unsigned NOT NULL auto_increment"
		),
		'tstamp' => array
		(
			'sql'                     => "int(10) unsigned NOT NULL default '0'"
		),
		'source' => array
		(
			'label'                   => &$GLOBALS['TL_LANG']['tl_comments']['source'],
			'filter'                  => true,
			'sorting'                 => true,
			'reference'               => &$GLOBALS['TL_LANG']['tl_comments'],
			'sql'                     => "varchar(32) NOT NULL default ''"
		),
		'parent' => array
		(
			'label'                   => &$GLOBALS['TL_LANG']['tl_comments']['parent'],
			'filter'                  => true,
			'sorting'                 => true,
			'sql'                     => "int(10) unsigned NOT NULL default '0'"
		),
		'date' => array
		(
			'label'                   => &$GLOBALS['TL_LANG']['tl_comments']['date'],
			'sorting'                 => true,
			'filter'                  => true,
			'flag'                    => 8,
			'eval'                    => array('rgxp'=>'datim'),
			'sql'                     => "varchar(64) NOT NULL default ''"
		),
		'name' => array
		(
			'label'                   => &$GLOBALS['TL_LANG']['tl_comments']['name'],
			'exclude'                 => true,
			'search'                  => true,
			'inputType'               => 'text',
			'eval'                    => array('mandatory'=>true, 'maxlength'=>64),
			'sql'                     => "varchar(64) NOT NULL default ''"
		),
		'email' => array
		(
			'label'                   => &$GLOBALS['TL_LANG']['tl_comments']['email'],
			'exclude'                 => true,
			'search'                  => true,
			'inputType'               => 'text',
			'eval'                    => array('mandatory'=>true, 'maxlength'=>255, 'rgxp'=>'email', 'decodeEntities'=>true, 'tl_class'=>'w50'),
			'sql'                     => "varchar(255) NOT NULL default ''"
		),
		'website' => array
		(
			'label'                   => &$GLOBALS['TL_LANG']['tl_comments']['website'],
			'exclude'                 => true,
			'search'                  => true,
			'inputType'               => 'text',
			'eval'                    => array('maxlength'=>128, 'rgxp'=>'url', 'decodeEntities'=>true, 'tl_class'=>'w50'),
			'sql'                     => "varchar(128) NOT NULL default ''"
		),
		'comment' => array
		(
			'label'                   => &$GLOBALS['TL_LANG']['tl_comments']['comment'],
			'exclude'                 => true,
			'search'                  => true,
			'inputType'               => 'textarea',
			'eval'                    => array('mandatory'=>true, 'rte'=>'tinyMCE'),
			'sql'                     => "text NULL"
		),
		'addReply' => array
		(
			'label'                   => &$GLOBALS['TL_LANG']['tl_comments']['addReply'],
			'exclude'                 => true,
			'filter'                  => true,
			'inputType'               => 'checkbox',
			'eval'                    => array('submitOnChange'=>true),
			'sql'                     => "char(1) NOT NULL default ''"
		),
		'author' => array
		(
			'label'                   => &$GLOBALS['TL_LANG']['tl_comments']['author'],
			'default'                 => BackendUser::getInstance()->id,
			'exclude'                 => true,
			'inputType'               => 'select',
			'foreignKey'              => 'tl_user.name',
			'eval'                    => array('mandatory'=>true, 'chosen'=>true, 'doNotCopy'=>true, 'includeBlankOption'=>true),
			'sql'                     => "int(10) unsigned NOT NULL default '0'",
			'relation'                => array('type'=>'belongsTo', 'load'=>'eager')
		),
		'reply' => array
		(
			'label'                   => &$GLOBALS['TL_LANG']['tl_comments']['reply'],
			'exclude'                 => true,
			'search'                  => true,
			'inputType'               => 'textarea',
			'eval'                    => array('rte'=>'tinyMCE'),
			'sql'                     => "text NULL"
		),
		'published' => array
		(
			'label'                   => &$GLOBALS['TL_LANG']['tl_comments']['published'],
			'exclude'                 => true,
			'filter'                  => true,
			'inputType'               => 'checkbox',
			'eval'                    => array('doNotCopy'=>true),
			'save_callback' => array
			(
				array('tl_comments', 'sendNotifications')
			),
			'sql'                     => "char(1) NOT NULL default ''"
		),
		'ip' => array
		(
			'label'                   => &$GLOBALS['TL_LANG']['tl_comments']['ip'],
			'sql'                     => "varchar(64) NOT NULL default ''"
		),
		'notified' => array
		(
			'label'                   => &$GLOBALS['TL_LANG']['tl_comments']['notified'],
			'sql'                     => "char(1) NOT NULL default ''"
		)
	)
);


/**
 * Provide miscellaneous methods that are used by the data configuration array.
 *
 * @author Leo Feyer <https://github.com/leofeyer>
 */
class tl_comments extends Backend
{

	/**
	 * Import the back end user object
	 */
	public function __construct()
	{
		parent::__construct();
		$this->import('BackendUser', 'User');
	}


	/**
	 * Check permissions to edit table tl_comments
	 *
	 * @throws Contao\CoreBundle\Exception\AccessDeniedException
	 */
	public function checkPermission()
	{
		switch (Input::get('act'))
		{
			case 'select':
			case 'show':
				// Allow
				break;

			case 'edit':
			case 'delete':
			case 'toggle':
				$objComment = $this->Database->prepare("SELECT id, parent, source FROM tl_comments WHERE id=?")
											 ->limit(1)
											 ->execute(Input::get('id'));

				if ($objComment->numRows < 1)
				{
					throw new Contao\CoreBundle\Exception\AccessDeniedException('Comment ID ' . Input::get('id') . ' does not exist.');
				}

				if (!$this->isAllowedToEditComment($objComment->parent, $objComment->source))
				{
					throw new Contao\CoreBundle\Exception\AccessDeniedException('Not enough permissions to ' . Input::get('act') . ' comment ID ' . Input::get('id') . ' (parent element: ' . $objComment->source . ' ID ' . $objComment->parent . ').');
				}
				break;

			case 'editAll':
			case 'deleteAll':
			case 'overrideAll':
				/** @var Symfony\Component\HttpFoundation\Session\SessionInterface $objSession */
				$objSession = System::getContainer()->get('session');

				$session = $objSession->all();

				if (!is_array($session['CURRENT']['IDS']) || empty($session['CURRENT']['IDS']))
				{
					break;
				}

				$objComment = $this->Database->execute("SELECT id, parent, source FROM tl_comments WHERE id IN(" . implode(',', array_map('intval', $session['CURRENT']['IDS'])) . ")");

				while ($objComment->next())
				{
					if (!$this->isAllowedToEditComment($objComment->parent, $objComment->source) && ($key = array_search($objComment->id, $session['CURRENT']['IDS'])) !== false)
					{
						unset($session['CURRENT']['IDS'][$key]);
					}
				}

				$session['CURRENT']['IDS'] = array_values($session['CURRENT']['IDS']);
				$objSession->replace($session);
				break;

			default:
				if (strlen(Input::get('act')))
				{
					throw new Contao\CoreBundle\Exception\AccessDeniedException('Invalid command "' . Input::get('act') . '.');
				}
				break;
		}
	}


	/**
	 * Check whether the user is allowed to edit a comment
	 *
	 * @param integer $intParent
	 * @param string  $strSource
	 *
	 * @return boolean
	 */
	protected function isAllowedToEditComment($intParent, $strSource)
	{
		if ($this->User->isAdmin)
		{
			return true;
		}

		$strKey = __METHOD__ . '-' . $strSource . '-' . $intParent;

		// Load cached result
		if (Cache::has($strKey))
		{
			return Cache::get($strKey);
		}

		// Order deny,allow
		Cache::set($strKey, false);

		switch ($strSource)
		{
			case 'tl_content':
				$objPage = $this->Database->prepare("SELECT * FROM tl_page WHERE id=(SELECT pid FROM tl_article WHERE id=(SELECT pid FROM tl_content WHERE id=?))")
										  ->limit(1)
										  ->execute($intParent);

				// Do not check whether the page is mounted (see #5174)
				if ($objPage->numRows > 0 && $this->User->isAllowed(BackendUser::CAN_EDIT_ARTICLES, $objPage->row()))
				{
					Cache::set($strKey, true);
				}
				break;

			case 'tl_page':
				$objPage = $this->Database->prepare("SELECT * FROM tl_page WHERE id=?")
										  ->limit(1)
										  ->execute($intParent);

				// Do not check whether the page is mounted (see #5174)
				if ($objPage->numRows > 0 && $this->User->isAllowed(BackendUser::CAN_EDIT_PAGE, $objPage->row()))
				{
					Cache::set($strKey, true);
				}
				break;

			case 'tl_news':
				$objArchive = $this->Database->prepare("SELECT pid FROM tl_news WHERE id=?")
											 ->limit(1)
											 ->execute($intParent);

				// Do not check the access to the news module (see #5174)
				if ($objArchive->numRows > 0 && $this->User->hasAccess($objArchive->pid, 'news'))
				{
					Cache::set($strKey, true);
				}
				break;

			case 'tl_calendar_events':
				$objCalendar = $this->Database->prepare("SELECT pid FROM tl_calendar_events WHERE id=?")
											  ->limit(1)
											  ->execute($intParent);

				// Do not check the access to the calendar module (see #5174)
				if ($objCalendar->numRows > 0 && $this->User->hasAccess($objCalendar->pid, 'calendars'))
				{
						Cache::set($strKey, true);
				}
				break;

			case 'tl_faq':
				// Do not check the access to the FAQ module (see #5174)
				Cache::set($strKey, true);
				break;

			default:
				// HOOK: support custom modules
				if (isset($GLOBALS['TL_HOOKS']['isAllowedToEditComment']) && is_array($GLOBALS['TL_HOOKS']['isAllowedToEditComment']))
				{
					foreach ($GLOBALS['TL_HOOKS']['isAllowedToEditComment'] as $callback)
					{
						$this->import($callback[0]);

						if ($this->{$callback[0]}->{$callback[1]}($intParent, $strSource) === true)
						{
							Cache::set($strKey, true);
							break;
						}
					}
				}
				break;
		}

		return Cache::get($strKey);
	}


	/**
	 * Send out the new comment notifications
	 *
	 * @param mixed $varValue
	 *
	 * @return mixed
	 */
	public function sendNotifications($varValue)
	{
		if ($varValue)
		{
			Comments::notifyCommentsSubscribers(CommentsModel::findByPk(Input::get('id')));
		}

		return $varValue;
	}


	/**
	 * List a particular record
	 *
	 * @param array $arrRow
	 *
	 * @return string
	 */
	public function listComments($arrRow)
	{
		$title = $GLOBALS['TL_LANG']['tl_comments'][$arrRow['source']] . ' ' . $arrRow['parent'];

		switch ($arrRow['source'])
		{
			case 'tl_content':
				$objParent = $this->Database->prepare("SELECT id, title FROM tl_article WHERE id=(SELECT pid FROM tl_content WHERE id=?)")
											->execute($arrRow['parent']);

				if ($objParent->numRows)
				{
					$title .= ' (<a href="contao/main.php?do=article&amp;table=tl_content&amp;id=' . $objParent->id . '&amp;rt=' . REQUEST_TOKEN . '">' . $objParent->title . '</a>)';
				}
				break;

			case 'tl_page':
				$objParent = $this->Database->prepare("SELECT id, title FROM tl_page WHERE id=?")
											->execute($arrRow['parent']);

				if ($objParent->numRows)
				{
					$title .= ' (<a href="contao/main.php?do=page&amp;act=edit&amp;id=' . $objParent->id . '&amp;rt=' . REQUEST_TOKEN . '">' . $objParent->title . '</a>)';
				}
				break;

			case 'tl_news':
				$objParent = $this->Database->prepare("SELECT id, headline FROM tl_news WHERE id=?")
											->execute($arrRow['parent']);

				if ($objParent->numRows)
				{
					$title .= ' (<a href="contao/main.php?do=news&amp;table=tl_news&amp;act=edit&amp;id=' . $objParent->id . '&amp;rt=' . REQUEST_TOKEN . '">' . $objParent->headline . '</a>)';
				}
				break;

			case 'tl_faq':
				$objParent = $this->Database->prepare("SELECT id, question FROM tl_faq WHERE id=?")
											->execute($arrRow['parent']);

				if ($objParent->numRows)
				{
					$title .= ' (<a href="contao/main.php?do=faq&amp;table=tl_faq&amp;act=edit&amp;id=' . $objParent->id . '&amp;rt=' . REQUEST_TOKEN . '">' . $objParent->question . '</a>)';
				}
				break;

			case 'tl_calendar_events':
				$objParent = $this->Database->prepare("SELECT id, title FROM tl_calendar_events WHERE id=?")
											->execute($arrRow['parent']);

				if ($objParent->numRows)
				{
					$title .= ' (<a href="contao/main.php?do=calendar&amp;table=tl_calendar_events&amp;act=edit&amp;id=' . $objParent->id . '&amp;rt=' . REQUEST_TOKEN . '">' . $objParent->title . '</a>)';
				}
				break;

			default:
				// HOOK: support custom modules
				if (isset($GLOBALS['TL_HOOKS']['listComments']) && is_array($GLOBALS['TL_HOOKS']['listComments']))
				{
					foreach ($GLOBALS['TL_HOOKS']['listComments'] as $callback)
					{
						$this->import($callback[0]);

						if (($tmp = $this->{$callback[0]}->{$callback[1]}($arrRow)) != '')
						{
							$title .= $tmp;
							break;
						}
					}
				}
				break;
		}

		$key = ($arrRow['published'] ? 'published' : 'unpublished') . ($arrRow['addReply'] ? ' replied' : '');

		return '
<div class="comment_wrap">
<<<<<<< HEAD
<div class="cte_type ' . $key . '"><strong><a href="mailto:' . $arrRow['email'] . '" title="' . StringUtil::specialchars($arrRow['email']) . '">' . $arrRow['name'] . '</a></strong>' . (($arrRow['website'] != '') ? ' (<a href="' . $arrRow['website'] . '" title="' . StringUtil::specialchars($arrRow['website']) . '" target="_blank">' . $GLOBALS['TL_LANG']['MSC']['com_website'] . '</a>)' : '') . ' - ' . Date::parse(Config::get('datimFormat'), $arrRow['date']) . ' - IP ' . StringUtil::specialchars($arrRow['ip']) . '<br>' . $title . '</div>
=======
<div class="cte_type ' . $key . '"><strong><a href="mailto:' . Idna::decodeEmail($arrRow['email']) . '" title="' . specialchars(Idna::decodeEmail($arrRow['email'])) . '">' . $arrRow['name'] . '</a></strong>' . (($arrRow['website'] != '') ? ' (<a href="' . $arrRow['website'] . '" title="' . specialchars($arrRow['website']) . '" target="_blank">' . $GLOBALS['TL_LANG']['MSC']['com_website'] . '</a>)' : '') . ' - ' . Date::parse(Config::get('datimFormat'), $arrRow['date']) . ' - IP ' . specialchars($arrRow['ip']) . '<br>' . $title . '</div>
>>>>>>> 214ad80d
<div class="limit_height mark_links' . (!Config::get('doNotCollapse') ? ' h52' : '') . '">
' . $arrRow['comment'] . '
</div>
</div>' . "\n    ";
	}


	/**
	 * Return the edit comment button
	 *
	 * @param array  $row
	 * @param string $href
	 * @param string $label
	 * @param string $title
	 * @param string $icon
	 * @param string $attributes
	 *
	 * @return string
	 */
	public function editComment($row, $href, $label, $title, $icon, $attributes)
	{
		return $this->isAllowedToEditComment($row['parent'], $row['source']) ? '<a href="'.$this->addToUrl($href.'&amp;id='.$row['id']).'" title="'.StringUtil::specialchars($title).'"'.$attributes.'>'.Image::getHtml($icon, $label).'</a> ' : Image::getHtml(preg_replace('/\.svg/i', '_.svg', $icon)).' ';
	}


	/**
	 * Return the delete comment button
	 *
	 * @param array  $row
	 * @param string $href
	 * @param string $label
	 * @param string $title
	 * @param string $icon
	 * @param string $attributes
	 *
	 * @return string
	 */
	public function deleteComment($row, $href, $label, $title, $icon, $attributes)
	{
		return $this->isAllowedToEditComment($row['parent'], $row['source']) ? '<a href="'.$this->addToUrl($href.'&amp;id='.$row['id']).'" title="'.StringUtil::specialchars($title).'"'.$attributes.'>'.Image::getHtml($icon, $label).'</a> ' : Image::getHtml(preg_replace('/\.svg/i', '_.svg', $icon)).' ';
	}


	/**
	 * Return the "toggle visibility" button
	 *
	 * @param array  $row
	 * @param string $href
	 * @param string $label
	 * @param string $title
	 * @param string $icon
	 * @param string $attributes
	 *
	 * @return string
	 */
	public function toggleIcon($row, $href, $label, $title, $icon, $attributes)
	{
		if (strlen(Input::get('tid')))
		{
			$this->toggleVisibility(Input::get('tid'), (Input::get('state') == 1), (@func_get_arg(12) ?: null));
			$this->redirect($this->getReferer());
		}

		// Check permissions AFTER checking the tid, so hacking attempts are logged
		if (!$this->User->hasAccess('tl_comments::published', 'alexf'))
		{
			return '';
		}

		$href .= '&amp;tid='.$row['id'].'&amp;state='.($row['published'] ? '' : 1);

		if (!$row['published'])
		{
			$icon = 'invisible.svg';
		}

		if (!$this->isAllowedToEditComment($row['parent'], $row['source']))
		{
			return Image::getHtml($icon) . ' ';
		}

		return '<a href="'.$this->addToUrl($href).'" title="'.StringUtil::specialchars($title).'"'.$attributes.'>'.Image::getHtml($icon, $label, 'data-state="' . ($row['published'] ? 1 : 0) . '"').'</a> ';
	}


	/**
	 * Disable/enable a user group
	 *
	 * @param integer       $intId
	 * @param boolean       $blnVisible
	 * @param DataContainer $dc
	 *
	 * @throws Contao\CoreBundle\Exception\AccessDeniedException
	 */
	public function toggleVisibility($intId, $blnVisible, DataContainer $dc=null)
	{
		// Set the ID and action
		Input::setGet('id', $intId);
		Input::setGet('act', 'toggle');

		if ($dc)
		{
			$dc->id = $intId; // see #8043
		}

		$this->checkPermission();

		// Check the field access
		if (!$this->User->hasAccess('tl_comments::published', 'alexf'))
		{
			throw new Contao\CoreBundle\Exception\AccessDeniedException('Not enough permissions to publish/unpublish comment ID ' . $intId . '.');
		}

		$objVersions = new Versions('tl_comments', $intId);
		$objVersions->initialize();

		// Trigger the save_callback
		if (is_array($GLOBALS['TL_DCA']['tl_comments']['fields']['published']['save_callback']))
		{
			foreach ($GLOBALS['TL_DCA']['tl_comments']['fields']['published']['save_callback'] as $callback)
			{
				if (is_array($callback))
				{
					$this->import($callback[0]);
					$blnVisible = $this->{$callback[0]}->{$callback[1]}($blnVisible, ($dc ?: $this));
				}
				elseif (is_callable($callback))
				{
					$blnVisible = $callback($blnVisible, ($dc ?: $this));
				}
			}
		}

		// Update the database
		$this->Database->prepare("UPDATE tl_comments SET tstamp=". time() .", published='" . ($blnVisible ? '1' : '') . "' WHERE id=?")
					   ->execute($intId);

		$objVersions->create();
	}
}<|MERGE_RESOLUTION|>--- conflicted
+++ resolved
@@ -529,11 +529,7 @@
 
 		return '
 <div class="comment_wrap">
-<<<<<<< HEAD
-<div class="cte_type ' . $key . '"><strong><a href="mailto:' . $arrRow['email'] . '" title="' . StringUtil::specialchars($arrRow['email']) . '">' . $arrRow['name'] . '</a></strong>' . (($arrRow['website'] != '') ? ' (<a href="' . $arrRow['website'] . '" title="' . StringUtil::specialchars($arrRow['website']) . '" target="_blank">' . $GLOBALS['TL_LANG']['MSC']['com_website'] . '</a>)' : '') . ' - ' . Date::parse(Config::get('datimFormat'), $arrRow['date']) . ' - IP ' . StringUtil::specialchars($arrRow['ip']) . '<br>' . $title . '</div>
-=======
-<div class="cte_type ' . $key . '"><strong><a href="mailto:' . Idna::decodeEmail($arrRow['email']) . '" title="' . specialchars(Idna::decodeEmail($arrRow['email'])) . '">' . $arrRow['name'] . '</a></strong>' . (($arrRow['website'] != '') ? ' (<a href="' . $arrRow['website'] . '" title="' . specialchars($arrRow['website']) . '" target="_blank">' . $GLOBALS['TL_LANG']['MSC']['com_website'] . '</a>)' : '') . ' - ' . Date::parse(Config::get('datimFormat'), $arrRow['date']) . ' - IP ' . specialchars($arrRow['ip']) . '<br>' . $title . '</div>
->>>>>>> 214ad80d
+<div class="cte_type ' . $key . '"><strong><a href="mailto:' . Idna::decodeEmail($arrRow['email']) . '" title="' . StringUtil::specialchars(Idna::decodeEmail($arrRow['email'])) . '">' . $arrRow['name'] . '</a></strong>' . (($arrRow['website'] != '') ? ' (<a href="' . $arrRow['website'] . '" title="' . StringUtil::specialchars($arrRow['website']) . '" target="_blank">' . $GLOBALS['TL_LANG']['MSC']['com_website'] . '</a>)' : '') . ' - ' . Date::parse(Config::get('datimFormat'), $arrRow['date']) . ' - IP ' . StringUtil::specialchars($arrRow['ip']) . '<br>' . $title . '</div>
 <div class="limit_height mark_links' . (!Config::get('doNotCollapse') ? ' h52' : '') . '">
 ' . $arrRow['comment'] . '
 </div>
