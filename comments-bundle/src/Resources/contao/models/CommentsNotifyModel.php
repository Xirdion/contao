--- conflicted
+++ resolved
@@ -3,11 +3,7 @@
 /**
  * Contao Open Source CMS
  * 
-<<<<<<< HEAD
  * Copyright (c) 2005-2013 Leo Feyer
-=======
- * Copyright (C) 2005-2013 Leo Feyer
->>>>>>> 7510551c
  * 
  * @package Comments
  * @link    http://contao.org
