<?php

declare(strict_types=1);

/*
 * This file is part of Contao.
 *
 * (c) Leo Feyer
 *
 * @license LGPL-3.0-or-later
 */

namespace Contao\NewsBundle\Tests\EventListener;

use Contao\News;
use Contao\NewsBundle\EventListener\InsertTagsListener;
use Contao\NewsFeedModel;
use Contao\NewsModel;
use Contao\TestCase\ContaoTestCase;

class InsertTagsListenerTest extends ContaoTestCase
{
<<<<<<< HEAD
    public function testCanBeInstantiated(): void
    {
        $listener = new InsertTagsListener($this->mockContaoFramework());

        $this->assertInstanceOf('Contao\NewsBundle\EventListener\InsertTagsListener', $listener);
    }

    public function testReplacesTheNewsFeedTag(): void
=======
    /**
     * Tests that the listener returns a replacement string for a news feed.
     */
    public function testReplacesTheNewsFeedTag()
>>>>>>> dfc85744
    {
        $properties = [
            'feedBase' => 'http://localhost/',
            'alias' => 'news',
        ];

        $feedModel = $this->mockClassWithProperties(NewsFeedModel::class, $properties);

        $adapters = [
            NewsFeedModel::class => $this->mockConfiguredAdapter(['findByPk' => $feedModel]),
        ];

        $framework = $this->mockContaoFramework($adapters);

        $listener = new InsertTagsListener($framework);
        $url = $listener->onReplaceInsertTags('news_feed::2', false, null, []);

        $this->assertSame('http://localhost/share/news.xml', $url);
    }

    public function testReplacesTheNewsTags(): void
    {
        $properties = [
            'headline' => '"Foo" is not "bar"',
            'teaser' => '<p>Foo does not equal bar.</p>',
        ];

        $newsModel = $this->mockClassWithProperties(NewsModel::class, $properties);

        $news = $this->mockAdapter(['generateNewsUrl']);
        $news
            ->method('generateNewsUrl')
            ->willReturnCallback(
                function (NewsModel $model, bool $addArchive, bool $absolute): string {
                    if ($absolute) {
                        return 'http://domain.tld/news/foo-is-not-bar.html';
                    }

                    return 'news/foo-is-not-bar.html';
                }
            )
        ;

        $adapters = [
            NewsModel::class => $this->mockConfiguredAdapter(['findByIdOrAlias' => $newsModel]),
            News::class => $news,
        ];

        $listener = new InsertTagsListener($this->mockContaoFramework($adapters));

        $this->assertSame(
            '<a href="news/foo-is-not-bar.html" title="&quot;Foo&quot; is not &quot;bar&quot;">"Foo" is not "bar"</a>',
            $listener->onReplaceInsertTags('news::2', false, null, [])
        );

        $this->assertSame(
            '<a href="news/foo-is-not-bar.html" title="&quot;Foo&quot; is not &quot;bar&quot;">',
            $listener->onReplaceInsertTags('news_open::2', false, null, [])
        );

        $this->assertSame(
            'news/foo-is-not-bar.html',
            $listener->onReplaceInsertTags('news_url::2', false, null, [])
        );

        $this->assertSame(
            'http://domain.tld/news/foo-is-not-bar.html',
            $listener->onReplaceInsertTags('news_url::2', false, null, ['absolute'])
        );

        $this->assertSame(
            '&quot;Foo&quot; is not &quot;bar&quot;',
            $listener->onReplaceInsertTags('news_title::2', false, null, [])
        );

        $this->assertSame(
            '<p>Foo does not equal bar.</p>',
            $listener->onReplaceInsertTags('news_teaser::2', false, null, [])
        );
    }

    public function testReturnsFalseIfTheTagIsUnknown(): void
    {
        $listener = new InsertTagsListener($this->mockContaoFramework());

        $this->assertFalse($listener->onReplaceInsertTags('link_url::2', false, null, []));
    }

    public function testReturnsAnEmptyStringIfThereIsNoModel(): void
    {
        $adapters = [
            NewsModel::class => $this->mockConfiguredAdapter(['findByIdOrAlias' => null]),
            NewsFeedModel::class => $this->mockConfiguredAdapter(['findByPk' => null]),
        ];

        $listener = new InsertTagsListener($this->mockContaoFramework($adapters));

        $this->assertSame('', $listener->onReplaceInsertTags('news_feed::3', false, null, []));
        $this->assertSame('', $listener->onReplaceInsertTags('news_url::3', false, null, []));
    }
}<|MERGE_RESOLUTION|>--- conflicted
+++ resolved
@@ -20,21 +20,7 @@
 
 class InsertTagsListenerTest extends ContaoTestCase
 {
-<<<<<<< HEAD
-    public function testCanBeInstantiated(): void
-    {
-        $listener = new InsertTagsListener($this->mockContaoFramework());
-
-        $this->assertInstanceOf('Contao\NewsBundle\EventListener\InsertTagsListener', $listener);
-    }
-
     public function testReplacesTheNewsFeedTag(): void
-=======
-    /**
-     * Tests that the listener returns a replacement string for a news feed.
-     */
-    public function testReplacesTheNewsFeedTag()
->>>>>>> dfc85744
     {
         $properties = [
             'feedBase' => 'http://localhost/',
