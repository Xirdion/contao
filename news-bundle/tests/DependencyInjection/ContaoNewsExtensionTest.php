--- conflicted
+++ resolved
@@ -43,21 +43,7 @@
         $extension->load([], $this->container);
     }
 
-<<<<<<< HEAD
-    public function testCanBeInstantiated(): void
-    {
-        $extension = new ContaoNewsExtension();
-
-        $this->assertInstanceOf('Contao\NewsBundle\DependencyInjection\ContaoNewsExtension', $extension);
-    }
-
     public function testRegistersTheGeneratePageListener(): void
-=======
-    /**
-     * Tests the contao_news.listener.generate_page service.
-     */
-    public function testRegistersTheGeneratePageListener()
->>>>>>> dfc85744
     {
         $this->assertTrue($this->container->has('contao_news.listener.generate_page'));
 
