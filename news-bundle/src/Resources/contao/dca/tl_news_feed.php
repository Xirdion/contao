<?php

/**
 * Contao Open Source CMS
 *
 * Copyright (c) 2005-2016 Leo Feyer
 *
 * @license LGPL-3.0+
 */


/**
 * Table tl_news_feed
 */
$GLOBALS['TL_DCA']['tl_news_feed'] = array
(

	// Config
	'config' => array
	(
		'dataContainer'               => 'Table',
		'enableVersioning'            => true,
		'onload_callback' => array
		(
			array('tl_news_feed', 'checkPermission'),
			array('tl_news_feed', 'generateFeed')
		),
		'onsubmit_callback' => array
		(
			array('tl_news_feed', 'scheduleUpdate')
		),
		'sql' => array
		(
			'keys' => array
			(
				'id' => 'primary',
				'alias' => 'index'
			)
		),
		'backlink'                    => 'do=news'
	),

	// List
	'list' => array
	(
		'sorting' => array
		(
			'mode'                    => 1,
			'fields'                  => array('title'),
			'flag'                    => 1,
			'panelLayout'             => 'filter;search,limit'
		),
		'label' => array
		(
			'fields'                  => array('title'),
			'format'                  => '%s'
		),
		'global_operations' => array
		(
			'all' => array
			(
				'label'               => &$GLOBALS['TL_LANG']['MSC']['all'],
				'href'                => 'act=select',
				'class'               => 'header_edit_all',
				'attributes'          => 'onclick="Backend.getScrollOffset()" accesskey="e"'
			),
		),
		'operations' => array
		(
			'edit' => array
			(
				'label'               => &$GLOBALS['TL_LANG']['tl_news_feed']['edit'],
				'href'                => 'act=edit',
				'icon'                => 'edit.svg'
			),
			'copy' => array
			(
				'label'               => &$GLOBALS['TL_LANG']['tl_news_feed']['copy'],
				'href'                => 'act=copy',
				'icon'                => 'copy.svg'
			),
			'delete' => array
			(
				'label'               => &$GLOBALS['TL_LANG']['tl_news_feed']['delete'],
				'href'                => 'act=delete',
				'icon'                => 'delete.svg',
				'attributes'          => 'onclick="if(!confirm(\'' . $GLOBALS['TL_LANG']['MSC']['deleteConfirm'] . '\'))return false;Backend.getScrollOffset()"'
			),
			'show' => array
			(
				'label'               => &$GLOBALS['TL_LANG']['tl_news_feed']['show'],
				'href'                => 'act=show',
				'icon'                => 'show.svg'
			)
		)
	),

	// Palettes
	'palettes' => array
	(
		'default'                     => '{title_legend},title,alias,language;{archives_legend},archives;{config_legend},format,source,maxItems,feedBase,description'
	),

	// Fields
	'fields' => array
	(
		'id' => array
		(
			'sql'                     => "int(10) unsigned NOT NULL auto_increment"
		),
		'tstamp' => array
		(
			'sql'                     => "int(10) unsigned NOT NULL default '0'"
		),
		'title' => array
		(
			'label'                   => &$GLOBALS['TL_LANG']['tl_news_feed']['title'],
			'exclude'                 => true,
			'search'                  => true,
			'inputType'               => 'text',
			'eval'                    => array('mandatory'=>true, 'maxlength'=>255, 'tl_class'=>'w50'),
			'sql'                     => "varchar(255) NOT NULL default ''"
		),
		'alias' => array
		(
			'label'                   => &$GLOBALS['TL_LANG']['tl_news_feed']['alias'],
			'exclude'                 => true,
			'search'                  => true,
			'inputType'               => 'text',
			'eval'                    => array('mandatory'=>true, 'rgxp'=>'alias', 'unique'=>true, 'maxlength'=>128, 'tl_class'=>'w50 clr'),
			'save_callback' => array
			(
				array('tl_news_feed', 'checkFeedAlias')
			),
			'sql'                     => "varchar(128) COLLATE utf8_bin NOT NULL default ''"
		),
		'language' => array
		(
			'label'                   => &$GLOBALS['TL_LANG']['tl_news_feed']['language'],
			'exclude'                 => true,
			'search'                  => true,
			'filter'                  => true,
			'inputType'               => 'text',
			'eval'                    => array('mandatory'=>true, 'maxlength'=>32, 'tl_class'=>'w50'),
			'sql'                     => "varchar(32) NOT NULL default ''"
		),
		'archives' => array
		(
			'label'                   => &$GLOBALS['TL_LANG']['tl_news_feed']['archives'],
			'exclude'                 => true,
			'search'                  => true,
			'inputType'               => 'checkbox',
			'options_callback'        => array('tl_news_feed', 'getAllowedArchives'),
			'eval'                    => array('multiple'=>true, 'mandatory'=>true),
			'sql'                     => "blob NULL"
		),
		'format' => array
		(
			'label'                   => &$GLOBALS['TL_LANG']['tl_news_feed']['format'],
			'default'                 => 'rss',
			'exclude'                 => true,
			'filter'                  => true,
			'inputType'               => 'select',
			'options'                 => array('rss'=>'RSS 2.0', 'atom'=>'Atom'),
			'eval'                    => array('tl_class'=>'w50'),
			'sql'                     => "varchar(32) NOT NULL default ''"
		),
		'source' => array
		(
			'label'                   => &$GLOBALS['TL_LANG']['tl_news_feed']['source'],
			'default'                 => 'source_teaser',
			'exclude'                 => true,
			'inputType'               => 'select',
			'options'                 => array('source_teaser', 'source_text'),
			'reference'               => &$GLOBALS['TL_LANG']['tl_news_feed'],
			'eval'                    => array('tl_class'=>'w50'),
			'sql'                     => "varchar(32) NOT NULL default ''"
		),
		'maxItems' => array
		(
			'label'                   => &$GLOBALS['TL_LANG']['tl_news_feed']['maxItems'],
			'default'                 => 25,
			'exclude'                 => true,
			'inputType'               => 'text',
			'eval'                    => array('mandatory'=>true, 'rgxp'=>'natural', 'tl_class'=>'w50'),
			'sql'                     => "smallint(5) unsigned NOT NULL default '0'"
		),
		'feedBase' => array
		(
			'label'                   => &$GLOBALS['TL_LANG']['tl_news_feed']['feedBase'],
			'default'                 => Environment::get('base'),
			'exclude'                 => true,
			'search'                  => true,
			'inputType'               => 'text',
			'eval'                    => array('trailingSlash'=>true, 'rgxp'=>'url', 'decodeEntities'=>true, 'maxlength'=>255, 'tl_class'=>'w50'),
			'sql'                     => "varchar(255) NOT NULL default ''"
		),
		'description' => array
		(
			'label'                   => &$GLOBALS['TL_LANG']['tl_news_feed']['description'],
			'exclude'                 => true,
			'search'                  => true,
			'inputType'               => 'textarea',
			'eval'                    => array('style'=>'height:60px', 'tl_class'=>'clr'),
			'sql'                     => "text NULL"
		)
	)
);


/**
 * Provide miscellaneous methods that are used by the data configuration array.
 *
 * @property Contao\News $News
 *
 * @author Leo Feyer <https://github.com/leofeyer>
 */
class tl_news_feed extends Backend
{

	/**
	 * Import the back end user object
	 */
	public function __construct()
	{
		parent::__construct();
		$this->import('BackendUser', 'User');
	}


	/**
	 * Check permissions to edit table tl_news_archive
	 *
	 * @throws Contao\CoreBundle\Exception\AccessDeniedException
	 */
	public function checkPermission()
	{
		if ($this->User->isAdmin)
		{
			return;
		}

		// Set the root IDs
		if (!is_array($this->User->newsfeeds) || empty($this->User->newsfeeds))
		{
			$root = array(0);
		}
		else
		{
			$root = $this->User->newsfeeds;
		}

		$GLOBALS['TL_DCA']['tl_news_feed']['list']['sorting']['root'] = $root;

		// Check permissions to add feeds
		if (!$this->User->hasAccess('create', 'newsfeedp'))
		{
			$GLOBALS['TL_DCA']['tl_news_feed']['config']['closed'] = true;
		}

		/** @var Symfony\Component\HttpFoundation\Session\SessionInterface $objSession */
		$objSession = System::getContainer()->get('session');

		// Check current action
		switch (Input::get('act'))
		{
			case 'create':
			case 'select':
				// Allow
				break;

			case 'edit':
				// Dynamically add the record to the user profile
				if (!in_array(Input::get('id'), $root))
				{
					/** @var Symfony\Component\HttpFoundation\Session\Attribute\AttributeBagInterface $objSessionBag */
					$objSessionBag = $objSession->getBag('contao_backend');

					$arrNew = $objSessionBag->get('new_records');

					if (is_array($arrNew['tl_news_feed']) && in_array(Input::get('id'), $arrNew['tl_news_feed']))
					{
						// Add the permissions on group level
						if ($this->User->inherit != 'custom')
						{
<<<<<<< HEAD
							$objUser = $this->Database->prepare("SELECT newsfeeds, newsfeedp FROM tl_user WHERE id=?")
													   ->limit(1)
													   ->execute($this->User->id);

							$arrNewsfeedp = StringUtil::deserialize($objUser->newsfeedp);
=======
							$objGroup = $this->Database->execute("SELECT id, newsfeeds, newsfeedp FROM tl_user_group WHERE id IN(" . implode(',', array_map('intval', $this->User->groups)) . ")");
>>>>>>> 7a470c95

							while ($objGroup->next())
							{
<<<<<<< HEAD
								$arrNewsfeeds = StringUtil::deserialize($objUser->newsfeeds);
								$arrNewsfeeds[] = Input::get('id');
=======
								$arrNewsfeedp = deserialize($objGroup->newsfeedp);
>>>>>>> 7a470c95

								if (is_array($arrNewsfeedp) && in_array('create', $arrNewsfeedp))
								{
									$arrNewsfeeds = deserialize($objGroup->newsfeeds, true);
									$arrNewsfeeds[] = Input::get('id');

									$this->Database->prepare("UPDATE tl_user_group SET newsfeeds=? WHERE id=?")
												   ->execute(serialize($arrNewsfeeds), $objGroup->id);
								}
							}
						}

						// Add the permissions on user level
						if ($this->User->inherit != 'group')
						{
							$objUser = $this->Database->prepare("SELECT newsfeeds, newsfeedp FROM tl_user WHERE id=?")
													   ->limit(1)
													   ->execute($this->User->id);

<<<<<<< HEAD
							$arrNewsfeedp = StringUtil::deserialize($objGroup->newsfeedp);

							if (is_array($arrNewsfeedp) && in_array('create', $arrNewsfeedp))
							{
								$arrNewsfeeds = StringUtil::deserialize($objGroup->newsfeeds);
=======
							$arrNewsfeedp = deserialize($objUser->newsfeedp);

							if (is_array($arrNewsfeedp) && in_array('create', $arrNewsfeedp))
							{
								$arrNewsfeeds = deserialize($objUser->newsfeeds, true);
>>>>>>> 7a470c95
								$arrNewsfeeds[] = Input::get('id');

								$this->Database->prepare("UPDATE tl_user SET newsfeeds=? WHERE id=?")
											   ->execute(serialize($arrNewsfeeds), $this->User->id);
							}
						}

						// Add the new element to the user object
						$root[] = Input::get('id');
						$this->User->newsfeeds = $root;
					}
				}
				// No break;

			case 'copy':
			case 'delete':
			case 'show':
				if (!in_array(Input::get('id'), $root) || (Input::get('act') == 'delete' && !$this->User->hasAccess('delete', 'newsfeedp')))
				{
					throw new Contao\CoreBundle\Exception\AccessDeniedException('Not enough permissions to ' . Input::get('act') . ' news feed ID ' . Input::get('id') . '.');
				}
				break;

			case 'editAll':
			case 'deleteAll':
			case 'overrideAll':
				$session = $objSession->all();
				if (Input::get('act') == 'deleteAll' && !$this->User->hasAccess('delete', 'newsfeedp'))
				{
					$session['CURRENT']['IDS'] = array();
				}
				else
				{
					$session['CURRENT']['IDS'] = array_intersect($session['CURRENT']['IDS'], $root);
				}
				$objSession->replace($session);
				break;

			default:
				if (strlen(Input::get('act')))
				{
					throw new Contao\CoreBundle\Exception\AccessDeniedException('Not enough permissions to ' . Input::get('act') . ' news feeds.');
				}
				break;
		}
	}


	/**
	 * Check for modified news feeds and update the XML files if necessary
	 */
	public function generateFeed()
	{
		/** @var Symfony\Component\HttpFoundation\Session\SessionInterface $objSession */
		$objSession = System::getContainer()->get('session');

		$session = $objSession->get('news_feed_updater');

		if (!is_array($session) || empty($session))
		{
			return;
		}

		$this->import('News');

		foreach ($session as $id)
		{
			$this->News->generateFeedsByArchive($id);
		}

		$this->import('Automator');
		$this->Automator->generateSitemap();

		$objSession->set('news_feed_updater', null);
	}


	/**
	 * Schedule a news feed update
	 *
	 * This method is triggered when a single news archive or multiple news
	 * archives are modified (edit/editAll).
	 *
	 * @param DataContainer $dc
	 */
	public function scheduleUpdate(DataContainer $dc)
	{
		// Return if there is no ID
		if (!$dc->id)
		{
			return;
		}

		/** @var Symfony\Component\HttpFoundation\Session\SessionInterface $objSession */
		$objSession = System::getContainer()->get('session');

		// Store the ID in the session
		$session = $objSession->get('news_feed_updater');
		$session[] = $dc->id;
		$objSession->set('news_feed_updater', array_unique($session));
	}


	/**
	 * Return the IDs of the allowed news archives as array
	 *
	 * @return array
	 */
	public function getAllowedArchives()
	{
		if ($this->User->isAdmin)
		{
			$objArchive = NewsArchiveModel::findAll();
		}
		else
		{
			$objArchive = NewsArchiveModel::findMultipleByIds($this->User->news);
		}

		$return = array();

		if ($objArchive !== null)
		{
			while ($objArchive->next())
			{
				$return[$objArchive->id] = $objArchive->title;
			}
		}

		return $return;
	}


	/**
	 * Check the RSS-feed alias
	 *
	 * @param mixed         $varValue
	 * @param DataContainer $dc
	 *
	 * @return mixed
	 *
	 * @throws Exception
	 */
	public function checkFeedAlias($varValue, DataContainer $dc)
	{
		// No change or empty value
		if ($varValue == $dc->value || $varValue == '')
		{
			return $varValue;
		}

		$varValue = StringUtil::standardize($varValue); // see #5096

		$this->import('Automator');
		$arrFeeds = $this->Automator->purgeXmlFiles(true);

		// Alias exists
		if (array_search($varValue, $arrFeeds) !== false)
		{
			throw new Exception(sprintf($GLOBALS['TL_LANG']['ERR']['aliasExists'], $varValue));
		}

		return $varValue;
	}
}<|MERGE_RESOLUTION|>--- conflicted
+++ resolved
@@ -283,28 +283,15 @@
 						// Add the permissions on group level
 						if ($this->User->inherit != 'custom')
 						{
-<<<<<<< HEAD
-							$objUser = $this->Database->prepare("SELECT newsfeeds, newsfeedp FROM tl_user WHERE id=?")
-													   ->limit(1)
-													   ->execute($this->User->id);
-
-							$arrNewsfeedp = StringUtil::deserialize($objUser->newsfeedp);
-=======
 							$objGroup = $this->Database->execute("SELECT id, newsfeeds, newsfeedp FROM tl_user_group WHERE id IN(" . implode(',', array_map('intval', $this->User->groups)) . ")");
->>>>>>> 7a470c95
 
 							while ($objGroup->next())
 							{
-<<<<<<< HEAD
-								$arrNewsfeeds = StringUtil::deserialize($objUser->newsfeeds);
-								$arrNewsfeeds[] = Input::get('id');
-=======
-								$arrNewsfeedp = deserialize($objGroup->newsfeedp);
->>>>>>> 7a470c95
+								$arrNewsfeedp = StringUtil::deserialize($objGroup->newsfeedp);
 
 								if (is_array($arrNewsfeedp) && in_array('create', $arrNewsfeedp))
 								{
-									$arrNewsfeeds = deserialize($objGroup->newsfeeds, true);
+									$arrNewsfeeds = StringUtil::deserialize($objGroup->newsfeeds, true);
 									$arrNewsfeeds[] = Input::get('id');
 
 									$this->Database->prepare("UPDATE tl_user_group SET newsfeeds=? WHERE id=?")
@@ -320,19 +307,11 @@
 													   ->limit(1)
 													   ->execute($this->User->id);
 
-<<<<<<< HEAD
-							$arrNewsfeedp = StringUtil::deserialize($objGroup->newsfeedp);
+							$arrNewsfeedp = StringUtil::deserialize($objUser->newsfeedp);
 
 							if (is_array($arrNewsfeedp) && in_array('create', $arrNewsfeedp))
 							{
-								$arrNewsfeeds = StringUtil::deserialize($objGroup->newsfeeds);
-=======
-							$arrNewsfeedp = deserialize($objUser->newsfeedp);
-
-							if (is_array($arrNewsfeedp) && in_array('create', $arrNewsfeedp))
-							{
-								$arrNewsfeeds = deserialize($objUser->newsfeeds, true);
->>>>>>> 7a470c95
+								$arrNewsfeeds = StringUtil::deserialize($objUser->newsfeeds, true);
 								$arrNewsfeeds[] = Input::get('id');
 
 								$this->Database->prepare("UPDATE tl_user SET newsfeeds=? WHERE id=?")
