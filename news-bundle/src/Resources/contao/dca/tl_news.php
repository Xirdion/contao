--- conflicted
+++ resolved
@@ -849,10 +849,7 @@
 			return;
 		}
 
-<<<<<<< HEAD
-		$this->import(News::class, 'News');
-=======
-		$request = Contao\System::getContainer()->get('request_stack')->getCurrentRequest();
+		$request = System::getContainer()->get('request_stack')->getCurrentRequest();
 
 		if ($request)
 		{
@@ -860,8 +857,7 @@
 			$request->attributes->set('_scope', 'frontend');
 		}
 
-		$this->import('Contao\News', 'News');
->>>>>>> 8c07a16c
+		$this->import(News::class, 'News');
 
 		foreach ($session as $id)
 		{
