--- conflicted
+++ resolved
@@ -655,17 +655,13 @@
 				$slugOptions = $objPage->getSlugOptions();
 			}
 
-<<<<<<< HEAD
 			$varValue = System::getContainer()->get('contao.slug.generator')->generate(StringUtil::prepareSlug($dc->activeRecord->headline), $slugOptions);
-=======
-			$varValue = System::getContainer()->get('contao.slug.generator')->generate(StringUtil::stripInsertTags($dc->activeRecord->headline), $slugOptions);
 
 			// Prefix numeric aliases (see #1598)
 			if (is_numeric($varValue))
 			{
 				$varValue = 'id-' . $varValue;
 			}
->>>>>>> a1e0f716
 		}
 
 		$objAlias = $this->Database->prepare("SELECT id FROM tl_news WHERE alias=? AND id!=?")
