<?php

/**
 * Contao Open Source CMS
 *
 * Copyright (c) 2005-2017 Leo Feyer
 *
 * @license LGPL-3.0+
 */


/**
 * Load tl_content language file
 */
System::loadLanguageFile('tl_content');


/**
 * Table tl_news
 */
$GLOBALS['TL_DCA']['tl_news'] = array
(

	// Config
	'config' => array
	(
		'dataContainer'               => 'Table',
		'ptable'                      => 'tl_news_archive',
		'ctable'                      => array('tl_content'),
		'switchToEdit'                => true,
		'enableVersioning'            => true,
		'onload_callback' => array
		(
			array('tl_news', 'checkPermission'),
			array('tl_news', 'generateFeed')
		),
		'oncut_callback' => array
		(
			array('tl_news', 'scheduleUpdate')
		),
		'ondelete_callback' => array
		(
			array('tl_news', 'scheduleUpdate')
		),
		'onsubmit_callback' => array
		(
			array('tl_news', 'adjustTime'),
			array('tl_news', 'scheduleUpdate')
		),
		'sql' => array
		(
			'keys' => array
			(
				'id' => 'primary',
				'alias' => 'index',
				'pid,start,stop,published' => 'index'
			)
		)
	),

	// List
	'list' => array
	(
		'sorting' => array
		(
			'mode'                    => 4,
			'fields'                  => array('date DESC'),
			'headerFields'            => array('title', 'jumpTo', 'tstamp', 'protected', 'allowComments'),
			'panelLayout'             => 'filter;sort,search,limit',
			'child_record_callback'   => array('tl_news', 'listNewsArticles'),
			'child_record_class'      => 'no_padding'
		),
		'global_operations' => array
		(
			'all' => array
			(
				'label'               => &$GLOBALS['TL_LANG']['MSC']['all'],
				'href'                => 'act=select',
				'class'               => 'header_edit_all',
				'attributes'          => 'onclick="Backend.getScrollOffset()" accesskey="e"'
			)
		),
		'operations' => array
		(
			'edit' => array
			(
				'label'               => &$GLOBALS['TL_LANG']['tl_news']['edit'],
				'href'                => 'table=tl_content',
				'icon'                => 'edit.svg'
			),
			'editheader' => array
			(
				'label'               => &$GLOBALS['TL_LANG']['tl_news']['editmeta'],
				'href'                => 'act=edit',
				'icon'                => 'header.svg'
			),
			'copy' => array
			(
				'label'               => &$GLOBALS['TL_LANG']['tl_news']['copy'],
				'href'                => 'act=paste&amp;mode=copy',
				'icon'                => 'copy.svg'
			),
			'cut' => array
			(
				'label'               => &$GLOBALS['TL_LANG']['tl_news']['cut'],
				'href'                => 'act=paste&amp;mode=cut',
				'icon'                => 'cut.svg'
			),
			'delete' => array
			(
				'label'               => &$GLOBALS['TL_LANG']['tl_news']['delete'],
				'href'                => 'act=delete',
				'icon'                => 'delete.svg',
				'attributes'          => 'onclick="if(!confirm(\'' . $GLOBALS['TL_LANG']['MSC']['deleteConfirm'] . '\'))return false;Backend.getScrollOffset()"'
			),
			'toggle' => array
			(
				'label'               => &$GLOBALS['TL_LANG']['tl_news']['toggle'],
				'icon'                => 'visible.svg',
				'attributes'          => 'onclick="Backend.getScrollOffset();return AjaxRequest.toggleVisibility(this,%s)"',
				'button_callback'     => array('tl_news', 'toggleIcon')
			),
			'feature' => array
			(
				'label'               => &$GLOBALS['TL_LANG']['tl_news']['feature'],
				'icon'                => 'featured.svg',
				'attributes'          => 'onclick="Backend.getScrollOffset();return AjaxRequest.toggleFeatured(this,%s)"',
				'button_callback'     => array('tl_news', 'iconFeatured')
			),
			'show' => array
			(
				'label'               => &$GLOBALS['TL_LANG']['tl_news']['show'],
				'href'                => 'act=show',
				'icon'                => 'show.svg'
			)
		)
	),

	// Palettes
	'palettes' => array
	(
<<<<<<< HEAD
		'__selector__'                => array('addImage', 'addEnclosure', 'source', 'overwriteMeta'),
=======
		'__selector__'                => array('addImage', 'addEnclosure', 'source'),
>>>>>>> 9ac50a44
		'default'                     => '{title_legend},headline,alias,author;{date_legend},date,time;{teaser_legend},subheadline,teaser;{image_legend},addImage;{enclosure_legend:hide},addEnclosure;{source_legend:hide},source;{expert_legend:hide},cssClass,noComments,featured;{publish_legend},published,start,stop'
	),

	// Subpalettes
	'subpalettes' => array
	(
		'addImage'                    => 'singleSRC,size,floating,imagemargin,fullsize,overwriteMeta',
		'addEnclosure'                => 'enclosure',
		'source_internal'             => 'jumpTo',
		'source_article'              => 'articleId',
<<<<<<< HEAD
		'source_external'             => 'url,target',
		'overwriteMeta'               => 'alt,imageTitle,imageUrl,caption'
=======
		'source_external'             => 'url,target'
>>>>>>> 9ac50a44
	),

	// Fields
	'fields' => array
	(
		'id' => array
		(
			'sql'                     => "int(10) unsigned NOT NULL auto_increment"
		),
		'pid' => array
		(
			'foreignKey'              => 'tl_news_archive.title',
			'sql'                     => "int(10) unsigned NOT NULL default '0'",
			'relation'                => array('type'=>'belongsTo', 'load'=>'eager')
		),
		'tstamp' => array
		(
			'sql'                     => "int(10) unsigned NOT NULL default '0'"
		),
		'headline' => array
		(
			'label'                   => &$GLOBALS['TL_LANG']['tl_news']['headline'],
			'exclude'                 => true,
			'search'                  => true,
			'sorting'                 => true,
			'flag'                    => 1,
			'inputType'               => 'text',
			'eval'                    => array('mandatory'=>true, 'maxlength'=>255, 'tl_class'=>'w50'),
			'sql'                     => "varchar(255) NOT NULL default ''"
		),
		'alias' => array
		(
			'label'                   => &$GLOBALS['TL_LANG']['tl_news']['alias'],
			'exclude'                 => true,
			'search'                  => true,
			'inputType'               => 'text',
<<<<<<< HEAD
			'eval'                    => array('rgxp'=>'alias', 'unique'=>true, 'maxlength'=>128, 'tl_class'=>'w50 clr'),
=======
			'eval'                    => array('rgxp'=>'alias', 'doNotCopy'=>true, 'unique'=>true, 'maxlength'=>128, 'tl_class'=>'w50'),
>>>>>>> 9ac50a44
			'save_callback' => array
			(
				array('tl_news', 'generateAlias')
			),
			'sql'                     => "varchar(128) COLLATE utf8_bin NOT NULL default ''"
		),
		'author' => array
		(
			'label'                   => &$GLOBALS['TL_LANG']['tl_news']['author'],
			'default'                 => BackendUser::getInstance()->id,
			'exclude'                 => true,
			'search'                  => true,
			'filter'                  => true,
			'sorting'                 => true,
			'flag'                    => 11,
			'inputType'               => 'select',
			'foreignKey'              => 'tl_user.name',
			'eval'                    => array('doNotCopy'=>true, 'chosen'=>true, 'mandatory'=>true, 'includeBlankOption'=>true, 'tl_class'=>'w50'),
			'sql'                     => "int(10) unsigned NOT NULL default '0'",
			'relation'                => array('type'=>'hasOne', 'load'=>'eager')
		),
		'date' => array
		(
			'label'                   => &$GLOBALS['TL_LANG']['tl_news']['date'],
			'default'                 => time(),
			'exclude'                 => true,
			'filter'                  => true,
			'sorting'                 => true,
			'flag'                    => 8,
			'inputType'               => 'text',
			'eval'                    => array('rgxp'=>'date', 'doNotCopy'=>true, 'datepicker'=>true, 'tl_class'=>'w50 wizard'),
			'sql'                     => "int(10) unsigned NOT NULL default '0'"
		),
		'time' => array
		(
			'label'                   => &$GLOBALS['TL_LANG']['tl_news']['time'],
			'default'                 => time(),
			'exclude'                 => true,
			'inputType'               => 'text',
			'eval'                    => array('rgxp'=>'time', 'doNotCopy'=>true, 'tl_class'=>'w50'),
			'sql'                     => "int(10) unsigned NOT NULL default '0'"
		),
		'subheadline' => array
		(
			'label'                   => &$GLOBALS['TL_LANG']['tl_news']['subheadline'],
			'exclude'                 => true,
			'search'                  => true,
			'inputType'               => 'text',
			'eval'                    => array('maxlength'=>255, 'tl_class'=>'long'),
			'sql'                     => "varchar(255) NOT NULL default ''"
		),
		'teaser' => array
		(
			'label'                   => &$GLOBALS['TL_LANG']['tl_news']['teaser'],
			'exclude'                 => true,
			'search'                  => true,
			'inputType'               => 'textarea',
			'eval'                    => array('rte'=>'tinyMCE', 'tl_class'=>'clr'),
			'sql'                     => "text NULL"
		),
		'addImage' => array
		(
			'label'                   => &$GLOBALS['TL_LANG']['tl_news']['addImage'],
			'exclude'                 => true,
			'inputType'               => 'checkbox',
			'eval'                    => array('submitOnChange'=>true),
			'sql'                     => "char(1) NOT NULL default ''"
		),
		'overwriteMeta' => array
		(
			'label'                   => &$GLOBALS['TL_LANG']['tl_content']['overwriteMeta'],
			'exclude'                 => true,
			'inputType'               => 'checkbox',
			'eval'                    => array('submitOnChange'=>true, 'tl_class'=>'w50 clr'),
			'sql'                     => "char(1) NOT NULL default ''"
		),
		'singleSRC' => array
		(
			'label'                   => &$GLOBALS['TL_LANG']['tl_content']['singleSRC'],
			'exclude'                 => true,
			'inputType'               => 'fileTree',
			'eval'                    => array('filesOnly'=>true, 'extensions'=>Config::get('validImageTypes'), 'fieldType'=>'radio', 'mandatory'=>true),
			'sql'                     => "binary(16) NULL"
		),
		'alt' => array
		(
			'label'                   => &$GLOBALS['TL_LANG']['tl_content']['alt'],
			'exclude'                 => true,
			'search'                  => true,
			'inputType'               => 'text',
			'eval'                    => array('maxlength'=>255, 'tl_class'=>'w50'),
			'sql'                     => "varchar(255) NOT NULL default ''"
		),
		'imageTitle' => array
		(
			'label'                   => &$GLOBALS['TL_LANG']['tl_content']['imageTitle'],
			'exclude'                 => true,
			'search'                  => true,
			'inputType'               => 'text',
			'eval'                    => array('maxlength'=>255, 'tl_class'=>'w50'),
			'sql'                     => "varchar(255) NOT NULL default ''"
		),
		'size' => array
		(
			'label'                   => &$GLOBALS['TL_LANG']['tl_content']['size'],
			'exclude'                 => true,
			'inputType'               => 'imageSize',
			'reference'               => &$GLOBALS['TL_LANG']['MSC'],
			'eval'                    => array('rgxp'=>'natural', 'includeBlankOption'=>true, 'nospace'=>true, 'helpwizard'=>true, 'tl_class'=>'w50'),
			'options_callback' => function ()
			{
				return System::getContainer()->get('contao.image.image_sizes')->getOptionsForUser(BackendUser::getInstance());
			},
			'sql'                     => "varchar(64) NOT NULL default ''"
		),
		'imagemargin' => array
		(
			'label'                   => &$GLOBALS['TL_LANG']['tl_content']['imagemargin'],
			'exclude'                 => true,
			'inputType'               => 'trbl',
			'options'                 => $GLOBALS['TL_CSS_UNITS'],
			'eval'                    => array('includeBlankOption'=>true, 'tl_class'=>'w50'),
			'sql'                     => "varchar(128) NOT NULL default ''"
		),
		'imageUrl' => array
		(
			'label'                   => &$GLOBALS['TL_LANG']['tl_content']['imageUrl'],
			'exclude'                 => true,
			'search'                  => true,
			'inputType'               => 'text',
			'eval'                    => array('rgxp'=>'url', 'decodeEntities'=>true, 'maxlength'=>255, 'dcaPicker'=>true, 'fieldType'=>'radio', 'filesOnly'=>true, 'tl_class'=>'w50 wizard'),
			'sql'                     => "varchar(255) NOT NULL default ''"
		),
		'fullsize' => array
		(
			'label'                   => &$GLOBALS['TL_LANG']['tl_content']['fullsize'],
			'exclude'                 => true,
			'inputType'               => 'checkbox',
			'eval'                    => array('tl_class'=>'w50 m12'),
			'sql'                     => "char(1) NOT NULL default ''"
		),
		'caption' => array
		(
			'label'                   => &$GLOBALS['TL_LANG']['tl_content']['caption'],
			'exclude'                 => true,
			'search'                  => true,
			'inputType'               => 'text',
			'eval'                    => array('maxlength'=>255, 'allowHtml'=>true, 'tl_class'=>'w50'),
			'sql'                     => "varchar(255) NOT NULL default ''"
		),
		'floating' => array
		(
			'label'                   => &$GLOBALS['TL_LANG']['tl_content']['floating'],
			'default'                 => 'above',
			'exclude'                 => true,
			'inputType'               => 'radioTable',
			'options'                 => array('above', 'left', 'right', 'below'),
			'eval'                    => array('cols'=>4, 'tl_class'=>'w50'),
			'reference'               => &$GLOBALS['TL_LANG']['MSC'],
			'sql'                     => "varchar(12) NOT NULL default ''"
		),
		'addEnclosure' => array
		(
			'label'                   => &$GLOBALS['TL_LANG']['tl_news']['addEnclosure'],
			'exclude'                 => true,
			'inputType'               => 'checkbox',
			'eval'                    => array('submitOnChange'=>true),
			'sql'                     => "char(1) NOT NULL default ''"
		),
		'enclosure' => array
		(
			'label'                   => &$GLOBALS['TL_LANG']['tl_news']['enclosure'],
			'exclude'                 => true,
			'inputType'               => 'fileTree',
			'eval'                    => array('multiple'=>true, 'fieldType'=>'checkbox', 'filesOnly'=>true, 'isDownloads'=>true, 'extensions'=>Config::get('allowedDownload'), 'mandatory'=>true),
			'sql'                     => "blob NULL"
		),
		'source' => array
		(
			'label'                   => &$GLOBALS['TL_LANG']['tl_news']['source'],
			'default'                 => 'default',
			'exclude'                 => true,
			'filter'                  => true,
			'inputType'               => 'radio',
			'options_callback'        => array('tl_news', 'getSourceOptions'),
			'reference'               => &$GLOBALS['TL_LANG']['tl_news'],
			'eval'                    => array('submitOnChange'=>true, 'helpwizard'=>true),
			'sql'                     => "varchar(12) NOT NULL default ''"
		),
		'jumpTo' => array
		(
			'label'                   => &$GLOBALS['TL_LANG']['tl_news']['jumpTo'],
			'exclude'                 => true,
			'inputType'               => 'pageTree',
			'foreignKey'              => 'tl_page.title',
			'eval'                    => array('mandatory'=>true, 'fieldType'=>'radio'),
			'sql'                     => "int(10) unsigned NOT NULL default '0'",
			'relation'                => array('type'=>'belongsTo', 'load'=>'lazy')
		),
		'articleId' => array
		(
			'label'                   => &$GLOBALS['TL_LANG']['tl_news']['articleId'],
			'exclude'                 => true,
			'inputType'               => 'select',
			'options_callback'        => array('tl_news', 'getArticleAlias'),
			'eval'                    => array('chosen'=>true, 'mandatory'=>true, 'tl_class'=>'w50'),
			'sql'                     => "int(10) unsigned NOT NULL default '0'",
			'relation'                => array('table'=>'tl_article', 'type'=>'hasOne', 'load'=>'lazy'),
		),
		'url' => array
		(
			'label'                   => &$GLOBALS['TL_LANG']['MSC']['url'],
			'exclude'                 => true,
			'search'                  => true,
			'inputType'               => 'text',
			'eval'                    => array('mandatory'=>true, 'rgxp'=>'url', 'decodeEntities'=>true, 'maxlength'=>255, 'tl_class'=>'w50'),
			'sql'                     => "varchar(255) NOT NULL default ''"
		),
		'target' => array
		(
			'label'                   => &$GLOBALS['TL_LANG']['MSC']['target'],
			'exclude'                 => true,
			'inputType'               => 'checkbox',
			'eval'                    => array('tl_class'=>'w50 m12'),
			'sql'                     => "char(1) NOT NULL default ''"
		),
		'cssClass' => array
		(
			'label'                   => &$GLOBALS['TL_LANG']['tl_news']['cssClass'],
			'exclude'                 => true,
			'inputType'               => 'text',
			'eval'                    => array('tl_class'=>'w50'),
			'sql'                     => "varchar(255) NOT NULL default ''"
		),
		'noComments' => array
		(
			'label'                   => &$GLOBALS['TL_LANG']['tl_news']['noComments'],
			'exclude'                 => true,
			'filter'                  => true,
			'inputType'               => 'checkbox',
			'eval'                    => array('tl_class'=>'w50 clr'),
			'sql'                     => "char(1) NOT NULL default ''"
		),
		'featured' => array
		(
			'label'                   => &$GLOBALS['TL_LANG']['tl_news']['featured'],
			'exclude'                 => true,
			'filter'                  => true,
			'inputType'               => 'checkbox',
			'eval'                    => array('tl_class'=>'w50'),
			'sql'                     => "char(1) NOT NULL default ''"
		),
		'published' => array
		(
			'label'                   => &$GLOBALS['TL_LANG']['tl_news']['published'],
			'exclude'                 => true,
			'filter'                  => true,
			'flag'                    => 1,
			'inputType'               => 'checkbox',
			'eval'                    => array('doNotCopy'=>true),
			'sql'                     => "char(1) NOT NULL default ''"
		),
		'start' => array
		(
			'label'                   => &$GLOBALS['TL_LANG']['tl_news']['start'],
			'exclude'                 => true,
			'inputType'               => 'text',
			'eval'                    => array('rgxp'=>'datim', 'datepicker'=>true, 'tl_class'=>'w50 wizard'),
			'sql'                     => "varchar(10) NOT NULL default ''"
		),
		'stop' => array
		(
			'label'                   => &$GLOBALS['TL_LANG']['tl_news']['stop'],
			'exclude'                 => true,
			'inputType'               => 'text',
			'eval'                    => array('rgxp'=>'datim', 'datepicker'=>true, 'tl_class'=>'w50 wizard'),
			'sql'                     => "varchar(10) NOT NULL default ''"
		)
	)
);


/**
 * Provide miscellaneous methods that are used by the data configuration array.
 *
 * @property Contao\News $News
 *
 * @author Leo Feyer <https://github.com/leofeyer>
 */
class tl_news extends Backend
{

	/**
	 * Import the back end user object
	 */
	public function __construct()
	{
		parent::__construct();
		$this->import('BackendUser', 'User');
	}


	/**
	 * Check permissions to edit table tl_news
	 *
	 * @throws Contao\CoreBundle\Exception\AccessDeniedException
	 */
	public function checkPermission()
	{
		$bundles = System::getContainer()->getParameter('kernel.bundles');

		// HOOK: comments extension required
		if (!isset($bundles['ContaoCommentsBundle']))
		{
			$key = array_search('allowComments', $GLOBALS['TL_DCA']['tl_news']['list']['sorting']['headerFields']);
			unset($GLOBALS['TL_DCA']['tl_news']['list']['sorting']['headerFields'][$key]);
		}

		if ($this->User->isAdmin)
		{
			return;
		}

		// Set the root IDs
		if (!is_array($this->User->news) || empty($this->User->news))
		{
			$root = array(0);
		}
		else
		{
			$root = $this->User->news;
		}

		$id = strlen(Input::get('id')) ? Input::get('id') : CURRENT_ID;

		// Check current action
		switch (Input::get('act'))
		{
			case 'paste':
				// Allow
				break;

			case 'create':
				if (!strlen(Input::get('pid')) || !in_array(Input::get('pid'), $root))
				{
					throw new Contao\CoreBundle\Exception\AccessDeniedException('Not enough permissions to create news items in news archive ID ' . Input::get('pid') . '.');
				}
				break;

			case 'cut':
			case 'copy':
				if (!in_array(Input::get('pid'), $root))
				{
					throw new Contao\CoreBundle\Exception\AccessDeniedException('Not enough permissions to ' . Input::get('act') . ' news item ID ' . $id . ' to news archive ID ' . Input::get('pid') . '.');
				}
				// NO BREAK STATEMENT HERE

			case 'edit':
			case 'show':
			case 'delete':
			case 'toggle':
			case 'feature':
				$objArchive = $this->Database->prepare("SELECT pid FROM tl_news WHERE id=?")
											 ->limit(1)
											 ->execute($id);

				if ($objArchive->numRows < 1)
				{
					throw new Contao\CoreBundle\Exception\AccessDeniedException('Invalid news item ID ' . $id . '.');
				}

				if (!in_array($objArchive->pid, $root))
				{
					throw new Contao\CoreBundle\Exception\AccessDeniedException('Not enough permissions to ' . Input::get('act') . ' news item ID ' . $id . ' of news archive ID ' . $objArchive->pid . '.');
				}
				break;

			case 'select':
			case 'editAll':
			case 'deleteAll':
			case 'overrideAll':
			case 'cutAll':
			case 'copyAll':
				if (!in_array($id, $root))
				{
					throw new Contao\CoreBundle\Exception\AccessDeniedException('Not enough permissions to access news archive ID ' . $id . '.');
				}

				$objArchive = $this->Database->prepare("SELECT id FROM tl_news WHERE pid=?")
											 ->execute($id);

				if ($objArchive->numRows < 1)
				{
					throw new Contao\CoreBundle\Exception\AccessDeniedException('Invalid news archive ID ' . $id . '.');
				}

				/** @var Symfony\Component\HttpFoundation\Session\SessionInterface $objSession */
				$objSession = System::getContainer()->get('session');

				$session = $objSession->all();
				$session['CURRENT']['IDS'] = array_intersect($session['CURRENT']['IDS'], $objArchive->fetchEach('id'));
				$objSession->replace($session);
				break;

			default:
				if (strlen(Input::get('act')))
				{
					throw new Contao\CoreBundle\Exception\AccessDeniedException('Invalid command "' . Input::get('act') . '".');
				}
				elseif (!in_array($id, $root))
				{
					throw new Contao\CoreBundle\Exception\AccessDeniedException('Not enough permissions to access news archive ID ' . $id . '.');
				}
				break;
		}
	}


	/**
	 * Auto-generate the news alias if it has not been set yet
	 *
	 * @param mixed         $varValue
	 * @param DataContainer $dc
	 *
	 * @return string
	 *
	 * @throws Exception
	 */
	public function generateAlias($varValue, DataContainer $dc)
	{
		$autoAlias = false;

		// Generate alias if there is none
		if ($varValue == '')
		{
			$autoAlias = true;
			$varValue = StringUtil::generateAlias($dc->activeRecord->headline);
		}

		$objAlias = $this->Database->prepare("SELECT id FROM tl_news WHERE alias=? AND id!=?")
								   ->execute($varValue, $dc->id);

		// Check whether the news alias exists
		if ($objAlias->numRows)
		{
			if (!$autoAlias)
			{
				throw new Exception(sprintf($GLOBALS['TL_LANG']['ERR']['aliasExists'], $varValue));
			}

			$varValue .= '-' . $dc->id;
		}

		return $varValue;
	}


	/**
	 * Add the type of input field
	 *
	 * @param array $arrRow
	 *
	 * @return string
	 */
	public function listNewsArticles($arrRow)
	{
		return '<div class="tl_content_left">' . $arrRow['headline'] . ' <span style="color:#999;padding-left:3px">[' . Date::parse(Config::get('datimFormat'), $arrRow['date']) . ']</span></div>';
	}


	/**
	 * Get all articles and return them as array
	 *
	 * @param DataContainer $dc
	 *
	 * @return array
	 */
	public function getArticleAlias(DataContainer $dc)
	{
		$arrPids = array();
		$arrAlias = array();

		if (!$this->User->isAdmin)
		{
			foreach ($this->User->pagemounts as $id)
			{
				$arrPids[] = $id;
				$arrPids = array_merge($arrPids, $this->Database->getChildRecords($id, 'tl_page'));
			}

			if (empty($arrPids))
			{
				return $arrAlias;
			}

			$objAlias = $this->Database->prepare("SELECT a.id, a.title, a.inColumn, p.title AS parent FROM tl_article a LEFT JOIN tl_page p ON p.id=a.pid WHERE a.pid IN(". implode(',', array_map('intval', array_unique($arrPids))) .") ORDER BY parent, a.sorting")
									   ->execute($dc->id);
		}
		else
		{
			$objAlias = $this->Database->prepare("SELECT a.id, a.title, a.inColumn, p.title AS parent FROM tl_article a LEFT JOIN tl_page p ON p.id=a.pid ORDER BY parent, a.sorting")
									   ->execute($dc->id);
		}

		if ($objAlias->numRows)
		{
			System::loadLanguageFile('tl_article');

			while ($objAlias->next())
			{
				$arrAlias[$objAlias->parent][$objAlias->id] = $objAlias->title . ' (' . ($GLOBALS['TL_LANG']['COLS'][$objAlias->inColumn] ?: $objAlias->inColumn) . ', ID ' . $objAlias->id . ')';
			}
		}

		return $arrAlias;
	}


	/**
	 * Add the source options depending on the allowed fields (see #5498)
	 *
	 * @param DataContainer $dc
	 *
	 * @return array
	 */
	public function getSourceOptions(DataContainer $dc)
	{
		if ($this->User->isAdmin)
		{
			return array('default', 'internal', 'article', 'external');
		}

		$arrOptions = array('default');

		// Add the "internal" option
		if ($this->User->hasAccess('tl_news::jumpTo', 'alexf'))
		{
			$arrOptions[] = 'internal';
		}

		// Add the "article" option
		if ($this->User->hasAccess('tl_news::articleId', 'alexf'))
		{
			$arrOptions[] = 'article';
		}

		// Add the "external" option
		if ($this->User->hasAccess('tl_news::url', 'alexf'))
		{
			$arrOptions[] = 'external';
		}

		// Add the option currently set
		if ($dc->activeRecord && $dc->activeRecord->source != '')
		{
			$arrOptions[] = $dc->activeRecord->source;
			$arrOptions = array_unique($arrOptions);
		}

		return $arrOptions;
	}


	/**
	 * Adjust start end end time of the event based on date, span, startTime and endTime
	 *
	 * @param DataContainer $dc
	 */
	public function adjustTime(DataContainer $dc)
	{
		// Return if there is no active record (override all)
		if (!$dc->activeRecord)
		{
			return;
		}

		$arrSet['date'] = strtotime(date('Y-m-d', $dc->activeRecord->date) . ' ' . date('H:i:s', $dc->activeRecord->time));
		$arrSet['time'] = $arrSet['date'];

		$this->Database->prepare("UPDATE tl_news %s WHERE id=?")->set($arrSet)->execute($dc->id);
	}


	/**
	 * Check for modified news feeds and update the XML files if necessary
	 */
	public function generateFeed()
	{
		/** @var Symfony\Component\HttpFoundation\Session\SessionInterface $objSession */
		$objSession = System::getContainer()->get('session');

		$session = $objSession->get('news_feed_updater');

		if (!is_array($session) || empty($session))
		{
			return;
		}

		$this->import('News');

		foreach ($session as $id)
		{
			$this->News->generateFeedsByArchive($id);
		}

		$this->import('Automator');
		$this->Automator->generateSitemap();

		$objSession->set('news_feed_updater', null);
	}


	/**
	 * Schedule a news feed update
	 *
	 * This method is triggered when a single news item or multiple news
	 * items are modified (edit/editAll), moved (cut/cutAll) or deleted
	 * (delete/deleteAll). Since duplicated items are unpublished by default,
	 * it is not necessary to schedule updates on copyAll as well.
	 *
	 * @param DataContainer $dc
	 */
	public function scheduleUpdate(DataContainer $dc)
	{
		// Return if there is no ID
		if (!$dc->activeRecord || !$dc->activeRecord->pid || Input::get('act') == 'copy')
		{
			return;
		}

		/** @var Symfony\Component\HttpFoundation\Session\SessionInterface $objSession */
		$objSession = System::getContainer()->get('session');

		// Store the ID in the session
		$session = $objSession->get('news_feed_updater');
		$session[] = $dc->activeRecord->pid;
		$objSession->set('news_feed_updater', array_unique($session));
	}


	/**
	 * Return the "feature/unfeature element" button
	 *
	 * @param array  $row
	 * @param string $href
	 * @param string $label
	 * @param string $title
	 * @param string $icon
	 * @param string $attributes
	 *
	 * @return string
	 */
	public function iconFeatured($row, $href, $label, $title, $icon, $attributes)
	{
		if (strlen(Input::get('fid')))
		{
			$this->toggleFeatured(Input::get('fid'), (Input::get('state') == 1), (@func_get_arg(12) ?: null));
			$this->redirect($this->getReferer());
		}

		// Check permissions AFTER checking the fid, so hacking attempts are logged
		if (!$this->User->hasAccess('tl_news::featured', 'alexf'))
		{
			return '';
		}

		$href .= '&amp;fid='.$row['id'].'&amp;state='.($row['featured'] ? '' : 1);

		if (!$row['featured'])
		{
			$icon = 'featured_.svg';
		}

		return '<a href="'.$this->addToUrl($href).'" title="'.StringUtil::specialchars($title).'"'.$attributes.'>'.Image::getHtml($icon, $label, 'data-state="' . ($row['featured'] ? 1 : 0) . '"').'</a> ';
	}


	/**
	 * Feature/unfeature a news item
	 *
	 * @param integer       $intId
	 * @param boolean       $blnVisible
	 * @param DataContainer $dc
	 *
	 * @throws Contao\CoreBundle\Exception\AccessDeniedException
	 */
	public function toggleFeatured($intId, $blnVisible, DataContainer $dc=null)
	{
		// Check permissions to edit
		Input::setGet('id', $intId);
		Input::setGet('act', 'feature');
		$this->checkPermission();

		// Check permissions to feature
		if (!$this->User->hasAccess('tl_news::featured', 'alexf'))
		{
			throw new Contao\CoreBundle\Exception\AccessDeniedException('Not enough permissions to feature/unfeature news item ID ' . $intId . '.');
		}

		$objVersions = new Versions('tl_news', $intId);
		$objVersions->initialize();

		// Trigger the save_callback
		if (is_array($GLOBALS['TL_DCA']['tl_news']['fields']['featured']['save_callback']))
		{
			foreach ($GLOBALS['TL_DCA']['tl_news']['fields']['featured']['save_callback'] as $callback)
			{
				if (is_array($callback))
				{
					$this->import($callback[0]);
					$blnVisible = $this->{$callback[0]}->{$callback[1]}($blnVisible, $dc);
				}
				elseif (is_callable($callback))
				{
					$blnVisible = $callback($blnVisible, $this);
				}
			}
		}

		// Update the database
		$this->Database->prepare("UPDATE tl_news SET tstamp=". time() .", featured='" . ($blnVisible ? 1 : '') . "' WHERE id=?")
					   ->execute($intId);

		$objVersions->create();
	}


	/**
	 * Return the "toggle visibility" button
	 *
	 * @param array  $row
	 * @param string $href
	 * @param string $label
	 * @param string $title
	 * @param string $icon
	 * @param string $attributes
	 *
	 * @return string
	 */
	public function toggleIcon($row, $href, $label, $title, $icon, $attributes)
	{
		if (strlen(Input::get('tid')))
		{
			$this->toggleVisibility(Input::get('tid'), (Input::get('state') == 1), (@func_get_arg(12) ?: null));
			$this->redirect($this->getReferer());
		}

		// Check permissions AFTER checking the tid, so hacking attempts are logged
		if (!$this->User->hasAccess('tl_news::published', 'alexf'))
		{
			return '';
		}

		$href .= '&amp;tid='.$row['id'].'&amp;state='.($row['published'] ? '' : 1);

		if (!$row['published'])
		{
			$icon = 'invisible.svg';
		}

		return '<a href="'.$this->addToUrl($href).'" title="'.StringUtil::specialchars($title).'"'.$attributes.'>'.Image::getHtml($icon, $label, 'data-state="' . ($row['published'] ? 1 : 0) . '"').'</a> ';
	}


	/**
	 * Disable/enable a user group
	 *
	 * @param integer       $intId
	 * @param boolean       $blnVisible
	 * @param DataContainer $dc
	 */
	public function toggleVisibility($intId, $blnVisible, DataContainer $dc=null)
	{
		// Set the ID and action
		Input::setGet('id', $intId);
		Input::setGet('act', 'toggle');

		if ($dc)
		{
			$dc->id = $intId; // see #8043
		}

		// Trigger the onload_callback
		if (is_array($GLOBALS['TL_DCA']['tl_news']['config']['onload_callback']))
		{
			foreach ($GLOBALS['TL_DCA']['tl_news']['config']['onload_callback'] as $callback)
			{
				if (is_array($callback))
				{
					$this->import($callback[0]);
					$this->{$callback[0]}->{$callback[1]}($dc);
				}
				elseif (is_callable($callback))
				{
					$callback($dc);
				}
			}
		}

		// Check the field access
		if (!$this->User->hasAccess('tl_news::published', 'alexf'))
		{
			throw new Contao\CoreBundle\Exception\AccessDeniedException('Not enough permissions to publish/unpublish news item ID ' . $intId . '.');
		}

		// Set the current record
		if ($dc)
		{
			$objRow = $this->Database->prepare("SELECT * FROM tl_news WHERE id=?")
									 ->limit(1)
									 ->execute($intId);

			if ($objRow->numRows)
			{
				$dc->activeRecord = $objRow;
			}
		}

		$objVersions = new Versions('tl_news', $intId);
		$objVersions->initialize();

		// Trigger the save_callback
		if (is_array($GLOBALS['TL_DCA']['tl_news']['fields']['published']['save_callback']))
		{
			foreach ($GLOBALS['TL_DCA']['tl_news']['fields']['published']['save_callback'] as $callback)
			{
				if (is_array($callback))
				{
					$this->import($callback[0]);
					$blnVisible = $this->{$callback[0]}->{$callback[1]}($blnVisible, $dc);
				}
				elseif (is_callable($callback))
				{
					$blnVisible = $callback($blnVisible, $dc);
				}
			}
		}

		$time = time();

		// Update the database
		$this->Database->prepare("UPDATE tl_news SET tstamp=$time, published='" . ($blnVisible ? '1' : '') . "' WHERE id=?")
					   ->execute($intId);

		if ($dc)
		{
			$dc->activeRecord->tstamp = $time;
			$dc->activeRecord->published = ($blnVisible ? '1' : '');
		}

		// Trigger the onsubmit_callback
		if (is_array($GLOBALS['TL_DCA']['tl_news']['config']['onsubmit_callback']))
		{
			foreach ($GLOBALS['TL_DCA']['tl_news']['config']['onsubmit_callback'] as $callback)
			{
				if (is_array($callback))
				{
					$this->import($callback[0]);
					$this->{$callback[0]}->{$callback[1]}($dc);
				}
				elseif (is_callable($callback))
				{
					$callback($dc);
				}
			}
		}

		$objVersions->create();
	}
}<|MERGE_RESOLUTION|>--- conflicted
+++ resolved
@@ -139,11 +139,7 @@
 	// Palettes
 	'palettes' => array
 	(
-<<<<<<< HEAD
 		'__selector__'                => array('addImage', 'addEnclosure', 'source', 'overwriteMeta'),
-=======
-		'__selector__'                => array('addImage', 'addEnclosure', 'source'),
->>>>>>> 9ac50a44
 		'default'                     => '{title_legend},headline,alias,author;{date_legend},date,time;{teaser_legend},subheadline,teaser;{image_legend},addImage;{enclosure_legend:hide},addEnclosure;{source_legend:hide},source;{expert_legend:hide},cssClass,noComments,featured;{publish_legend},published,start,stop'
 	),
 
@@ -154,12 +150,8 @@
 		'addEnclosure'                => 'enclosure',
 		'source_internal'             => 'jumpTo',
 		'source_article'              => 'articleId',
-<<<<<<< HEAD
 		'source_external'             => 'url,target',
 		'overwriteMeta'               => 'alt,imageTitle,imageUrl,caption'
-=======
-		'source_external'             => 'url,target'
->>>>>>> 9ac50a44
 	),
 
 	// Fields
@@ -196,11 +188,7 @@
 			'exclude'                 => true,
 			'search'                  => true,
 			'inputType'               => 'text',
-<<<<<<< HEAD
-			'eval'                    => array('rgxp'=>'alias', 'unique'=>true, 'maxlength'=>128, 'tl_class'=>'w50 clr'),
-=======
-			'eval'                    => array('rgxp'=>'alias', 'doNotCopy'=>true, 'unique'=>true, 'maxlength'=>128, 'tl_class'=>'w50'),
->>>>>>> 9ac50a44
+			'eval'                    => array('rgxp'=>'alias', 'doNotCopy'=>true, 'unique'=>true, 'maxlength'=>128, 'tl_class'=>'w50 clr'),
 			'save_callback' => array
 			(
 				array('tl_news', 'generateAlias')
