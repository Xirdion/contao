<?php

/*
 * This file is part of Contao.
 *
 * (c) Leo Feyer
 *
 * @license LGPL-3.0-or-later
 */

namespace Contao;

use Contao\CoreBundle\File\ModelMetadataTrait;
use Contao\Model\Collection;

/**
 * Reads and writes news
 *
 * @property integer $id
 * @property integer $pid
 * @property integer $tstamp
 * @property string  $headline
 * @property string  $alias
 * @property integer $author
 * @property integer $date
 * @property integer $time
 * @property string  $pageTitle
 * @property string  $robots
 * @property string  $description
 * @property string  $subheadline
 * @property string  $teaser
 * @property boolean $addImage
 * @property string  $singleSRC
 * @property string  $alt
 * @property string  $size
 * @property string  $imagemargin
 * @property string  $imageUrl
 * @property boolean $fullsize
 * @property string  $caption
 * @property string  $floating
 * @property boolean $addEnclosure
 * @property string  $enclosure
 * @property string  $source
 * @property integer $jumpTo
 * @property integer $articleId
 * @property string  $url
 * @property boolean $target
 * @property string  $cssClass
 * @property boolean $noComments
 * @property boolean $featured
 * @property boolean $published
 * @property string  $start
 * @property string  $stop
 *
 * @method static NewsModel|null findById($id, array $opt=array())
 * @method static NewsModel|null findByPk($id, array $opt=array())
 * @method static NewsModel|null findByIdOrAlias($val, array $opt=array())
 * @method static NewsModel|null findOneBy($col, $val, array $opt=array())
 * @method static NewsModel|null findOneByPid($val, array $opt=array())
 * @method static NewsModel|null findOneByTstamp($val, array $opt=array())
 * @method static NewsModel|null findOneByHeadline($val, array $opt=array())
 * @method static NewsModel|null findOneByAlias($val, array $opt=array())
 * @method static NewsModel|null findOneByAuthor($val, array $opt=array())
 * @method static NewsModel|null findOneByDate($val, array $opt=array())
 * @method static NewsModel|null findOneByTime($val, array $opt=array())
 * @method static NewsModel|null findOneByPageTitle($val, array $opt=array())
 * @method static NewsModel|null findOneByDescription($val, array $opt=array())
 * @method static NewsModel|null findOneByRobots($val, array $opt=array())
 * @method static NewsModel|null findOneBySubheadline($val, array $opt=array())
 * @method static NewsModel|null findOneByTeaser($val, array $opt=array())
 * @method static NewsModel|null findOneByAddImage($val, array $opt=array())
 * @method static NewsModel|null findOneBySingleSRC($val, array $opt=array())
 * @method static NewsModel|null findOneByAlt($val, array $opt=array())
 * @method static NewsModel|null findOneBySize($val, array $opt=array())
 * @method static NewsModel|null findOneByImagemargin($val, array $opt=array())
 * @method static NewsModel|null findOneByImageUrl($val, array $opt=array())
 * @method static NewsModel|null findOneByFullsize($val, array $opt=array())
 * @method static NewsModel|null findOneByCaption($val, array $opt=array())
 * @method static NewsModel|null findOneByFloating($val, array $opt=array())
 * @method static NewsModel|null findOneByAddEnclosure($val, array $opt=array())
 * @method static NewsModel|null findOneByEnclosure($val, array $opt=array())
 * @method static NewsModel|null findOneBySource($val, array $opt=array())
 * @method static NewsModel|null findOneByJumpTo($val, array $opt=array())
 * @method static NewsModel|null findOneByArticleId($val, array $opt=array())
 * @method static NewsModel|null findOneByUrl($val, array $opt=array())
 * @method static NewsModel|null findOneByTarget($val, array $opt=array())
 * @method static NewsModel|null findOneByCssClass($val, array $opt=array())
 * @method static NewsModel|null findOneByNoComments($val, array $opt=array())
 * @method static NewsModel|null findOneByFeatured($val, array $opt=array())
 * @method static NewsModel|null findOneByPublished($val, array $opt=array())
 * @method static NewsModel|null findOneByStart($val, array $opt=array())
 * @method static NewsModel|null findOneByStop($val, array $opt=array())
 *
 * @method static Collection|NewsModel[]|NewsModel|null findByPid($val, array $opt=array())
 * @method static Collection|NewsModel[]|NewsModel|null findByTstamp($val, array $opt=array())
 * @method static Collection|NewsModel[]|NewsModel|null findByHeadline($val, array $opt=array())
 * @method static Collection|NewsModel[]|NewsModel|null findByAlias($val, array $opt=array())
 * @method static Collection|NewsModel[]|NewsModel|null findByAuthor($val, array $opt=array())
 * @method static Collection|NewsModel[]|NewsModel|null findByDate($val, array $opt=array())
 * @method static Collection|NewsModel[]|NewsModel|null findByTime($val, array $opt=array())
 * @method static Collection|NewsModel[]|NewsModel|null findByPageTitle($val, array $opt=array())
 * @method static Collection|NewsModel[]|NewsModel|null findByDescription($val, array $opt=array())
 * @method static Collection|NewsModel[]|NewsModel|null findByRobots($val, array $opt=array())
 * @method static Collection|NewsModel[]|NewsModel|null findBySubheadline($val, array $opt=array())
 * @method static Collection|NewsModel[]|NewsModel|null findByTeaser($val, array $opt=array())
 * @method static Collection|NewsModel[]|NewsModel|null findByAddImage($val, array $opt=array())
 * @method static Collection|NewsModel[]|NewsModel|null findBySingleSRC($val, array $opt=array())
 * @method static Collection|NewsModel[]|NewsModel|null findByAlt($val, array $opt=array())
 * @method static Collection|NewsModel[]|NewsModel|null findBySize($val, array $opt=array())
 * @method static Collection|NewsModel[]|NewsModel|null findByImagemargin($val, array $opt=array())
 * @method static Collection|NewsModel[]|NewsModel|null findByImageUrl($val, array $opt=array())
 * @method static Collection|NewsModel[]|NewsModel|null findByFullsize($val, array $opt=array())
 * @method static Collection|NewsModel[]|NewsModel|null findByCaption($val, array $opt=array())
 * @method static Collection|NewsModel[]|NewsModel|null findByFloating($val, array $opt=array())
 * @method static Collection|NewsModel[]|NewsModel|null findByAddEnclosure($val, array $opt=array())
 * @method static Collection|NewsModel[]|NewsModel|null findByEnclosure($val, array $opt=array())
 * @method static Collection|NewsModel[]|NewsModel|null findBySource($val, array $opt=array())
 * @method static Collection|NewsModel[]|NewsModel|null findByJumpTo($val, array $opt=array())
 * @method static Collection|NewsModel[]|NewsModel|null findByArticleId($val, array $opt=array())
 * @method static Collection|NewsModel[]|NewsModel|null findByUrl($val, array $opt=array())
 * @method static Collection|NewsModel[]|NewsModel|null findByTarget($val, array $opt=array())
 * @method static Collection|NewsModel[]|NewsModel|null findByCssClass($val, array $opt=array())
 * @method static Collection|NewsModel[]|NewsModel|null findByNoComments($val, array $opt=array())
 * @method static Collection|NewsModel[]|NewsModel|null findByFeatured($val, array $opt=array())
 * @method static Collection|NewsModel[]|NewsModel|null findByPublished($val, array $opt=array())
 * @method static Collection|NewsModel[]|NewsModel|null findByStart($val, array $opt=array())
 * @method static Collection|NewsModel[]|NewsModel|null findByStop($val, array $opt=array())
 * @method static Collection|NewsModel[]|NewsModel|null findMultipleByIds($val, array $opt=array())
 * @method static Collection|NewsModel[]|NewsModel|null findBy($col, $val, array $opt=array())
 * @method static Collection|NewsModel[]|NewsModel|null findAll(array $opt=array())
 *
 * @method static integer countById($id, array $opt=array())
 * @method static integer countByPid($val, array $opt=array())
 * @method static integer countByTstamp($val, array $opt=array())
 * @method static integer countByHeadline($val, array $opt=array())
 * @method static integer countByAlias($val, array $opt=array())
 * @method static integer countByAuthor($val, array $opt=array())
 * @method static integer countByDate($val, array $opt=array())
 * @method static integer countByTime($val, array $opt=array())
 * @method static integer countByPageTitle($val, array $opt=array())
 * @method static integer countByDescription($val, array $opt=array())
 * @method static integer countByRobots($val, array $opt=array())
 * @method static integer countBySubheadline($val, array $opt=array())
 * @method static integer countByTeaser($val, array $opt=array())
 * @method static integer countByAddImage($val, array $opt=array())
 * @method static integer countBySingleSRC($val, array $opt=array())
 * @method static integer countByAlt($val, array $opt=array())
 * @method static integer countBySize($val, array $opt=array())
 * @method static integer countByImagemargin($val, array $opt=array())
 * @method static integer countByImageUrl($val, array $opt=array())
 * @method static integer countByFullsize($val, array $opt=array())
 * @method static integer countByCaption($val, array $opt=array())
 * @method static integer countByFloating($val, array $opt=array())
 * @method static integer countByAddEnclosure($val, array $opt=array())
 * @method static integer countByEnclosure($val, array $opt=array())
 * @method static integer countBySource($val, array $opt=array())
 * @method static integer countByJumpTo($val, array $opt=array())
 * @method static integer countByArticleId($val, array $opt=array())
 * @method static integer countByUrl($val, array $opt=array())
 * @method static integer countByTarget($val, array $opt=array())
 * @method static integer countByCssClass($val, array $opt=array())
 * @method static integer countByNoComments($val, array $opt=array())
 * @method static integer countByFeatured($val, array $opt=array())
 * @method static integer countByPublished($val, array $opt=array())
 * @method static integer countByStart($val, array $opt=array())
 * @method static integer countByStop($val, array $opt=array())
 *
 * @author Leo Feyer <https://github.com/leofeyer>
 */
class NewsModel extends Model
{
	use ModelMetadataTrait;

	/**
	 * Table name
	 * @var string
	 */
	protected static $strTable = 'tl_news';

	/**
	 * Find a published news item from one or more news archives by its ID or alias
	 *
	 * @param mixed $varId      The numeric ID or alias name
	 * @param array $arrPids    An array of parent IDs
	 * @param array $arrOptions An optional options array
	 *
	 * @return NewsModel|null The model or null if there are no news
	 */
	public static function findPublishedByParentAndIdOrAlias($varId, $arrPids, array $arrOptions=array())
	{
		if (empty($arrPids) || !\is_array($arrPids))
		{
			return null;
		}

		$t = static::$strTable;
		$arrColumns = !preg_match('/^[1-9]\d*$/', $varId) ? array("$t.alias=?") : array("$t.id=?");
		$arrColumns[] = "$t.pid IN(" . implode(',', array_map('\intval', $arrPids)) . ")";

		if (!static::isPreviewMode($arrOptions))
		{
			$time = Date::floorToMinute();
<<<<<<< HEAD
			$arrColumns[] = "$t.published='1' AND ($t.start='' OR $t.start<='$time') AND ($t.stop='' OR $t.stop>'" . ($time + 60) . "')";
=======
			$arrColumns[] = "$t.published='1' AND ($t.start='' OR $t.start<='$time') AND ($t.stop='' OR $t.stop>'$time')";
>>>>>>> de1d4b93
		}

		return static::findOneBy($arrColumns, $varId, $arrOptions);
	}

	/**
	 * Find published news items by their parent ID
	 *
	 * @param array   $arrPids     An array of news archive IDs
	 * @param boolean $blnFeatured If true, return only featured news, if false, return only unfeatured news
	 * @param integer $intLimit    An optional limit
	 * @param integer $intOffset   An optional offset
	 * @param array   $arrOptions  An optional options array
	 *
	 * @return Collection|NewsModel[]|NewsModel|null A collection of models or null if there are no news
	 */
	public static function findPublishedByPids($arrPids, $blnFeatured=null, $intLimit=0, $intOffset=0, array $arrOptions=array())
	{
		if (empty($arrPids) || !\is_array($arrPids))
		{
			return null;
		}

		$t = static::$strTable;
		$arrColumns = array("$t.pid IN(" . implode(',', array_map('\intval', $arrPids)) . ")");

		if ($blnFeatured === true)
		{
			$arrColumns[] = "$t.featured='1'";
		}
		elseif ($blnFeatured === false)
		{
			$arrColumns[] = "$t.featured=''";
		}

		// Never return unpublished elements in the back end, so they don't end up in the RSS feed
		if (!BE_USER_LOGGED_IN || TL_MODE == 'BE')
		{
			$time = Date::floorToMinute();
<<<<<<< HEAD
			$arrColumns[] = "$t.published='1' AND ($t.start='' OR $t.start<='$time') AND ($t.stop='' OR $t.stop>'" . ($time + 60) . "')";
=======
			$arrColumns[] = "$t.published='1' AND ($t.start='' OR $t.start<='$time') AND ($t.stop='' OR $t.stop>'$time')";
>>>>>>> de1d4b93
		}

		if (!isset($arrOptions['order']))
		{
			$arrOptions['order']  = "$t.date DESC";
		}

		$arrOptions['limit']  = $intLimit;
		$arrOptions['offset'] = $intOffset;

		return static::findBy($arrColumns, null, $arrOptions);
	}

	/**
	 * Count published news items by their parent ID
	 *
	 * @param array   $arrPids     An array of news archive IDs
	 * @param boolean $blnFeatured If true, return only featured news, if false, return only unfeatured news
	 * @param array   $arrOptions  An optional options array
	 *
	 * @return integer The number of news items
	 */
	public static function countPublishedByPids($arrPids, $blnFeatured=null, array $arrOptions=array())
	{
		if (empty($arrPids) || !\is_array($arrPids))
		{
			return 0;
		}

		$t = static::$strTable;
		$arrColumns = array("$t.pid IN(" . implode(',', array_map('\intval', $arrPids)) . ")");

		if ($blnFeatured === true)
		{
			$arrColumns[] = "$t.featured='1'";
		}
		elseif ($blnFeatured === false)
		{
			$arrColumns[] = "$t.featured=''";
		}

		if (!static::isPreviewMode($arrOptions))
		{
			$time = Date::floorToMinute();
<<<<<<< HEAD
			$arrColumns[] = "$t.published='1' AND ($t.start='' OR $t.start<='$time') AND ($t.stop='' OR $t.stop>'" . ($time + 60) . "')";
=======
			$arrColumns[] = "$t.published='1' AND ($t.start='' OR $t.start<='$time') AND ($t.stop='' OR $t.stop>'$time')";
>>>>>>> de1d4b93
		}

		return static::countBy($arrColumns, null, $arrOptions);
	}

	/**
	 * Find published news items with the default redirect target by their parent ID
	 *
	 * @param integer $intPid     The news archive ID
	 * @param array   $arrOptions An optional options array
	 *
	 * @return Collection|NewsModel[]|NewsModel|null A collection of models or null if there are no news
	 */
	public static function findPublishedDefaultByPid($intPid, array $arrOptions=array())
	{
		$t = static::$strTable;
		$arrColumns = array("$t.pid=? AND $t.source='default'");

		if (!static::isPreviewMode($arrOptions))
		{
			$time = Date::floorToMinute();
<<<<<<< HEAD
			$arrColumns[] = "$t.published='1' AND ($t.start='' OR $t.start<='$time') AND ($t.stop='' OR $t.stop>'" . ($time + 60) . "')";
=======
			$arrColumns[] = "$t.published='1' AND ($t.start='' OR $t.start<='$time') AND ($t.stop='' OR $t.stop>'$time')";
>>>>>>> de1d4b93
		}

		if (!isset($arrOptions['order']))
		{
			$arrOptions['order'] = "$t.date DESC";
		}

		return static::findBy($arrColumns, $intPid, $arrOptions);
	}

	/**
	 * Find published news items by their parent ID
	 *
	 * @param integer $intId      The news archive ID
	 * @param integer $intLimit   An optional limit
	 * @param array   $arrOptions An optional options array
	 *
	 * @return Collection|NewsModel[]|NewsModel|null A collection of models or null if there are no news
	 */
	public static function findPublishedByPid($intId, $intLimit=0, array $arrOptions=array())
	{
		$t = static::$strTable;
		$arrColumns = array("$t.pid=?");

		if (!static::isPreviewMode($arrOptions))
		{
			$time = Date::floorToMinute();
<<<<<<< HEAD
			$arrColumns[] = "$t.published='1' AND ($t.start='' OR $t.start<='$time') AND ($t.stop='' OR $t.stop>'" . ($time + 60) . "')";
=======
			$arrColumns[] = "$t.published='1' AND ($t.start='' OR $t.start<='$time') AND ($t.stop='' OR $t.stop>'$time')";
>>>>>>> de1d4b93
		}

		if (!isset($arrOptions['order']))
		{
			$arrOptions['order'] = "$t.date DESC";
		}

		if ($intLimit > 0)
		{
			$arrOptions['limit'] = $intLimit;
		}

		return static::findBy($arrColumns, $intId, $arrOptions);
	}

	/**
	 * Find all published news items of a certain period of time by their parent ID
	 *
	 * @param integer $intFrom    The start date as Unix timestamp
	 * @param integer $intTo      The end date as Unix timestamp
	 * @param array   $arrPids    An array of news archive IDs
	 * @param integer $intLimit   An optional limit
	 * @param integer $intOffset  An optional offset
	 * @param array   $arrOptions An optional options array
	 *
	 * @return Collection|NewsModel[]|NewsModel|null A collection of models or null if there are no news
	 */
	public static function findPublishedFromToByPids($intFrom, $intTo, $arrPids, $intLimit=0, $intOffset=0, array $arrOptions=array())
	{
		if (empty($arrPids) || !\is_array($arrPids))
		{
			return null;
		}

		$t = static::$strTable;
		$arrColumns = array("$t.date>=? AND $t.date<=? AND $t.pid IN(" . implode(',', array_map('\intval', $arrPids)) . ")");

		if (!static::isPreviewMode($arrOptions))
		{
			$time = Date::floorToMinute();
<<<<<<< HEAD
			$arrColumns[] = "$t.published='1' AND ($t.start='' OR $t.start<='$time') AND ($t.stop='' OR $t.stop>'" . ($time + 60) . "')";
=======
			$arrColumns[] = "$t.published='1' AND ($t.start='' OR $t.start<='$time') AND ($t.stop='' OR $t.stop>'$time')";
>>>>>>> de1d4b93
		}

		if (!isset($arrOptions['order']))
		{
			$arrOptions['order']  = "$t.date DESC";
		}

		$arrOptions['limit']  = $intLimit;
		$arrOptions['offset'] = $intOffset;

		return static::findBy($arrColumns, array($intFrom, $intTo), $arrOptions);
	}

	/**
	 * Count all published news items of a certain period of time by their parent ID
	 *
	 * @param integer $intFrom    The start date as Unix timestamp
	 * @param integer $intTo      The end date as Unix timestamp
	 * @param array   $arrPids    An array of news archive IDs
	 * @param array   $arrOptions An optional options array
	 *
	 * @return integer The number of news items
	 */
	public static function countPublishedFromToByPids($intFrom, $intTo, $arrPids, array $arrOptions=array())
	{
		if (empty($arrPids) || !\is_array($arrPids))
		{
			return null;
		}

		$t = static::$strTable;
		$arrColumns = array("$t.date>=? AND $t.date<=? AND $t.pid IN(" . implode(',', array_map('\intval', $arrPids)) . ")");

		if (!static::isPreviewMode($arrOptions))
		{
			$time = Date::floorToMinute();
<<<<<<< HEAD
			$arrColumns[] = "$t.published='1' AND ($t.start='' OR $t.start<='$time') AND ($t.stop='' OR $t.stop>'" . ($time + 60) . "')";
=======
			$arrColumns[] = "$t.published='1' AND ($t.start='' OR $t.start<='$time') AND ($t.stop='' OR $t.stop>'$time')";
>>>>>>> de1d4b93
		}

		return static::countBy($arrColumns, array($intFrom, $intTo), $arrOptions);
	}
}

class_alias(NewsModel::class, 'NewsModel');<|MERGE_RESOLUTION|>--- conflicted
+++ resolved
@@ -200,11 +200,7 @@
 		if (!static::isPreviewMode($arrOptions))
 		{
 			$time = Date::floorToMinute();
-<<<<<<< HEAD
-			$arrColumns[] = "$t.published='1' AND ($t.start='' OR $t.start<='$time') AND ($t.stop='' OR $t.stop>'" . ($time + 60) . "')";
-=======
-			$arrColumns[] = "$t.published='1' AND ($t.start='' OR $t.start<='$time') AND ($t.stop='' OR $t.stop>'$time')";
->>>>>>> de1d4b93
+			$arrColumns[] = "$t.published='1' AND ($t.start='' OR $t.start<='$time') AND ($t.stop='' OR $t.stop>'$time')";
 		}
 
 		return static::findOneBy($arrColumns, $varId, $arrOptions);
@@ -244,11 +240,7 @@
 		if (!BE_USER_LOGGED_IN || TL_MODE == 'BE')
 		{
 			$time = Date::floorToMinute();
-<<<<<<< HEAD
-			$arrColumns[] = "$t.published='1' AND ($t.start='' OR $t.start<='$time') AND ($t.stop='' OR $t.stop>'" . ($time + 60) . "')";
-=======
-			$arrColumns[] = "$t.published='1' AND ($t.start='' OR $t.start<='$time') AND ($t.stop='' OR $t.stop>'$time')";
->>>>>>> de1d4b93
+			$arrColumns[] = "$t.published='1' AND ($t.start='' OR $t.start<='$time') AND ($t.stop='' OR $t.stop>'$time')";
 		}
 
 		if (!isset($arrOptions['order']))
@@ -293,11 +285,7 @@
 		if (!static::isPreviewMode($arrOptions))
 		{
 			$time = Date::floorToMinute();
-<<<<<<< HEAD
-			$arrColumns[] = "$t.published='1' AND ($t.start='' OR $t.start<='$time') AND ($t.stop='' OR $t.stop>'" . ($time + 60) . "')";
-=======
-			$arrColumns[] = "$t.published='1' AND ($t.start='' OR $t.start<='$time') AND ($t.stop='' OR $t.stop>'$time')";
->>>>>>> de1d4b93
+			$arrColumns[] = "$t.published='1' AND ($t.start='' OR $t.start<='$time') AND ($t.stop='' OR $t.stop>'$time')";
 		}
 
 		return static::countBy($arrColumns, null, $arrOptions);
@@ -319,11 +307,7 @@
 		if (!static::isPreviewMode($arrOptions))
 		{
 			$time = Date::floorToMinute();
-<<<<<<< HEAD
-			$arrColumns[] = "$t.published='1' AND ($t.start='' OR $t.start<='$time') AND ($t.stop='' OR $t.stop>'" . ($time + 60) . "')";
-=======
-			$arrColumns[] = "$t.published='1' AND ($t.start='' OR $t.start<='$time') AND ($t.stop='' OR $t.stop>'$time')";
->>>>>>> de1d4b93
+			$arrColumns[] = "$t.published='1' AND ($t.start='' OR $t.start<='$time') AND ($t.stop='' OR $t.stop>'$time')";
 		}
 
 		if (!isset($arrOptions['order']))
@@ -351,11 +335,7 @@
 		if (!static::isPreviewMode($arrOptions))
 		{
 			$time = Date::floorToMinute();
-<<<<<<< HEAD
-			$arrColumns[] = "$t.published='1' AND ($t.start='' OR $t.start<='$time') AND ($t.stop='' OR $t.stop>'" . ($time + 60) . "')";
-=======
-			$arrColumns[] = "$t.published='1' AND ($t.start='' OR $t.start<='$time') AND ($t.stop='' OR $t.stop>'$time')";
->>>>>>> de1d4b93
+			$arrColumns[] = "$t.published='1' AND ($t.start='' OR $t.start<='$time') AND ($t.stop='' OR $t.stop>'$time')";
 		}
 
 		if (!isset($arrOptions['order']))
@@ -396,11 +376,7 @@
 		if (!static::isPreviewMode($arrOptions))
 		{
 			$time = Date::floorToMinute();
-<<<<<<< HEAD
-			$arrColumns[] = "$t.published='1' AND ($t.start='' OR $t.start<='$time') AND ($t.stop='' OR $t.stop>'" . ($time + 60) . "')";
-=======
-			$arrColumns[] = "$t.published='1' AND ($t.start='' OR $t.start<='$time') AND ($t.stop='' OR $t.stop>'$time')";
->>>>>>> de1d4b93
+			$arrColumns[] = "$t.published='1' AND ($t.start='' OR $t.start<='$time') AND ($t.stop='' OR $t.stop>'$time')";
 		}
 
 		if (!isset($arrOptions['order']))
@@ -437,11 +413,7 @@
 		if (!static::isPreviewMode($arrOptions))
 		{
 			$time = Date::floorToMinute();
-<<<<<<< HEAD
-			$arrColumns[] = "$t.published='1' AND ($t.start='' OR $t.start<='$time') AND ($t.stop='' OR $t.stop>'" . ($time + 60) . "')";
-=======
-			$arrColumns[] = "$t.published='1' AND ($t.start='' OR $t.start<='$time') AND ($t.stop='' OR $t.stop>'$time')";
->>>>>>> de1d4b93
+			$arrColumns[] = "$t.published='1' AND ($t.start='' OR $t.start<='$time') AND ($t.stop='' OR $t.stop>'$time')";
 		}
 
 		return static::countBy($arrColumns, array($intFrom, $intTo), $arrOptions);
