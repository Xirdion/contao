<?xml version="1.0" encoding="UTF-8"?>
<xliff version="1.1">
  <file datatype="php" original="src/Resources/contao/languages/en/tl_news_archive.php" source-language="en">
    <body>
      <trans-unit id="tl_news_archive.title.0">
        <source>Title</source>
      </trans-unit>
      <trans-unit id="tl_news_archive.title.1">
        <source>Please enter a news archive title.</source>
      </trans-unit>
      <trans-unit id="tl_news_archive.jumpTo.0">
        <source>Redirect page</source>
      </trans-unit>
      <trans-unit id="tl_news_archive.jumpTo.1">
        <source>Please choose the news reader page to which visitors will be redirected when clicking a news item.</source>
      </trans-unit>
      <trans-unit id="tl_news_archive.allowComments.0">
        <source>Enable comments</source>
      </trans-unit>
      <trans-unit id="tl_news_archive.allowComments.1">
        <source>Allow visitors to comment news items.</source>
      </trans-unit>
      <trans-unit id="tl_news_archive.notify.0">
        <source>Notify</source>
      </trans-unit>
      <trans-unit id="tl_news_archive.notify.1">
        <source>Please choose who to notify when comments are added.</source>
      </trans-unit>
      <trans-unit id="tl_news_archive.sortOrder.0">
        <source>Sort order</source>
      </trans-unit>
      <trans-unit id="tl_news_archive.sortOrder.1">
        <source>By default, comments are sorted ascending, starting with the oldest one.</source>
      </trans-unit>
      <trans-unit id="tl_news_archive.perPage.0">
        <source>Comments per page</source>
      </trans-unit>
      <trans-unit id="tl_news_archive.perPage.1">
        <source>Number of comments per page. Set to 0 to disable pagination.</source>
      </trans-unit>
      <trans-unit id="tl_news_archive.moderate.0">
        <source>Moderate comments</source>
      </trans-unit>
      <trans-unit id="tl_news_archive.moderate.1">
        <source>Approve comments before they are published on the website.</source>
      </trans-unit>
      <trans-unit id="tl_news_archive.bbcode.0">
        <source>Allow BBCode</source>
      </trans-unit>
      <trans-unit id="tl_news_archive.bbcode.1">
        <source>Allow visitors to format their comments with BBCode.</source>
      </trans-unit>
      <trans-unit id="tl_news_archive.requireLogin.0">
        <source>Require login to comment</source>
      </trans-unit>
      <trans-unit id="tl_news_archive.requireLogin.1">
        <source>Allow only authenticated users to create comments.</source>
      </trans-unit>
      <trans-unit id="tl_news_archive.disableCaptcha.0">
        <source>Disable the security question</source>
      </trans-unit>
      <trans-unit id="tl_news_archive.disableCaptcha.1">
        <source>Use this option only if you have limited comments to authenticated users.</source>
      </trans-unit>
      <trans-unit id="tl_news_archive.protected.0">
        <source>Protect archive</source>
      </trans-unit>
      <trans-unit id="tl_news_archive.protected.1">
        <source>Show news items to certain member groups only.</source>
      </trans-unit>
      <trans-unit id="tl_news_archive.groups.0">
        <source>Allowed member groups</source>
      </trans-unit>
      <trans-unit id="tl_news_archive.groups.1">
        <source>These groups will be able to see the news items in this archive.</source>
      </trans-unit>
      <trans-unit id="tl_news_archive.tstamp.0">
        <source>Revision date</source>
      </trans-unit>
      <trans-unit id="tl_news_archive.tstamp.1">
        <source>Date and time of the latest revision</source>
      </trans-unit>
      <trans-unit id="tl_news_archive.title_legend">
        <source>Title and redirect page</source>
      </trans-unit>
      <trans-unit id="tl_news_archive.comments_legend">
        <source>Comments</source>
      </trans-unit>
      <trans-unit id="tl_news_archive.protected_legend">
        <source>Access protection</source>
      </trans-unit>
      <trans-unit id="tl_news_archive.feed_legend">
        <source>RSS/Atom feed</source>
      </trans-unit>
      <trans-unit id="tl_news_archive.notify_admin">
        <source>System administrator</source>
      </trans-unit>
      <trans-unit id="tl_news_archive.notify_author">
        <source>Author of the news item</source>
      </trans-unit>
      <trans-unit id="tl_news_archive.notify_both">
        <source>Author and system administrator</source>
      </trans-unit>
      <trans-unit id="tl_news_archive.feeds.0">
        <source>RSS feeds</source>
      </trans-unit>
      <trans-unit id="tl_news_archive.feeds.1">
        <source>Manage RSS feeds</source>
      </trans-unit>
      <trans-unit id="tl_news_archive.new.0">
        <source>New</source>
      </trans-unit>
      <trans-unit id="tl_news_archive.new.1">
        <source>Create a new news archive</source>
      </trans-unit>
      <trans-unit id="tl_news_archive.show">
        <source>Show the details of news archive ID %s</source>
      </trans-unit>
      <trans-unit id="tl_news_archive.edit">
        <source>Edit news archive ID %s</source>
      </trans-unit>
      <trans-unit id="tl_news_archive.editheader">
        <source>Edit the settings of news archive ID %s</source>
      </trans-unit>
      <trans-unit id="tl_news_archive.editmeta">
        <source>Edit the news archive settings</source>
      </trans-unit>
      <trans-unit id="tl_news_archive.copy">
        <source>Duplicate news archive ID %s</source>
      </trans-unit>
<<<<<<< HEAD
      <trans-unit id="tl_news_archive.delete">
        <source>Delete news archive ID %s</source>
      </trans-unit>
      <trans-unit id="tl_news_archive.comments">
        <source>Show comments of news archive ID %s</source>
=======
      <trans-unit id="tl_news_archive.feeds.0">
        <source>News feeds</source>
      </trans-unit>
      <trans-unit id="tl_news_archive.feeds.1">
        <source>Manage news feeds</source>
>>>>>>> ecb7134d
      </trans-unit>
    </body>
  </file>
</xliff><|MERGE_RESOLUTION|>--- conflicted
+++ resolved
@@ -102,10 +102,10 @@
         <source>Author and system administrator</source>
       </trans-unit>
       <trans-unit id="tl_news_archive.feeds.0">
-        <source>RSS feeds</source>
+        <source>News feeds</source>
       </trans-unit>
       <trans-unit id="tl_news_archive.feeds.1">
-        <source>Manage RSS feeds</source>
+        <source>Manage news feeds</source>
       </trans-unit>
       <trans-unit id="tl_news_archive.new.0">
         <source>New</source>
@@ -128,19 +128,11 @@
       <trans-unit id="tl_news_archive.copy">
         <source>Duplicate news archive ID %s</source>
       </trans-unit>
-<<<<<<< HEAD
       <trans-unit id="tl_news_archive.delete">
         <source>Delete news archive ID %s</source>
       </trans-unit>
       <trans-unit id="tl_news_archive.comments">
         <source>Show comments of news archive ID %s</source>
-=======
-      <trans-unit id="tl_news_archive.feeds.0">
-        <source>News feeds</source>
-      </trans-unit>
-      <trans-unit id="tl_news_archive.feeds.1">
-        <source>Manage news feeds</source>
->>>>>>> ecb7134d
       </trans-unit>
     </body>
   </file>
