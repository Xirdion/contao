--- conflicted
+++ resolved
@@ -1,27 +1,14 @@
 
-<<<<<<< HEAD
-<div class="layout_short arc_<?= $this->archive->id ?> block<?= $this->class ?>">
+<div class="layout_short arc_<?= $this->archive->id ?> block<?= $this->class ?>" itemscope itemtype="http://schema.org/Article">
 
   <?php if ($this->hasMetaFields): ?>
-    <p class="info"><time datetime="<?= $this->datetime ?>"><?= $this->date ?></time> <?= $this->author ?> <?= $this->commentCount ?></p>
+    <p class="info"><time datetime="<?= $this->datetime ?>" itemprop="datePublished"><?= $this->date ?></time> <span itemprop="publisher"><?= $this->author ?></span> <?= $this->commentCount ?></p>
   <?php endif; ?>
 
-  <h2><?= $this->linkHeadline ?></h2>
-
-  <div class="teaser">
-    <?= $this->teaser ?>
-=======
-<div class="layout_short arc_<?php echo $this->archive->id; ?> block<?php echo $this->class; ?>" itemscope itemtype="http://schema.org/Article">
-
-  <?php if ($this->hasMetaFields): ?>
-    <p class="info"><time datetime="<?php echo $this->datetime; ?>" itemprop="datePublished"><?php echo $this->date; ?></time> <span itemprop="publisher"><?php echo $this->author; ?></span> <?php echo $this->commentCount; ?></p>
-  <?php endif; ?>
-
-  <h2 itemprop="name"><?php echo $this->linkHeadline; ?></h2>
+  <h2 itemprop="name"><?= $this->linkHeadline ?></h2>
 
   <div class="teaser" itemprop="description">
-    <?php echo $this->teaser; ?>
->>>>>>> 461491d3
+    <?= $this->teaser ?>
   </div>
 
   <?php if ($this->text || $this->teaser): ?>
