--- conflicted
+++ resolved
@@ -960,18 +960,7 @@
 					}
 
 					// Generate the URL
-<<<<<<< HEAD
-					$feUrl = $objParent->getFrontendUrl(\Config::get('useAutoItem') ? '/%s' : '/items/%s');
-
-					if (strncmp($feUrl, 'http://', 7) !== 0 && strncmp($feUrl, 'https://', 8) !== 0)
-					{
-						$feUrl = (($objParent->rootUseSSL ? 'https://' : 'http://') . ($objParent->domain ?: \Environment::get('host')) . \Environment::get('path') . '/') . $feUrl;
-					}
-
-					$arrProcessed[$objNewsletter->jumpTo] = $feUrl;
-=======
-					$arrProcessed[$objNewsletter->jumpTo] = $objParent->getAbsoluteUrl((\Config::get('useAutoItem') && !\Config::get('disableAlias')) ? '/%s' : '/items/%s');
->>>>>>> 0cf614b3
+					$arrProcessed[$objNewsletter->jumpTo] = $objParent->getAbsoluteUrl(\Config::get('useAutoItem') ? '/%s' : '/items/%s');
 				}
 
 				$strUrl = $arrProcessed[$objNewsletter->jumpTo];
