<?php

/**
 * Contao Open Source CMS
 *
 * Copyright (c) 2005-2015 Leo Feyer
 *
 * @license LGPL-3.0+
 */

namespace Contao;

use Patchwork\Utf8;


/**
 * Front end module "newsletter unsubscribe".
 *
 * @author Leo Feyer <https://github.com/leofeyer>
 */
class ModuleUnsubscribe extends \Module
{

	/**
	 * Template
	 * @var string
	 */
	protected $strTemplate = 'nl_default';


	/**
	 * Display a wildcard in the back end
	 *
	 * @return string
	 */
	public function generate()
	{
		if (TL_MODE == 'BE')
		{
			/** @var BackendTemplate|object $objTemplate */
			$objTemplate = new \BackendTemplate('be_wildcard');

			$objTemplate->wildcard = '### ' . Utf8::strtoupper($GLOBALS['TL_LANG']['FMD']['unsubscribe'][0]) . ' ###';
			$objTemplate->title = $this->headline;
			$objTemplate->id = $this->id;
			$objTemplate->link = $this->name;
			$objTemplate->href = 'contao/main.php?do=themes&amp;table=tl_module&amp;act=edit&amp;id=' . $this->id;

			return $objTemplate->parse();
		}

		$this->nl_channels = deserialize($this->nl_channels);

		// Return if there are no channels
		if (!is_array($this->nl_channels) || empty($this->nl_channels))
		{
			return '';
		}

		return parent::generate();
	}


	/**
	 * Generate the module
	 */
	protected function compile()
	{
		// Overwrite default template
		if ($this->nl_template)
		{
			/** @var FrontendTemplate|object $objTemplate */
			$objTemplate = new \FrontendTemplate($this->nl_template);

			$this->Template = $objTemplate;
			$this->Template->setData($this->arrData);
		}

		$this->Template->email = '';
		$this->Template->captcha = '';

		$objWidget = null;

		// Set up the captcha widget
		if (!$this->disableCaptcha)
		{
			$arrField = array
			(
				'name' => 'unsubscribe',
				'label' => $GLOBALS['TL_LANG']['MSC']['securityQuestion'],
				'inputType' => 'captcha',
				'eval' => array('mandatory'=>true)
			);

			/** @var Widget $objWidget */
			$objWidget = new \FormCaptcha(\FormCaptcha::getAttributesFromDca($arrField, $arrField['name']));
		}

		$strFormId = 'tl_unsubscribe_' . $this->id;

		// Unsubscribe
		if (\Input::post('FORM_SUBMIT') == $strFormId)
		{
			$varSubmitted = $this->validateForm($objWidget);

			if ($varSubmitted !== false)
			{
				call_user_func_array(array($this, 'removeRecipient'), $varSubmitted);
			}
		}

		// Add the captcha widget to the template
		if ($objWidget !== null)
		{
			$this->Template->captcha = $objWidget->parse();
		}

		$flashBag = \System::getContainer()->get('session')->getFlashBag();

		// Confirmation message
		if ($flashBag->has('nl_removed'))
		{
			$arrMessages = $flashBag->get('nl_removed');

			$this->Template->mclass = 'confirm';
			$this->Template->message = $arrMessages[0];
		}

		$arrChannels = array();
		$objChannel = \NewsletterChannelModel::findByIds($this->nl_channels);

		// Get the titles
		if ($objChannel !== null)
		{
			while ($objChannel->next())
			{
				$arrChannels[$objChannel->id] = $objChannel->title;
			}
		}

		// Default template variables
		$this->Template->channels = $arrChannels;
		$this->Template->showChannels = !$this->nl_hideChannels;
		$this->Template->submit = specialchars($GLOBALS['TL_LANG']['MSC']['unsubscribe']);
		$this->Template->channelsLabel = $GLOBALS['TL_LANG']['MSC']['nl_channels'];
		$this->Template->emailLabel = $GLOBALS['TL_LANG']['MSC']['emailAddress'];
		$this->Template->action = \Environment::get('indexFreeRequest');
		$this->Template->formId = $strFormId;
		$this->Template->id = $this->id;
	}


	/**
	 * Validate the subscription form
	 *
	 * @param Widget $objWidget
	 *
	 * @return array|bool
	 */
	protected function validateForm(Widget $objWidget=null)
	{
		// Validate the e-mail address
		$varInput = \Idna::encodeEmail(\Input::post('email', true));

		if (!\Validator::isEmail($varInput))
		{
			$this->Template->mclass = 'error';
			$this->Template->message = $GLOBALS['TL_LANG']['ERR']['email'];

			return false;
		}

		$this->Template->email = $varInput;

		// Validate the channel selection
		$arrChannels = \Input::post('channels');

		if (!is_array($arrChannels))
		{
			$this->Template->mclass = 'error';
			$this->Template->message = $GLOBALS['TL_LANG']['ERR']['noChannels'];

			return false;
		}

		$arrChannels = array_intersect($arrChannels, $this->nl_channels); // see #3240

		if (!is_array($arrChannels) || empty($arrChannels))
		{
			$this->Template->mclass = 'error';
			$this->Template->message = $GLOBALS['TL_LANG']['ERR']['noChannels'];

			return false;
		}

		$this->Template->selectedChannels = $arrChannels;

		// Check if there are any new subscriptions
		$arrSubscriptions = array();

		if (($objSubscription = \NewsletterRecipientsModel::findBy(array("email=? AND active=1"), $varInput)) !== null)
		{
			$arrSubscriptions = $objSubscription->fetchEach('pid');
		}

		$arrRemove = array_intersect($arrChannels, $arrSubscriptions);

		if (!is_array($arrRemove) || empty($arrRemove))
		{
			$this->Template->mclass = 'error';
			$this->Template->message = $GLOBALS['TL_LANG']['ERR']['unsubscribed'];

			return false;
		}

		// Validate the captcha
		if ($objWidget !== null)
		{
			$objWidget->validate();

			if ($objWidget->hasErrors())
			{
				return false;
			}
		}

		return array($varInput, $arrRemove);
	}


	/**
	 * Remove the recipient
	 *
	 * @param string $strEmail
	 * @param array  $arrRemove
	 */
	protected function removeRecipient($strEmail, $arrRemove)
	{
		// Remove the subscriptions
		if (($objRemove = \NewsletterRecipientsModel::findByEmailAndPids($strEmail, $arrRemove)) !== null)
		{
			while ($objRemove->next())
			{
				$objRemove->delete();
			}
		}

		// Get the channels
		$objChannels = \NewsletterChannelModel::findByIds($arrRemove);
		$arrChannels = $objChannels->fetchEach('title');

		// Log activity
		$this->log($strEmail . ' unsubscribed from ' . implode(', ', $arrChannels), __METHOD__, TL_NEWSLETTER);

		// HOOK: post unsubscribe callback
		if (isset($GLOBALS['TL_HOOKS']['removeRecipient']) && is_array($GLOBALS['TL_HOOKS']['removeRecipient']))
		{
			foreach ($GLOBALS['TL_HOOKS']['removeRecipient'] as $callback)
			{
				$this->import($callback[0]);
<<<<<<< HEAD
				$this->$callback[0]->$callback[1]($strEmail, $arrRemove);
=======
				$this->{$callback[0]}->{$callback[1]}($varInput, $arrRemove);
>>>>>>> 1dfff694
			}
		}

		// Prepare the simple token data
		$arrData = array();
		$arrData['domain'] = \Idna::decode(\Environment::get('host'));
		$arrData['channel'] = $arrData['channels'] = implode("\n", $arrChannels);

		// Confirmation e-mail
		$objEmail = new \Email();
		$objEmail->from = $GLOBALS['TL_ADMIN_EMAIL'];
		$objEmail->fromName = $GLOBALS['TL_ADMIN_NAME'];
		$objEmail->subject = sprintf($GLOBALS['TL_LANG']['MSC']['nl_subject'], \Idna::decode(\Environment::get('host')));
		$objEmail->text = \StringUtil::parseSimpleTokens($this->nl_unsubscribe, $arrData);
		$objEmail->sendTo($strEmail);

		// Redirect to the jumpTo page
		if ($this->jumpTo && ($objTarget = $this->objModel->getRelated('jumpTo')) !== null)
		{
			$this->redirect($this->generateFrontendUrl($objTarget->row()));
		}

		\System::getContainer()->get('session')->getFlashBag()->set('nl_removed', $GLOBALS['TL_LANG']['MSC']['nl_removed']);

		$this->reload();
	}
}<|MERGE_RESOLUTION|>--- conflicted
+++ resolved
@@ -258,11 +258,7 @@
 			foreach ($GLOBALS['TL_HOOKS']['removeRecipient'] as $callback)
 			{
 				$this->import($callback[0]);
-<<<<<<< HEAD
-				$this->$callback[0]->$callback[1]($strEmail, $arrRemove);
-=======
-				$this->{$callback[0]}->{$callback[1]}($varInput, $arrRemove);
->>>>>>> 1dfff694
+				$this->{$callback[0]}->{$callback[1]}($strEmail, $arrRemove);
 			}
 		}
 
