{
    "name": "contao/newsletter-bundle",
    "type": "contao-bundle",
    "description": "Adds newsletter functionality to Contao 4",
    "license": "LGPL-3.0-or-later",
    "authors": [
        {
            "name": "Leo Feyer",
            "homepage": "https://github.com/leofeyer"
        }
    ],
    "require": {
        "php": "^7.1",
        "contao/core-bundle": "self.version",
        "symfony/framework-bundle": "^3.4"
    },
    "conflict": {
        "contao/core": "*",
        "contao/manager-plugin": "<2.0 || >=3.0"
    },
    "require-dev": {
        "contao/manager-plugin": "^2.0",
<<<<<<< HEAD
        "friendsofphp/php-cs-fixer": "^2.6",
        "leofeyer/optimize-native-functions-fixer": "^1.0"
=======
        "friendsofphp/php-cs-fixer": "^2.12"
>>>>>>> fed1380a
    },
    "extra": {
        "branch-alias": {
            "dev-4.5": "4.5.x-dev"
        },
        "contao-manager-plugin": "Contao\\NewsletterBundle\\ContaoManager\\Plugin"
    },
    "autoload": {
        "psr-4": {
            "Contao\\NewsletterBundle\\": "src/"
        },
        "classmap": [
            "src/Resources/contao/"
        ],
        "exclude-from-classmap": [
            "src/Resources/contao/config/",
            "src/Resources/contao/dca/",
            "src/Resources/contao/languages/",
            "src/Resources/contao/templates/"
        ]
    },
    "support": {
        "issues": "https://github.com/contao/newsletter-bundle/issues",
        "forum": "https://community.contao.org",
        "source": "https://github.com/contao/newsletter-bundle",
        "docs": "https://docs.contao.org"
    }
}<|MERGE_RESOLUTION|>--- conflicted
+++ resolved
@@ -20,12 +20,8 @@
     },
     "require-dev": {
         "contao/manager-plugin": "^2.0",
-<<<<<<< HEAD
-        "friendsofphp/php-cs-fixer": "^2.6",
+        "friendsofphp/php-cs-fixer": "^2.12",
         "leofeyer/optimize-native-functions-fixer": "^1.0"
-=======
-        "friendsofphp/php-cs-fixer": "^2.12"
->>>>>>> fed1380a
     },
     "extra": {
         "branch-alias": {
