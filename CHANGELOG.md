--- conflicted
+++ resolved
@@ -1,12 +1,9 @@
 # Change log
 
-## 4.6.14 (2019-01-24)
+## DEV
 
-<<<<<<< HEAD
  * Add the `js_nocookie.html5` template (see #134).
-=======
  * Correctly cancel the 2FA process (see #292).
->>>>>>> 3be89027
  * Check the database configuration the install tool (see #285).
  * Validate the primary key when registering or saving a model (see #230).
  * Exempt the "page" insert tag from caching (see #284).
