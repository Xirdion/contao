--- conflicted
+++ resolved
@@ -1,9 +1,6 @@
 # Change log
 
-<<<<<<< HEAD
-## 4.6.12 (2018-12-19)
-=======
-## 4.4.33 (2019-01-16)
+## DEV
 
  * Support comma separated values in `Model::getRelated()` (see #257).
  * Do not check the user's file permissions in the template editor (see #224).
@@ -11,8 +8,7 @@
  * Return `null` in `Model::findMultipleByIds()` if there are no models (see #266).
  * Restore compatibility with Doctrine DBAL 2.9 (see #256).
 
-## 4.4.32 (2018-12-19)
->>>>>>> ef0dae7c
+## 4.6.12 (2018-12-19)
 
  * Fix another compatibility issue with Doctrine DBAL 2.9 (see #238).
  * Correctly check the permission to move child records as non-admin user (see #247).
