# Change log

## DEV

<<<<<<< HEAD
 * Correctly show the templates in the section wizard (see #677).

## 4.8.1 (2019-08-22)

 * Hide the minlength/maxlength fields for numeric fields (see #655).
 * Correctly re-add deleted languages to the meta wizard drop-down menu (see #620).
 * Bypass maintenance mode for image requests (see #648).
 * Validate allowed characters in image size names (see #634).

## 4.8.0 (2019-08-15)

 * Ignore the --no-debug option when creating the console (see #626).
 * Check for dynamic row format more consistently (see #628).
 * Automatically generate response from template in fragment controllers (see #622).
 * Update contao/image to version 1.0 (see #624).

## 4.8.0-RC2 (2019-07-30)

 * Use the security helper instead of the token storage (see #609).
 * Do not show pretty error screens for admin exceptions (see #596).
 * Use Symfony security to check access in the front end preview (see #595).
 * Also make the response private if an Authorization header is present (see #594).
 * Set the request and translator locale in case of an exception (see #453).
 * Add separate fields for the `min` and `max` attributes in the form generator (see #437).

## 4.8.0-RC1 (2019-07-15)

 * Track profiler messages in the Contao translator (see #544).
 * Add lightboxPicture in addition to imageHref (see #561).
 * Add two-factor authentication in the front end (see #363).
 * Move the default image densities into the page layout (see #545).
 * Add support for image format conversion (see #552).
 * Make the insert tags in picker providers configurable (see #450).
 * Add the "minimum keyword length" field to the search module (see #274).
 * Adjust the container CSS class in the "video/audio" element based on the media type (see #441).
 * Autorotate images based on their EXIF metadata (see #529).
 * Add a configuration option to define predefined image sizes (see #537).
 * Make the FAQ record accessible in the FAQ reader template (see #221).
 * Always create a new version if something changes, even if the form has errors (see #237).
 * Add a news list option to show featured news first (see #371).
 * Use the current firewall token if it matches the context (see #513).
 * Support Argon2 password hashing (see #536).
 * Extend the end date for unlimited event occurrences (see #510).
 * Use generic labels in DCAs (see #532).
 * Add deferred image resizing (see #354).
 * Disable CSRF if the request has no cookies (see #515).
 * Add expiration based persistent rememberme tokens (see #483).
 * Rework caching for proxies (see #389).
 * Add a command to debug a DCA (see #490).
 * Support clearing any proxy cache in the maintenance module (see #173).
 * Remove the Google+ syndication links (see #484).
 * Remove outdated Contao components, which are no longer required (see #332).
 * Add a splash image to the Vimeo and YouTube elements (see #300).
 * Make the notification bell counter more visible (see #289).
 * Replace the `BE_PAGE_OFFSET` cookie with a sessionStorage entry (see #467).
 * Replace the `BE_CELL_SIZE` cookie with a localStorage entry (see #468).
 * Get rid of the header replay bundle (see #365).
 * Rename `app.php` to `index.php` (see #362).
 * Use JWT to configure the front controller (see #152).
 * Use the SQL default value where possible (see #340).
=======
 * Handle renamed files in the version overview (see #671).
 * Hide the username if the initial version is auto-generated (see #664).  
 * Set the e-mail priority if it has been given (see #608).
 * Also show the breadcrumb menu if there are no results (see #660).
 * Correctly replace literal insert tags (see #670).
 * Increase the alias field lengths (see #678).
 * Retain origId in chained alias elements (see #635).
 * Check if the theme preview image exists (see #636).

## 4.4.42 (2019-08-15)

 * Fix the shift key checkbox selection in the picker (see #578).

## 4.4.41 (2019-07-16)

 * Correctly hide running events in the event list.
 * Correctly apply the sorting flags in the list and parent view (see contao/core-bundle#1536).
 * Purge the search index when a page alias changes (see #472).
 * Show only newsletter channels with redirect page in the newsletter list module (see #494).
 * Use `scssphp/scssphp` instead of `leafo/scssphp` (see #506).
 * Hide empty legends in the `member_grouped.html5` template (see #514).

## 4.4.40 (2019-05-21)

 * Ignore the query string when marking pages as "active" (see #480).
 * Do not cache file downloads in the HTTP cache (see #460).
 * Fix the "Recreate the symlinks" maintenance task (see #462).
 * Do not inherit cache timeouts on error pages (see #231).

## 4.4.39 (2019-04-30)

 * Prevent SQL injections in the file manager search (see CVE-2019-11512).
 * Correctly handle dates in the news bundle (see #436).
 * Also show future news items if the "show all news items" option is selected (see #419).

## 4.4.38 (2019-04-10)

 * Correctly copy multiple events into an empty calendar (see #427).
 * Correctly check the permissions to create form fields (see #414).
 * Fix the save callback in the back end password module (see #429).
 * Correctly handle dates in the calendar bundle (see #428).

## 4.4.37 (2019-04-09)

 * Invalidate the user sessions if a password changes (see CVE-2019-10641).

## 4.4.36 (2019-03-25)

 * Make custom layout section titles and IDs mandatory (see #341).
 * Prevent using reserved layout section IDs in custom layout sections (see #301).
 * Show the video elements headline in the back end preview (see #382).

## 4.4.35 (2019-02-21)

 * Fix the format selection in the image size widget (see #315).
 * Ignore a `.public` file in the root files directory (see #286).  
 * Correctly load MooTools via CDN (see #318).
 * Do not double decode URL fragments (see #321).
 * Correctly replace insert tags if the page contains invalid characters (see #349).

## 4.4.34 (2019-01-24)

 * Validate the primary key when registering or saving a model (see #230).
 * Exempt the "page" insert tag from caching (see #284).
 * Correctly sort the tree view records if there is an active filter (see #269).
 * Fix two routing issues (see #263, #264). 

## 4.4.33 (2019-01-16)

 * Support comma separated values in `Model::getRelated()` (see #257).
 * Do not check the user's file permissions in the template editor (see #224).
 * Do not show pretty errors if "text/html" is not accepted (see #249).
 * Return `null` in `Model::findMultipleByIds()` if there are no models (see #266).
 * Restore compatibility with Doctrine DBAL 2.9 (see #256).

## 4.4.32 (2018-12-19)

 * Correctly check the permission to move child records as non-admin user (see #247).
 * Do not parse form templates twice (see #214).

## 4.4.31 (2018-12-13)

 * Prevent information disclosure through incorrect access control in the back end (see CVE-2018-20028).

## 4.4.30 (2018-12-04)

 * Fix a compatibility issue with Doctrine DBAL 2.9 (see #212).

## 4.4.29 (2018-11-22)

 * Do not convert line breaks in table cells if there are HTML block elements (see #159).
 * Automatically enable image sizes created by regular users (see contao/core#8836).
 * Handle unknown languages in the meta editor (see #127).

## 4.4.28 (2018-10-31)

 * Correctly rebuild the symlinks in the maintenance module (see #150).

## 4.4.27 (2018-10-31)

 * Check the member status when sending newsletters (see contao/core#8812).
 * Fix the schema.org markup of the breadcrumb menu (see contao/core-bundle#1561).
 * Allow to set the target directory when installing the web directory (see #142).
 * Correctly render the back end forms in Firefox (see #79).
 * Show the info messages in the DropZone uploader (see #83).

## 4.4.26 (2018-09-20)

 * Fix an error when creating new pages (see #63).

## 4.4.25 (2018-09-18)

 * Correctly detect Chrome on iOS in the environment class (see #61).
 * Optimize generating sitemaps (see contao/core#6830).
 * Use min-height for .w50 widgets in the back end (see contao/core#8864).
 * Prevent arbitrary code execution through .phar files (see CVE-2018-17057).

## 4.4.24 (2018-09-05)

 * Ignore the "uncached" insert tag flag in the unknown insert tags (see #48).
 * Make the ID of the subscription modules unique (see #40).
 * Use the correct table when handling root nodes in the picker (see #44).

## 4.4.23 (2018-08-28)

 * Replace the `Set-Cookie` header when merging HTTP headers (see #35).

## 4.4.22 (2018-08-27)

 * Do not merge the session cookie header (see #11, #29).
 * Update the list of countries (see #12).

## 4.4.21 (2018-08-13)

 * Correctly set the back end headline for custom actions (see contao/newsletter-bundle#23). 
 * Remove support for deprecated user password hashes (see contao/core-bundle#1608).
 * Fix the MySQL 8 compatibility (see contao/installation-bundle#93).
 * Revert the intermediate maintenance mode fix (see contao/manager-bundle#78).

## 4.4.20 (2018-06-26)

 * Make the session listener compatible with Symfony 3.4.12.

## 4.4.19 (2018-06-18)

 * Show the 404 page if there is no match in the set of potential pages (see contao/core-bundle#1522).
 * Correctly calculate the nodes when initializing the picker (see contao/core-bundle#1535).
 * Do not re-send the activation mail if auto-registration is disabled (see contao/core-bundle#1526).
 * Remove the app_dev.php/ fragment when generating sitemaps (see contao/core-bundle#1520).
 * Show the 404 page if a numeric aliases has no url suffix (see contao/core-bundle#1508).
 * Fix the schema.org markup so the breadcrumb is linked to the webpage (see contao/core-bundle#1527).
 * Reduce memory consumption during sitemap generation (see contao/core-bundle#1549).
 * Correctly handle spaces when opening nodes in the file picker (see contao/core-bundle#1449).
 * Disable the maintenance mode for local requests (see contao/core-bundle#1492).
 * Correctly blacklist unsubscribed recipients (see contao/newsletter-bundle#21).
 * Use a given e-mail address in the unsubscribe module (see contao/newsletter-bundle#12).
 * Delete old subscriptions if the new e-mail address exists (see contao/newsletter-bundle#19).

## 4.4.18 (2018-04-18)

 * Fix an XSS vulnerability in the system log (see CVE-2018-10125).
 * Correctly highlight all keywords in the search results (see contao/core-bundle#1461).
 * Log unknown insert tag (flags) in the system log (see contao/core-bundle#1182).

## 4.4.17 (2018-04-04)

 * Correctly hide empty custom layout sections (see contao/core-bundle#1115).
 * Preserve the container directory when purging the cache.
 * Suppress error messages in production (see contao/core-bundle#1422).
 * Correctly duplicate recipients if a channel is duplicated (see contao/newsletter-bundle#15).

## 4.4.16 (2018-03-08)

 * Correctly link to the picker from the TinyMCE link menu (see contao/core-bundle#1415).

## 4.4.15 (2018-03-06)

 * Do not make the response private when saving the session (see contao/core-bundle#1388).
 * Improve the folder hashing performance (see contao/core#8856).

## 4.4.14 (2018-02-14)

 * Correctly render the article list if there are no articles (see contao/core-bundle#1351).
 * Do not log custom insert tags as "unknown" if they have been replaced (see contao/core-bundle#1295).
 * Show redirect pages with unpublished targets in the front end preview.
 * Log database connection errors (see contao/core-bundle#1324).
 * Remove "allow_reload" in favor of the "expect" header (see terminal42/header-replay-bundle#11).

## 4.4.13 (2018-01-23)

 * Quote reserved words in database queries (see contao/core-bundle#1262).
 * Correctly render external links in the `event_teaser` template (see contao/calendar-bundle#21).
 * Do not remove old subscriptions not related to the selected channels (see contao/core#8824).

## 4.4.12 (2018-01-03)

 * Do not resend activation mails for active members (see contao/core-bundle#1234).
 * Order the files by name when selecting folders in the file picker (see contao/core-bundle#1270).
 * Optimize inserting keywords into tl_search_index (see contao/core-bundle#1277).
 * The assets:install command requires the application to be set in Symfony 3.4 (see contao/installation-bundle#81).

## 4.4.11 (2017-12-28)

 * Revert 'Quote reserved words in database queries (see contao/core-bundle#1262)'.

## 4.4.10 (2017-12-27)

 * Quote reserved words in database queries (see contao/core-bundle#1262).
 * Only add _locale if prepend_locale is enabled (see contao/core-bundle#1257).
 * Add the missing options array in the CommentsModel class (see contao/comments-bundle#9).
 * Use the schema filter in the install tool (see contao/installation-bundle#78).

## 4.4.9 (2017-12-14)

 * Show the "invisible" field when editing a form field (see contao/core-bundle#1199).
 * Only add pages requested via GET to the search index (see contao/core-bundle#1194).
 * Fix the Encrption class not supporting PHP 7.2 (see contao/core#8820).
 * Handle single file uploads in FileUpload::getFilesFromGlobal() (see contao/core-bundle#1192).
 * Do not always create a new version when an event is saved (see contao/news-bundle#26).
 * Use a simpler lock mechanism in the install tool (see contao/installation-bundle#73).

## 4.4.8 (2017-11-15)

 * Prevent SQL injections in the back end search panel (see CVE-2017-16558).
 * Prevent SQL injections in the listing module (see CVE-2017-16558).
 * Support class named services in System::import() and System::importStatic() (see contao/core-bundle#1176).
 * Only show pretty error screens on Contao routes (see contao/core-bundle#1149).

## 4.4.7 (2017-10-12)

 * Show broken images in the file manager (see contao/core-bundle#1116).
 * Copy the existing referers if a new referer ID is initialized (see contao/core-bundle#1117).
 * Stop using the TinyMCE gzip compressor (deprecated since 2014).
 * Prevent the User::authenticate() method from running twice (see contao/core-bundle#1067).
 * Filter multi-day events outside the scope in the event list (see contao/core#8792).

## 4.4.6 (2017-09-28)

 * Bind the lock file path to the installation root directory (see contao/core-bundle#1107).
 * Correctly select the important part in the modal dialog (see contao/core-bundle#1093).
 * Correctly handle unencoded data images in the Combiner (see contao/core#8788).
 * Do not add a suffix when copying if the "doNotCopy" flag is set (see contao/core#8610).
 * Use the module type as group header if sorted by type (see contao/core#8402).
 * Fix the setEmptyEndTime() save_callback (see contao/calendar-bundle#10).
 * Correctly show multi-day events if the shortened view is disabled (see contao/core#8782).

## 4.4.5 (2017-09-18)

 * Fall back to the URL if there is no link title (see contao/core-bundle#1081).
 * Correctly calculate the intersection of the root nodes with the mounted nodes (see contao/core-bundle#1001).
 * Catch the DriverException if the database connection fails (see contao/managed-edition#27).
 * Fix the back end theme.
 * Check if the session has been started before using the flash bag.
 * Catch the DriverException if the database connection fails (see contao/managed-edition#27).

## 4.4.4 (2017-09-05)

 * Show the form submit buttons at the end of the form instead of at the end of the page.
 * Do not add the referer ID in the Template::route() method (see contao/core-bundle#1033). 
 * Correctly read the newsletter channel target page in the newsletter list (see contao/newsletter-bundle#7).

## 4.4.3 (2017-08-16)

 * Correctly assign the form CSS ID (see contao/core-bundle#956).
 * Fix the referer management in the back end (see contao/core#6127).
 * Also check for a front end user during header replay (see contao/core-bundle#1008).
 * Encode the username when opening the front end preview as a member (see contao/core#8762).
 * Correctly assign the CSS media type in the combiner.
 * Warm up the Symfony cache after the database credentials have been set (see contao/installation-bundle#63).
 * Check if the Contao framework has been initialized when adding the UA string (see contao/standard-edition#64).

## 4.4.2 (2017-07-25)

 * Adjust the command scheduler listener so it does not rely on request parameters (see contao/core-bundle#955).
 * Rewrite the DCA picker (see contao/core-bundle#950).

## 4.4.1 (2017-07-12)

 * Prevent arbitrary PHP file inclusions in the back end (see CVE-2017-10993).
 * Correctly handle subpalettes in "edit multiple" mode (see contao/core-bundle#946).
 * Correctly show the DCA picker in the site structure (see contao/core-bundle#906).
 * Correctly update the style sheets if a format definition is enabled/disabled (see contao/core-bundle#893).
 * Always show the "show from" and "show until" fields (see contao/core-bundle#908).
 * Correctly set the "overwriteMeta" field during the database update (see contao/core-bundle#888).

## 4.4.0 (2017-06-15)

 * Fix the "save and go back" function (see contao/core-bundle#870).

## 4.4.0-RC2 (2017-06-12)

 * Update all Contao components to their latest version.
 * Regenerate the symlinks after importing a theme (see contao/core-bundle#867).
 * Only check "gdMaxImgWidth" and "gdMaxImgHeight" if the GDlib is used to resize images (see contao/core-bundle#826).
 * Improve the accessibility of the CAPTCHA widget (see contao/core#8709).
 * Re-add the "reset selection" buttons to the picker (see contao/core-bundle#856).
 * Trigger all the callbacks in the toggleVisibility() methods (see contao/core-bundle#756).
 * Only execute the command scheduler upon the "contao_backend" and "contao_frontend" routes (see contao/core-bundle#736).
 * Correctly set the important part in "edit multiple" mode (see contao/core-bundle#839).
 * Remove the broken alias transliteration (see contao/core-bundle#848).

## 4.4.0-RC1 (2017-05-23)

 * Tweak the back end template.
 * Add the "allowed member groups" setting (see contao/core#8528).
 * Hide the CAPTCHA field by default by adding a honeypot field (see contao/core-bundle#832).
 * Add the "href" parameter to the article list (see contao/core-bundle#694).
 * Show both paths and UUIDs in the "show" view (see contao/core-bundle#793).
 * Do not romanize file names anymore.
 * Improve the back end breadcrumb menu (see contao/core-bundle#623).
 * Correctly render the image thumbnails (see contao/core-bundle#817).
 * Use the "file" insert tag in the file picker where applicable (see contao/core#8578).
 * Update the Punycode library to version 2 (see contao/core-bundle#748).
 * Always add custom meta fields to the templates (see contao/core-bundle#717).
 * Notify subscribers of replies (see contao/core#8565).
 * Ignore tables not starting with "tl_" in the install tool (see contao/installation-bundle#51).
 * Re-add the "sqlCompileCommand" hook (see contao/installation-bundle#51).
 * Purge the opcode caches after deleting the Symfony cache (see contao/contao-manager#80).
 * Show a "no results" notice if a search does not return any results (see contao/core#7705).

## 4.4.0-beta1 (2017-05-05)

 * Warn if another user has edited a record when saving it (see contao/core-bundle#809).
 * Optimize the element preview height (see contao/core-bundle#810).
 * Use the file meta data by default when adding an image (see contao/core-bundle#807).
 * Use the kernel.project_dir parameter (see contao/core-bundle#758).
 * Disable the "publish" checkbox if a parent folder is public (see contao/core-bundle#712).
 * Improve the findByIdOrAlias() method (see contao/core-bundle#729).
 * Make sure that all modules can have a custom template (see contao/core-bundle#704).
 * Remove the popupWidth and popupHeight parameters in the file manager (see contao/core-bundle#727).
 * Remove the cron.txt file (see contao/core-bundle#753).
 * Allow to disable input encoding for a whole DCA (see contao/core-bundle#708).
 * Add the DCA picker (see contao/core-bundle#755).
 * Allow to manually pass a value to any widget (see contao/core-bundle#674).
 * Only prefix an all numeric alias when standardizing (see contao/core-bundle#707).
 * Support using objects in callback arrays (see contao/core-bundle#699).
 * Support importing form field options from a CSV file (see contao/core-bundle#444).
 * Add a Doctrine DBAL field type for UUIDs (see contao/core-bundle#415).
 * Support custom back end routes (see contao/core-bundle#512).
 * Add the contao.image.target_dir parameter (see contao/core-bundle#684).
 * Match the security firewall based on the request scope (see contao/core-bundle#677).
 * Add the contao.web_dir parameter (see contao/installation-bundle#40).
 * Look up the form class and allow to choose the type (see contao/core#8527).
 * Auto-select the active page in the quick navigation/link module (see contao/core#8587).
 * Extended reporting if the script handler fails (see contao/manager-bundle#27).
 * Set prepend_locale to false (see contao/core-bundle#785).
 * Change the maintenance lock file path (see contao/core-bundle#728).
 * Add basic security (see contao/standard-edition#54).
>>>>>>> f8ae36ae
<|MERGE_RESOLUTION|>--- conflicted
+++ resolved
@@ -2,7 +2,14 @@
 
 ## DEV
 
-<<<<<<< HEAD
+ * Handle renamed files in the version overview (see #671).
+ * Hide the username if the initial version is auto-generated (see #664).  
+ * Set the e-mail priority if it has been given (see #608).
+ * Also show the breadcrumb menu if there are no results (see #660).
+ * Correctly replace literal insert tags (see #670).
+ * Increase the alias field lengths (see #678).
+ * Retain origId in chained alias elements (see #635).
+ * Check if the theme preview image exists (see #636).
  * Correctly show the templates in the section wizard (see #677).
 
 ## 4.8.1 (2019-08-22)
@@ -62,354 +69,4 @@
  * Get rid of the header replay bundle (see #365).
  * Rename `app.php` to `index.php` (see #362).
  * Use JWT to configure the front controller (see #152).
- * Use the SQL default value where possible (see #340).
-=======
- * Handle renamed files in the version overview (see #671).
- * Hide the username if the initial version is auto-generated (see #664).  
- * Set the e-mail priority if it has been given (see #608).
- * Also show the breadcrumb menu if there are no results (see #660).
- * Correctly replace literal insert tags (see #670).
- * Increase the alias field lengths (see #678).
- * Retain origId in chained alias elements (see #635).
- * Check if the theme preview image exists (see #636).
-
-## 4.4.42 (2019-08-15)
-
- * Fix the shift key checkbox selection in the picker (see #578).
-
-## 4.4.41 (2019-07-16)
-
- * Correctly hide running events in the event list.
- * Correctly apply the sorting flags in the list and parent view (see contao/core-bundle#1536).
- * Purge the search index when a page alias changes (see #472).
- * Show only newsletter channels with redirect page in the newsletter list module (see #494).
- * Use `scssphp/scssphp` instead of `leafo/scssphp` (see #506).
- * Hide empty legends in the `member_grouped.html5` template (see #514).
-
-## 4.4.40 (2019-05-21)
-
- * Ignore the query string when marking pages as "active" (see #480).
- * Do not cache file downloads in the HTTP cache (see #460).
- * Fix the "Recreate the symlinks" maintenance task (see #462).
- * Do not inherit cache timeouts on error pages (see #231).
-
-## 4.4.39 (2019-04-30)
-
- * Prevent SQL injections in the file manager search (see CVE-2019-11512).
- * Correctly handle dates in the news bundle (see #436).
- * Also show future news items if the "show all news items" option is selected (see #419).
-
-## 4.4.38 (2019-04-10)
-
- * Correctly copy multiple events into an empty calendar (see #427).
- * Correctly check the permissions to create form fields (see #414).
- * Fix the save callback in the back end password module (see #429).
- * Correctly handle dates in the calendar bundle (see #428).
-
-## 4.4.37 (2019-04-09)
-
- * Invalidate the user sessions if a password changes (see CVE-2019-10641).
-
-## 4.4.36 (2019-03-25)
-
- * Make custom layout section titles and IDs mandatory (see #341).
- * Prevent using reserved layout section IDs in custom layout sections (see #301).
- * Show the video elements headline in the back end preview (see #382).
-
-## 4.4.35 (2019-02-21)
-
- * Fix the format selection in the image size widget (see #315).
- * Ignore a `.public` file in the root files directory (see #286).  
- * Correctly load MooTools via CDN (see #318).
- * Do not double decode URL fragments (see #321).
- * Correctly replace insert tags if the page contains invalid characters (see #349).
-
-## 4.4.34 (2019-01-24)
-
- * Validate the primary key when registering or saving a model (see #230).
- * Exempt the "page" insert tag from caching (see #284).
- * Correctly sort the tree view records if there is an active filter (see #269).
- * Fix two routing issues (see #263, #264). 
-
-## 4.4.33 (2019-01-16)
-
- * Support comma separated values in `Model::getRelated()` (see #257).
- * Do not check the user's file permissions in the template editor (see #224).
- * Do not show pretty errors if "text/html" is not accepted (see #249).
- * Return `null` in `Model::findMultipleByIds()` if there are no models (see #266).
- * Restore compatibility with Doctrine DBAL 2.9 (see #256).
-
-## 4.4.32 (2018-12-19)
-
- * Correctly check the permission to move child records as non-admin user (see #247).
- * Do not parse form templates twice (see #214).
-
-## 4.4.31 (2018-12-13)
-
- * Prevent information disclosure through incorrect access control in the back end (see CVE-2018-20028).
-
-## 4.4.30 (2018-12-04)
-
- * Fix a compatibility issue with Doctrine DBAL 2.9 (see #212).
-
-## 4.4.29 (2018-11-22)
-
- * Do not convert line breaks in table cells if there are HTML block elements (see #159).
- * Automatically enable image sizes created by regular users (see contao/core#8836).
- * Handle unknown languages in the meta editor (see #127).
-
-## 4.4.28 (2018-10-31)
-
- * Correctly rebuild the symlinks in the maintenance module (see #150).
-
-## 4.4.27 (2018-10-31)
-
- * Check the member status when sending newsletters (see contao/core#8812).
- * Fix the schema.org markup of the breadcrumb menu (see contao/core-bundle#1561).
- * Allow to set the target directory when installing the web directory (see #142).
- * Correctly render the back end forms in Firefox (see #79).
- * Show the info messages in the DropZone uploader (see #83).
-
-## 4.4.26 (2018-09-20)
-
- * Fix an error when creating new pages (see #63).
-
-## 4.4.25 (2018-09-18)
-
- * Correctly detect Chrome on iOS in the environment class (see #61).
- * Optimize generating sitemaps (see contao/core#6830).
- * Use min-height for .w50 widgets in the back end (see contao/core#8864).
- * Prevent arbitrary code execution through .phar files (see CVE-2018-17057).
-
-## 4.4.24 (2018-09-05)
-
- * Ignore the "uncached" insert tag flag in the unknown insert tags (see #48).
- * Make the ID of the subscription modules unique (see #40).
- * Use the correct table when handling root nodes in the picker (see #44).
-
-## 4.4.23 (2018-08-28)
-
- * Replace the `Set-Cookie` header when merging HTTP headers (see #35).
-
-## 4.4.22 (2018-08-27)
-
- * Do not merge the session cookie header (see #11, #29).
- * Update the list of countries (see #12).
-
-## 4.4.21 (2018-08-13)
-
- * Correctly set the back end headline for custom actions (see contao/newsletter-bundle#23). 
- * Remove support for deprecated user password hashes (see contao/core-bundle#1608).
- * Fix the MySQL 8 compatibility (see contao/installation-bundle#93).
- * Revert the intermediate maintenance mode fix (see contao/manager-bundle#78).
-
-## 4.4.20 (2018-06-26)
-
- * Make the session listener compatible with Symfony 3.4.12.
-
-## 4.4.19 (2018-06-18)
-
- * Show the 404 page if there is no match in the set of potential pages (see contao/core-bundle#1522).
- * Correctly calculate the nodes when initializing the picker (see contao/core-bundle#1535).
- * Do not re-send the activation mail if auto-registration is disabled (see contao/core-bundle#1526).
- * Remove the app_dev.php/ fragment when generating sitemaps (see contao/core-bundle#1520).
- * Show the 404 page if a numeric aliases has no url suffix (see contao/core-bundle#1508).
- * Fix the schema.org markup so the breadcrumb is linked to the webpage (see contao/core-bundle#1527).
- * Reduce memory consumption during sitemap generation (see contao/core-bundle#1549).
- * Correctly handle spaces when opening nodes in the file picker (see contao/core-bundle#1449).
- * Disable the maintenance mode for local requests (see contao/core-bundle#1492).
- * Correctly blacklist unsubscribed recipients (see contao/newsletter-bundle#21).
- * Use a given e-mail address in the unsubscribe module (see contao/newsletter-bundle#12).
- * Delete old subscriptions if the new e-mail address exists (see contao/newsletter-bundle#19).
-
-## 4.4.18 (2018-04-18)
-
- * Fix an XSS vulnerability in the system log (see CVE-2018-10125).
- * Correctly highlight all keywords in the search results (see contao/core-bundle#1461).
- * Log unknown insert tag (flags) in the system log (see contao/core-bundle#1182).
-
-## 4.4.17 (2018-04-04)
-
- * Correctly hide empty custom layout sections (see contao/core-bundle#1115).
- * Preserve the container directory when purging the cache.
- * Suppress error messages in production (see contao/core-bundle#1422).
- * Correctly duplicate recipients if a channel is duplicated (see contao/newsletter-bundle#15).
-
-## 4.4.16 (2018-03-08)
-
- * Correctly link to the picker from the TinyMCE link menu (see contao/core-bundle#1415).
-
-## 4.4.15 (2018-03-06)
-
- * Do not make the response private when saving the session (see contao/core-bundle#1388).
- * Improve the folder hashing performance (see contao/core#8856).
-
-## 4.4.14 (2018-02-14)
-
- * Correctly render the article list if there are no articles (see contao/core-bundle#1351).
- * Do not log custom insert tags as "unknown" if they have been replaced (see contao/core-bundle#1295).
- * Show redirect pages with unpublished targets in the front end preview.
- * Log database connection errors (see contao/core-bundle#1324).
- * Remove "allow_reload" in favor of the "expect" header (see terminal42/header-replay-bundle#11).
-
-## 4.4.13 (2018-01-23)
-
- * Quote reserved words in database queries (see contao/core-bundle#1262).
- * Correctly render external links in the `event_teaser` template (see contao/calendar-bundle#21).
- * Do not remove old subscriptions not related to the selected channels (see contao/core#8824).
-
-## 4.4.12 (2018-01-03)
-
- * Do not resend activation mails for active members (see contao/core-bundle#1234).
- * Order the files by name when selecting folders in the file picker (see contao/core-bundle#1270).
- * Optimize inserting keywords into tl_search_index (see contao/core-bundle#1277).
- * The assets:install command requires the application to be set in Symfony 3.4 (see contao/installation-bundle#81).
-
-## 4.4.11 (2017-12-28)
-
- * Revert 'Quote reserved words in database queries (see contao/core-bundle#1262)'.
-
-## 4.4.10 (2017-12-27)
-
- * Quote reserved words in database queries (see contao/core-bundle#1262).
- * Only add _locale if prepend_locale is enabled (see contao/core-bundle#1257).
- * Add the missing options array in the CommentsModel class (see contao/comments-bundle#9).
- * Use the schema filter in the install tool (see contao/installation-bundle#78).
-
-## 4.4.9 (2017-12-14)
-
- * Show the "invisible" field when editing a form field (see contao/core-bundle#1199).
- * Only add pages requested via GET to the search index (see contao/core-bundle#1194).
- * Fix the Encrption class not supporting PHP 7.2 (see contao/core#8820).
- * Handle single file uploads in FileUpload::getFilesFromGlobal() (see contao/core-bundle#1192).
- * Do not always create a new version when an event is saved (see contao/news-bundle#26).
- * Use a simpler lock mechanism in the install tool (see contao/installation-bundle#73).
-
-## 4.4.8 (2017-11-15)
-
- * Prevent SQL injections in the back end search panel (see CVE-2017-16558).
- * Prevent SQL injections in the listing module (see CVE-2017-16558).
- * Support class named services in System::import() and System::importStatic() (see contao/core-bundle#1176).
- * Only show pretty error screens on Contao routes (see contao/core-bundle#1149).
-
-## 4.4.7 (2017-10-12)
-
- * Show broken images in the file manager (see contao/core-bundle#1116).
- * Copy the existing referers if a new referer ID is initialized (see contao/core-bundle#1117).
- * Stop using the TinyMCE gzip compressor (deprecated since 2014).
- * Prevent the User::authenticate() method from running twice (see contao/core-bundle#1067).
- * Filter multi-day events outside the scope in the event list (see contao/core#8792).
-
-## 4.4.6 (2017-09-28)
-
- * Bind the lock file path to the installation root directory (see contao/core-bundle#1107).
- * Correctly select the important part in the modal dialog (see contao/core-bundle#1093).
- * Correctly handle unencoded data images in the Combiner (see contao/core#8788).
- * Do not add a suffix when copying if the "doNotCopy" flag is set (see contao/core#8610).
- * Use the module type as group header if sorted by type (see contao/core#8402).
- * Fix the setEmptyEndTime() save_callback (see contao/calendar-bundle#10).
- * Correctly show multi-day events if the shortened view is disabled (see contao/core#8782).
-
-## 4.4.5 (2017-09-18)
-
- * Fall back to the URL if there is no link title (see contao/core-bundle#1081).
- * Correctly calculate the intersection of the root nodes with the mounted nodes (see contao/core-bundle#1001).
- * Catch the DriverException if the database connection fails (see contao/managed-edition#27).
- * Fix the back end theme.
- * Check if the session has been started before using the flash bag.
- * Catch the DriverException if the database connection fails (see contao/managed-edition#27).
-
-## 4.4.4 (2017-09-05)
-
- * Show the form submit buttons at the end of the form instead of at the end of the page.
- * Do not add the referer ID in the Template::route() method (see contao/core-bundle#1033). 
- * Correctly read the newsletter channel target page in the newsletter list (see contao/newsletter-bundle#7).
-
-## 4.4.3 (2017-08-16)
-
- * Correctly assign the form CSS ID (see contao/core-bundle#956).
- * Fix the referer management in the back end (see contao/core#6127).
- * Also check for a front end user during header replay (see contao/core-bundle#1008).
- * Encode the username when opening the front end preview as a member (see contao/core#8762).
- * Correctly assign the CSS media type in the combiner.
- * Warm up the Symfony cache after the database credentials have been set (see contao/installation-bundle#63).
- * Check if the Contao framework has been initialized when adding the UA string (see contao/standard-edition#64).
-
-## 4.4.2 (2017-07-25)
-
- * Adjust the command scheduler listener so it does not rely on request parameters (see contao/core-bundle#955).
- * Rewrite the DCA picker (see contao/core-bundle#950).
-
-## 4.4.1 (2017-07-12)
-
- * Prevent arbitrary PHP file inclusions in the back end (see CVE-2017-10993).
- * Correctly handle subpalettes in "edit multiple" mode (see contao/core-bundle#946).
- * Correctly show the DCA picker in the site structure (see contao/core-bundle#906).
- * Correctly update the style sheets if a format definition is enabled/disabled (see contao/core-bundle#893).
- * Always show the "show from" and "show until" fields (see contao/core-bundle#908).
- * Correctly set the "overwriteMeta" field during the database update (see contao/core-bundle#888).
-
-## 4.4.0 (2017-06-15)
-
- * Fix the "save and go back" function (see contao/core-bundle#870).
-
-## 4.4.0-RC2 (2017-06-12)
-
- * Update all Contao components to their latest version.
- * Regenerate the symlinks after importing a theme (see contao/core-bundle#867).
- * Only check "gdMaxImgWidth" and "gdMaxImgHeight" if the GDlib is used to resize images (see contao/core-bundle#826).
- * Improve the accessibility of the CAPTCHA widget (see contao/core#8709).
- * Re-add the "reset selection" buttons to the picker (see contao/core-bundle#856).
- * Trigger all the callbacks in the toggleVisibility() methods (see contao/core-bundle#756).
- * Only execute the command scheduler upon the "contao_backend" and "contao_frontend" routes (see contao/core-bundle#736).
- * Correctly set the important part in "edit multiple" mode (see contao/core-bundle#839).
- * Remove the broken alias transliteration (see contao/core-bundle#848).
-
-## 4.4.0-RC1 (2017-05-23)
-
- * Tweak the back end template.
- * Add the "allowed member groups" setting (see contao/core#8528).
- * Hide the CAPTCHA field by default by adding a honeypot field (see contao/core-bundle#832).
- * Add the "href" parameter to the article list (see contao/core-bundle#694).
- * Show both paths and UUIDs in the "show" view (see contao/core-bundle#793).
- * Do not romanize file names anymore.
- * Improve the back end breadcrumb menu (see contao/core-bundle#623).
- * Correctly render the image thumbnails (see contao/core-bundle#817).
- * Use the "file" insert tag in the file picker where applicable (see contao/core#8578).
- * Update the Punycode library to version 2 (see contao/core-bundle#748).
- * Always add custom meta fields to the templates (see contao/core-bundle#717).
- * Notify subscribers of replies (see contao/core#8565).
- * Ignore tables not starting with "tl_" in the install tool (see contao/installation-bundle#51).
- * Re-add the "sqlCompileCommand" hook (see contao/installation-bundle#51).
- * Purge the opcode caches after deleting the Symfony cache (see contao/contao-manager#80).
- * Show a "no results" notice if a search does not return any results (see contao/core#7705).
-
-## 4.4.0-beta1 (2017-05-05)
-
- * Warn if another user has edited a record when saving it (see contao/core-bundle#809).
- * Optimize the element preview height (see contao/core-bundle#810).
- * Use the file meta data by default when adding an image (see contao/core-bundle#807).
- * Use the kernel.project_dir parameter (see contao/core-bundle#758).
- * Disable the "publish" checkbox if a parent folder is public (see contao/core-bundle#712).
- * Improve the findByIdOrAlias() method (see contao/core-bundle#729).
- * Make sure that all modules can have a custom template (see contao/core-bundle#704).
- * Remove the popupWidth and popupHeight parameters in the file manager (see contao/core-bundle#727).
- * Remove the cron.txt file (see contao/core-bundle#753).
- * Allow to disable input encoding for a whole DCA (see contao/core-bundle#708).
- * Add the DCA picker (see contao/core-bundle#755).
- * Allow to manually pass a value to any widget (see contao/core-bundle#674).
- * Only prefix an all numeric alias when standardizing (see contao/core-bundle#707).
- * Support using objects in callback arrays (see contao/core-bundle#699).
- * Support importing form field options from a CSV file (see contao/core-bundle#444).
- * Add a Doctrine DBAL field type for UUIDs (see contao/core-bundle#415).
- * Support custom back end routes (see contao/core-bundle#512).
- * Add the contao.image.target_dir parameter (see contao/core-bundle#684).
- * Match the security firewall based on the request scope (see contao/core-bundle#677).
- * Add the contao.web_dir parameter (see contao/installation-bundle#40).
- * Look up the form class and allow to choose the type (see contao/core#8527).
- * Auto-select the active page in the quick navigation/link module (see contao/core#8587).
- * Extended reporting if the script handler fails (see contao/manager-bundle#27).
- * Set prepend_locale to false (see contao/core-bundle#785).
- * Change the maintenance lock file path (see contao/core-bundle#728).
- * Add basic security (see contao/standard-edition#54).
->>>>>>> f8ae36ae
+ * Use the SQL default value where possible (see #340).