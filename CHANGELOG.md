# Change log

<<<<<<< HEAD
## DEV

 * Fix another compatibility issue with Doctrine DBAL 2.9 (see #238).

## 4.6.11 (2018-12-13)
=======
## 4.4.32 (2018-12-19)

 * Correctly check the permission to move child records as non-admin user (see #247).
 * Do not parse form templates twice (see #214).

## 4.4.31 (2018-12-13)
>>>>>>> 4b73fdd8

 * Prevent information disclosure through incorrect access control in the back end (see CVE-2018-20028).

## 4.6.10 (2018-12-04)

 * Do not add a favicon.ico file by default (see #181).
 * Fix a compatibility issue with Doctrine DBAL 2.9 (see #212).

## 4.6.9 (2018-11-22)

 * Fix a BC break in the FileUpload class (see #188).
 * Do not convert line breaks in table cells if there are HTML block elements (see #159).
 * Automatically enable image sizes created by regular users (see contao/core#8836).
 * Handle unknown languages in the meta editor (see #127).

## 4.6.8 (2018-11-12)

 * Correctly redirect in the "close account" module (see #93).
 * Correctly rebuild the symlinks in the maintenance module (see #150).

## 4.6.7 (2018-10-31)

 * Correctly rebuild the symlinks in the maintenance module (see #150).
 * Hide members without login in the "rebuild search index" drop-down (see #91).
 * Check the member status when sending newsletters (see contao/core#8812).
 * Fix the schema.org markup of the breadcrumb menu (see contao/core-bundle#1561).
 * Allow to set the target directory when installing the web directory (see #142).
 * Correctly render the back end forms in Firefox (see #79).
 * Show the info messages in the DropZone uploader (see #83).

## 4.6.6 (2018-10-01)

 * Drop indexes when changing engine or collation (see #106).
 * Also check innodb_file_per_table in the DCA schema provider (see #103).

## 4.6.5 (2018-09-20)

 * Fix an error when creating new pages (see #63).

## 4.6.4 (2018-09-18)

 * Check wether the database supports dynamic rows in the install tool (see #59).
 * Correctly detect Chrome on iOS in the environment class (see #61).
 * Optimize generating sitemaps (see contao/core#6830).
 * Use min-height for .w50 widgets in the back end (see contao/core#8864).
 * Prevent arbitrary code execution through .phar files (see CVE-2018-17057).

## 4.6.3 (2018-09-05)

 * Make the `contao.controller.backend_csv_import` controller public (see #49).
 * Re-add the installation bundle commands (see #45).
 * Also check the row format when updating an InnoDB table.
 * Allow SwiftMailer 5 and 6 (see contao/core-bundle#1613).
 * Also add the `youtubeStart` and `youtubeStop` fields in the version 4.5 update (see #28).
 * Ignore the `uncached` and `refresh` insert tag flags in the unknown insert tags (see #48).
 * Make the ID of the subscription modules unique (see #40).
 * Use the correct table when handling root nodes in the picker (see #44).

## 4.6.2 (2018-08-28)

 * Replace the `Set-Cookie` header when merging HTTP headers (see #35).

## 4.6.1 (2018-08-28)

 * Restore compatibility with `symfony/http-kernel` in version 3.4 (see #34).
 * Do not merge the session cookie header (see #11, #29).
 * Update the list of countries (see #12).
 * Add the `tl_content.youtubeOptions` field in the version 4.5 update (see #28).

## 4.6.0-RC1 (2018-07-16)

 * Add two factor authentication for the back end login (see contao/core-bundle#1545).
 * Add the "markAsCopy" config option to the DCA (see contao/core-bundle#586).
 * Sort the custom layout sections by their position (see contao/core-bundle#1529).
 * Make the DropZone error messages translatable (see contao/core-bundle#1320).
 * Do not stack the buttons if the screen is wide enough (see contao/core#8816).
 * Remove registrations that are not activated within 24 hours (see contao/core-bundle#1512).
 * Remove the "number of columns" field from the login module (see contao/core-bundle#1577).
 * Also use the file meta data in the download element (see contao/core-bundle#1459).
 * Purge the system log by default after 7 days (see contao/core-bundle#1512).
 * Use "noreferrer noopener" for links that open in a new window (see contao/core-bundle#1125).
 * Do not store IP addresses in tl_log (see contao/core-bundle#1512).
 * Append the module ID to the form field IDs to prevent duplicate IDs (see contao/core-bundle#1493).
 * Add the page picker to the meta fields in file manager (see contao/core-bundle#1568).
 * Remove the "flash movie" front end module.
 * Add extended video support (see contao/core-bundle#1348).
 * Pass all search result data to the search template (see contao/core-bundle#1558).
 * Auto-clear the session form data (see contao/core-bundle#1550).
 * Add abstract controllers for fragment content elements and front end modules (see contao/core-bundle#1376).
 * Handle manifest.json files in public bundle folders (see contao/core-bundle#1510).
 * Introduce auto cache tag invalidation on DCAs for better DX (see contao/core-bundle#1478).
 * Throw a "page not found" exception if a download file does not exist (see contao/core#8375).
 * Allow multi-root and multi-page searches (see contao/core-bundle#1462).
 * Handle case-sensitive file names in the file manager (see contao/core-bundle#1433).
 * Simplify the slug handling when auto-creating aliases (see contao/core-bundle#1334).
 * Do not notify the admin via e-mail if an account is locked (see contao/core-bundle#7728).
 * Only start the session if needed to find data in FORM_DATA (see contao/core-bundle#1471).
 * Add template blocks to be_login.html5 (see contao/core-bundle#1424).
 * Improve cache busting of the .css and .js files (see contao/core-bundle#1404).
 * Add a translator insert tag (see contao/core-bundle#1400).
 * Distinguish between error 401 and 403 (see contao/core-bundle#1381).
 * Enable drag and drop for the file manger (see contao/core-bundle#1394).
 * Add drag and drop file upload for the file tree (see contao/core-bundle#1386).
 * Hide the end time of open-ended events in the back end form (see contao/calendar-bundle#23).
 * Link to the event if no image link has been defined (see contao/news-bundle#30).
 * Hide running non-recurring events (see contao/calendar-bundle#30).
 * Pass the number of events to the main template (see contao/calendar-bundle#32).
 * Make the calendar model available in the event reader (see contao/core#8869).
 * Remove subscriptions that are not activated within 24 hours (see contao/core-bundle#1512).
 * Append the parent ID to the form field IDs to prevent duplicate IDs (see contao/core-bundle#1493).
 * Replace `<div class="quote">` with `<blockquote>` (see contao/core#2244).
 * Support sorting enclosures (see contao/calendar-bundle#16).
 * Migrate the search module settings (see contao/installation-bundle#89).
 * Enable the FOS cache bundle (see contao/manager-bundle#67).
 * Add a default robots.txt file (see contao/manager-bundle#56).
 * Link to the news article if no image link has been defined (see contao/news-bundle#30).
 * Show the 404 page if an external news is opened in the news reader (see contao/news-bundle#33).
 * Add a custom text field to the subscribe module (see contao/core-bundle#1512).
 * Use type="email" in the default template (see contao/newsletter-bundle#20).<|MERGE_RESOLUTION|>--- conflicted
+++ resolved
@@ -1,19 +1,12 @@
 # Change log
 
-<<<<<<< HEAD
 ## DEV
 
  * Fix another compatibility issue with Doctrine DBAL 2.9 (see #238).
-
-## 4.6.11 (2018-12-13)
-=======
-## 4.4.32 (2018-12-19)
-
  * Correctly check the permission to move child records as non-admin user (see #247).
  * Do not parse form templates twice (see #214).
 
-## 4.4.31 (2018-12-13)
->>>>>>> 4b73fdd8
+## 4.6.11 (2018-12-13)
 
  * Prevent information disclosure through incorrect access control in the back end (see CVE-2018-20028).
 
