--- conflicted
+++ resolved
@@ -1,15 +1,9 @@
 # Change log
 
 ## DEV
-<<<<<<< HEAD
-=======
 
  * Prevent using reserved layout section IDs in custom layout sections (see #301).
  * Show the video elements headline in the back end preview (see #382).
-
-## 4.4.35 (2019-02-21)
->>>>>>> e4f933c2
-
  * Correctly check for related records when purgin opt-in tokens.
 
 ## 4.7.1 (2019-02-21)
