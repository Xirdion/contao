# Change log

<<<<<<< HEAD
## 4.7.4 (2019-04-10)
=======
## DEV

 * Correctly handle dates in the news bundle (see #436).
 * Also show future news items if the "show all news items" option is selected (see #419).

## 4.4.38 (2019-04-10)
>>>>>>> 2f545367

 * Correctly copy multiple events into an empty calendar (see #427).
 * Correctly check the permissions to create form fields (see #414).
 * Fix the save callback in the back end password module (see #429).
 * Correctly handle dates in the calendar bundle (see #428).
 * Fall back to the language if only language plus region is given (see #430).

## 4.7.3 (2019-04-09)

 * Fix the request token check in the front end (see CVE-2019-10642).
 * Invalidate old opt-in tokens when a token is confirmed (see CVE-2019-10643).
 * Invalidate the user sessions if a password changes (see CVE-2019-10641).
 * Correctly check if a file or folder is excluded from synchronization (see 410).

## 4.7.2 (2019-03-25)

 * Make custom layout section titles and IDs mandatory (see #341).
 * Always add the host to the title attribute in the back end (see #339).
 * Prevent using reserved layout section IDs in custom layout sections (see #301).
 * Show the video elements headline in the back end preview (see #382).
 * Correctly check for related records when purgin opt-in tokens.

## 4.7.1 (2019-02-21)

 * Do not add `crossorigin="anonymous"` to all external scripts (see #356).
 * Use the host as title on the login page (see #339).
 * Correctly set the root IDs in the "checkPermission" callbacks (see #320).
 * Fix the format selection in the image size widget (see #315).
 * Ignore a `.public` file in the root files directory (see #286).  
 * Correctly load MooTools via CDN (see #318).
 * Hide the impersonation link if already in impersonation mode (see #345).
 * Store the user object after it has been loaded (see #347).
 * Do not double decode URL fragments (see #321).
 * Correctly replace insert tags if the page contains invalid characters (see #349).
 * Correctly redirect to the preferred language for empty URL (see #336).

## 4.7.0 (2019-02-15)

 * Fix the input field height on Windows (see #79).

## 4.7.0-RC4 (2019-02-08)

 * Correctly match root pages with hostname and port (see #306).
 * Fix the "Recreate the symlinks" maintenance task (see #299).

## 4.7.0-RC3 (2019-01-24)

 * Add the `js_nocookie.html5` template (see #134).
 * Correctly cancel the 2FA process (see #292).
 * Check the database configuration the install tool (see #285).
 * Validate the primary key when registering or saving a model (see #230).
 * Exempt the "page" insert tag from caching (see #284).
 * Correctly sort the tree view records if there is an active filter (see #269).
 * Fix two routing issues (see #263, #264). 

## 4.7.0-RC2 (2019-01-17)

 * Support comma separated values in `Model::getRelated()` (see #257).
 * Do not check the user's file permissions in the template editor (see #224).
 * Do not show pretty errors if "text/html" is not accepted (see #249).
 * Return `null` in `Model::findMultipleByIds()` if there are no models (see #266).
 * Restore compatibility with Doctrine DBAL 2.9 (see #256).

## 4.7.0-RC1 (2019-01-15)

 * Warn if there are user groups granting access to the template editor (see #224).
 * Use the Symfony CMF router (see #95).
 * Increase the back end preview image dimensions (see #246).
 * Add the "contao.slug" service (see #222).
 * Add the "contao.opt-in" service (see #196).
 * Add the onshow_callback (see #235).
 * Enable drag and drop for templates (see #223).
 * Add the integrity attribute when loading jQuery from CDN (see contao/core-bundle#702).
 * Add methods to retrive past and upcoming dates in the event reader (see #175).
 * Associate comments with members (see contao/comments-bundle#7).
 * Add content disposition to download elements (see #20).
 * Move the "syncExclude" option to the file manager (see #203).
 * Move the "minifyHtml" option to the page layout (see #203).
 * Use a native font stack instead of a web font in the back end (see #98).
 * Improve the text for repeated events (see #175).
 * Allow to overwrite the page title and description in news and events (see #161).
 * Show all root languages by default in the meta editor (see contao/core#6254).
 * Try to preserve existing .htaccess entries when installing the web directory (see #160).
 * Use the alternative text from the image meta data if none is given (see #165).
 * Improve the API for protecting files and folders (see contao/core-bundle#1601).
 * Move the TCPDF export into a separate bundle (see #65).
 * Stop using kernel.root_dir (forward compatibility with Symfony 4.2).
 * Add support for routes in DCA operations (see #116).
 * Add a timestamp to all calendar cells (see #47).
 * Allow to tag services as data container callback (see #39).
 * Show a text key to set up 2FA in case the QR code cannot be scanned (see #86).
 * Show root pages in the custom navigation module (see contao/core-bundle#1641).
 * Add the `removeField()` method to the palette manipulator (see contao/core-bundle#1668).
 * Allow to select a news reader in the news list (see contao/news-bundle#39).
 * Show the current page title and URL in the preview bar (see contao/core-bundle#1640).<|MERGE_RESOLUTION|>--- conflicted
+++ resolved
@@ -1,15 +1,11 @@
 # Change log
 
-<<<<<<< HEAD
-## 4.7.4 (2019-04-10)
-=======
 ## DEV
 
  * Correctly handle dates in the news bundle (see #436).
  * Also show future news items if the "show all news items" option is selected (see #419).
 
-## 4.4.38 (2019-04-10)
->>>>>>> 2f545367
+## 4.7.4 (2019-04-10)
 
  * Correctly copy multiple events into an empty calendar (see #427).
  * Correctly check the permissions to create form fields (see #414).
