--- conflicted
+++ resolved
@@ -1,8 +1,9 @@
-<<<<<<< HEAD
 # Change log
 
 ## DEV
 
+ * Do not merge the session cookie header (see #11, #29).
+ * Update the list of countries (see #12).
  * Add the `tl_content.youtubeOptions` field in the version 4.5 update (see #28).
 
 ## 4.6.0-RC1 (2018-07-16)
@@ -47,124 +48,6 @@
  * Remove subscriptions that are not activated within 24 hours (see contao/core-bundle#1512).
  * Append the parent ID to the form field IDs to prevent duplicate IDs (see contao/core-bundle#1493).
  * Replace `<div class="quote">` with `<blockquote>` (see contao/core#2244).
-=======
-# Contao core bundle change log
-
-# 4.5.13 (2018-08-27)
-
- * Do not merge the session cookie header (see #11, #29).
- * Update the list of countries (see #12).
-
-## 4.5.11 (2018-08-13)
-
- * Prefix numeric aliases with `id-` (see contao/core-bundle#1598).
- * Correctly set the back end headline for custom actions (see contao/newsletter-bundle#23). 
- * Remove support for deprecated user password hashes (see contao/core-bundle#1608).
-
-## 4.5.10 (2018-06-26)
-
- * Make the session listener compatible with Symfony 3.4.12.
-
-## 4.5.9 (2018-06-18)
-
- * Show the 404 page if there is no match in the set of potential pages (see contao/core-bundle#1522).
- * Correctly calculate the nodes when initializing the picker (see contao/core-bundle#1535).
- * Do not re-send the activation mail if auto-registration is disabled (see contao/core-bundle#1526).
- * Remove the app_dev.php/ fragment when generating sitemaps (see contao/core-bundle#1520).
- * Show the 404 page if a numeric aliases has no url suffix (see contao/core-bundle#1508).
- * Fix the schema.org markup so the breadcrumb is linked to the webpage (see contao/core-bundle#1527).
- * Reduce memory consumption during sitemap generation (see contao/core-bundle#1549).
- * Correctly handle spaces when opening nodes in the file picker (see contao/core-bundle#1449).
- * Also check the InnoDB file system (see contao/installation-bundle#91).
- * Disable the maintenance mode for local requests (see contao/manager-bundle#1492).
- * Correctly blacklist unsubscribed recipients (see contao/newsletter-bundle#21).
- * Use a given e-mail address in the unsubscribe module (see contao/newsletter-bundle#12).
- * Delete old subscriptions if the new e-mail address exists (see contao/newsletter-bundle#19).
-
-## 4.5.8 (2018-04-18)
-
- * Fix an XSS vulnerability in the system log (see CVE-2018-10125).
- * Correctly highlight all keywords in the search results (see contao/core-bundle#1461).
- * Log unknown insert tag (flags) in the system log (see contao/core-bundle#1182).
-
-## 4.5.7 (2018-04-04)
-
- * Correctly hide empty custom layout sections (see contao/core-bundle#1115).
- * Correctly generate the login target URLs in the back end (see contao/core-bundle#1432).
- * Preserve the container directory when purging the cache.
- * Warm up the cache in the Composer script handler (see contao/manager-bundle#59).
- * Correctly duplicate recipients if a channel is duplicated (see contao/newsletter-bundle#15).
-
-## 4.5.6 (2018-03-06)
-
- * Use the DCA information to determine the index length (see contao/installation-bundle#88).
-
-## 4.5.5 (2018-03-06)
-
- * Support using InnoDB without the `innodb_large_prefix` option.
- * Correctly track modified fields in the `Model` class (see contao/core-bundle#1290).
- * Use the normalized package versions for the CDN scripts (see contao/core-bundle#1391).
- * Catch the DriverException if the database connection fails (see contao/managed-edition#27).
-
-## 4.5.4 (2018-02-14)
-
- * Preserve custom CSS classes in the back end navigation (see contao/core-bundle#1357).
-
-## 4.5.3 (2018-01-23)
-
- * Correctly select folders as gallery source (see contao/core-bundle#1328).
- * Use a given e-mail address in the unsubscribe module (see contao/newsletter-bundle#12).
-
-## 4.5.2 (2018-01-12)
-
- * Use the `BINARY` flag instead of `COLLATE utf8mb4_bin` (see contao/core-bundle#1286).
- * Use a custom toggle parameter for content elements (see contao/core-bundle#1291).
- * Dynamically register the user session response listener (see contao/core-bundle#1293).
- * Redirect to the last page visited if a back end session expires.
- * Do not parse @@version to determine the database vendor (see contao/installation-bundle#84).
-
-## 4.5.1 (2018-01-04)
-
- * Set the correct CSS classes in the back end navigation (see contao/core-bundle#1278).
- * Correctly handle authentication through the Symfony firewall entry point (see contao/core-bundle#1275).
- * Make services public that we need to access directly.
- * Check all `innodb_large_prefix` requirements in the install tool (see contao/installation-bundle#80).
- * Use the table options instead of the default table options to compare engine and collation.
-
-## 4.5.0 (2017-12-28)
-
- * Apply the schema filter in the DCA schema provider.
-
-## 4.5.0-RC1 (2017-12-12)
-
- * Use the Symfony security component for authentication (see contao/core-bundle#685).
- * Check the MySQL version and the configured database options.
-
-## 4.5.0-beta3 (2017-12-04)
-
- * Use InnoDB as default storage engine (see contao/core-bundle#188).
- * Use "utf8mb4" as default charset for MySQL (see contao/core-bundle#113).
- * Add roles and ARIA landmarks in the back end (see contao/core-bundle#768).
- * Add all the player options to the YouTube element (see contao/core-bundle#938).
- * Add the toggle icon of the parent record in parent view (see contao/core#2266).
- * Decrease the number of DB queries by reusing the page model (see contao/core-bundle#1090).
- * Add the "event address" field and update the microdata tags (see contao/calendar-bundle#18).
- * Fix the length of the e-mail field in the dynamic comments form.
- * Also check the table engine and collation during database migration.
- * Improve the microdata support.
- * Standardize the length of the e-mail fields.
-
-## 4.5.0-beta2 (2017-11-24)
-
- * Display form fieldsets as wrappers in the back end view (see contao/core-bundle#1102).
- * Replace the back end "limit width" option with a "fullscreen" option (see contao/core-bundle#1082).
- * Support translating the date format strings (see contao/core-bundle#872).
- * Add the "require an item" option to the site structure (see contao/core#8361).
- * Support adding external JavaScripts to a page layout (see contao/core-bundle#690).
- * Support media:content tags when generating feeds (see contao/news-bundle#7).
- * Support wildcards in the "iflng" and "ifnlng" insert tags (see contao/core#8313).
- * Add the FilesModel::findByPid() method (see contao/core-bundle#925).
->>>>>>> 0ecaadd5
  * Support sorting enclosures (see contao/calendar-bundle#16).
  * Migrate the search module settings (see contao/installation-bundle#89).
  * Enable the FOS cache bundle (see contao/manager-bundle#67).
