--- conflicted
+++ resolved
@@ -1,19 +1,12 @@
 # Change log
 
-<<<<<<< HEAD
 ## 4.7.0 (2019-02-15)
-=======
-## 4.4.35 (2019-02-21)
 
  * Fix the format selection in the image size widget (see #315).
  * Ignore a `.public` file in the root files directory (see #286).  
  * Correctly load MooTools via CDN (see #318).
  * Do not double decode URL fragments (see #321).
  * Correctly replace insert tags if the page contains invalid characters (see #349).
-
-## 4.4.34 (2019-01-24)
->>>>>>> ac39daf4
-
  * Fix the input field height on Windows (see #79).
 
 ## 4.7.0-RC4 (2019-02-08)
