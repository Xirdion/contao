--- conflicted
+++ resolved
@@ -25,7 +25,6 @@
 use Contao\Picture;
 use Contao\System;
 use Imagine\Gd\Imagine as ImagineGd;
-use PHPUnit\Framework\MockObject\MockObject;
 use Symfony\Component\DependencyInjection\ContainerBuilder;
 use Symfony\Component\Filesystem\Filesystem;
 
@@ -77,33 +76,6 @@
     }
 
     /**
-<<<<<<< HEAD
-     * @group legacy
-     *
-     * @expectedDeprecation Using new Contao\Image() has been deprecated %s.
-     */
-    public function testCanBeInstantiated(): void
-    {
-        $properties = [
-            'extension' => 'jpg',
-            'path' => 'dummy.jpg',
-        ];
-
-        /** @var File|MockObject $fileMock */
-        $fileMock = $this->mockClassWithProperties(File::class, $properties);
-        $fileMock
-            ->method('exists')
-            ->willReturn(true)
-        ;
-
-        $this->assertInstanceOf('Contao\Picture', new Picture($fileMock));
-    }
-
-    /**
-=======
-     * Tests returning the template data.
-     *
->>>>>>> dfc85744
      * @group legacy
      *
      * @expectedDeprecation Using new Contao\Image() has been deprecated %s.
