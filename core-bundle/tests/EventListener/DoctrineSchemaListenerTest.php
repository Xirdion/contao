--- conflicted
+++ resolved
@@ -14,28 +14,23 @@
 
 use Contao\CoreBundle\Doctrine\Schema\DcaSchemaProvider;
 use Contao\CoreBundle\EventListener\DoctrineSchemaListener;
-<<<<<<< HEAD
 use Contao\CoreBundle\Tests\Doctrine\DoctrineTestCase;
-=======
-use Contao\CoreBundle\Tests\DoctrineTestCase;
 use Doctrine\DBAL\Connection;
+use Doctrine\DBAL\Driver\ResultStatement;
 use Doctrine\DBAL\Event\SchemaIndexDefinitionEventArgs;
 use Doctrine\DBAL\Platforms\AbstractPlatform;
 use Doctrine\DBAL\Platforms\MySqlPlatform;
 use Doctrine\DBAL\Platforms\PostgreSqlPlatform;
->>>>>>> ef0dae7c
+use Doctrine\DBAL\Schema\Index;
 use Doctrine\DBAL\Schema\Schema;
 use Doctrine\ORM\EntityManagerInterface;
 use Doctrine\ORM\Tools\Event\GenerateSchemaEventArgs;
+use PHPUnit\Framework\MockObject\MockObject;
 
 class DoctrineSchemaListenerTest extends DoctrineTestCase
 {
     public function testAppendsToAnExistingSchema(): void
     {
-        if (method_exists(AbstractPlatform::class, 'supportsColumnLengthIndexes')) {
-            $this->markTestSkipped('This test is only relevant for doctrine/dbal < 2.9');
-        }
-
         $framework = $this->mockContaoFrameworkWithInstaller(
             [
                 'tl_files' => [
@@ -57,53 +52,69 @@
         $this->assertTrue($schema->hasTable('tl_files'));
         $this->assertTrue($schema->getTable('tl_files')->hasColumn('path'));
     }
-<<<<<<< HEAD
-=======
-
-    /**
-     * Tests that the index is changed if there is a subpart.
-     */
-    public function testChangesTheIndexIfThereIsASubpart()
+
+    public function testChangesTheIndexIfThereIsASubpart(): void
     {
         if (method_exists(AbstractPlatform::class, 'supportsColumnLengthIndexes')) {
             $this->markTestSkipped('This test is only relevant for doctrine/dbal < 2.9');
         }
 
-        $connection = $this->createMock(Connection::class);
-
-        $connection
-            ->method('getDatabasePlatform')
-            ->willReturn(new MySqlPlatform())
-        ;
-
-        $connection
-            ->expects($this->once())
-            ->method('fetchAssoc')
-            ->with("SHOW INDEX FROM tl_files WHERE Key_name='path'")
-            ->willReturn(
+        $result = $this->createMock(ResultStatement::class);
+        $result
+            ->method('fetch')
+            ->willReturnOnConsecutiveCalls(
                 [
-                    'Table' => 'tl_files',
-                    'Non_unique' => '1',
-                    'Key_name' => 'path',
+                    'Table' => 'tl_recipients',
+                    'Non_unique' => '0',
+                    'Key_name' => 'pid_email',
                     'Seq_in_index' => '1',
-                    'Column_name' => 'path',
+                    'Column_name' => 'pid',
                     'Collation' => 'A',
-                    'Cardinality' => '903',
-                    'Sub_part' => '333',
+                    'Cardinality' => '2',
+                    'Sub_part' => null,
                     'Packed' => null,
-                    'Null' => null,
+                    'Null' => '',
                     'Index_type' => 'BTREE',
                     'Comment' => '',
                     'Index_comment' => '',
-                ]
+                ],
+                [
+                    'Table' => 'tl_recipients',
+                    'Non_unique' => '0',
+                    'Key_name' => 'pid_email',
+                    'Seq_in_index' => '2',
+                    'Column_name' => 'email',
+                    'Collation' => 'A',
+                    'Cardinality' => '2',
+                    'Sub_part' => '191',
+                    'Packed' => null,
+                    'Null' => '',
+                    'Index_type' => 'BTREE',
+                    'Comment' => '',
+                    'Index_comment' => '',
+                ],
+                false
             )
         ;
 
-        /** @var SchemaIndexDefinitionEventArgs|\PHPUnit_Framework_MockObject_MockObject $event */
+        $connection = $this->createMock(Connection::class);
+        $connection
+            ->method('getDatabasePlatform')
+            ->willReturn(new MySqlPlatform())
+        ;
+
+        $connection
+            ->expects($this->once())
+            ->method('executeQuery')
+            ->with("SHOW INDEX FROM tl_recipients WHERE Key_name='path'")
+            ->willReturn($result)
+        ;
+
+        /** @var SchemaIndexDefinitionEventArgs|MockObject $event */
         $event = $this
             ->getMockBuilder(SchemaIndexDefinitionEventArgs::class)
             ->disableOriginalConstructor()
-            ->setMethods(['getConnection', 'getTable', 'getTableIndex', 'preventDefault'])
+            ->setMethods(['getConnection', 'getTable', 'getTableIndex', 'preventDefault', 'setIndex'])
             ->getMock()
         ;
 
@@ -114,7 +125,7 @@
 
         $event
             ->method('getTable')
-            ->willReturn('tl_files')
+            ->willReturn('tl_recipients')
         ;
 
         $event
@@ -124,34 +135,35 @@
 
         $event
             ->expects($this->once())
+            ->method('setIndex')
+            ->with($this->callback(
+                function (Index $index) {
+                    $this->assertSame(['pid', 'email(191)'], $index->getColumns());
+
+                    return true;
+                }
+            ))
+        ;
+
+        $event
+            ->expects($this->once())
             ->method('preventDefault')
         ;
 
         $listener = new DoctrineSchemaListener($this->createMock(DcaSchemaProvider::class));
         $listener->onSchemaIndexDefinition($event);
-
-        $index = $event->getIndex();
-
-        $this->assertInstanceOf('Doctrine\DBAL\Schema\Index', $index);
-        $this->assertSame('path', $index->getName());
-        $this->assertSame(['path(333)'], $index->getColumns());
-    }
-
-    /**
-     * Tests that the index is not changed if there is no subpart.
-     */
-    public function testDoesNotChangeTheIndexIfThereIsNoSubpart()
-    {
-        $connection = $this->createMock(Connection::class);
-
-        $connection
-            ->method('getDatabasePlatform')
-            ->willReturn(new MySqlPlatform())
-        ;
-
-        $connection
-            ->method('fetchAssoc')
-            ->willReturn(
+    }
+
+    public function testDoesNotChangeTheIndexIfThereIsNoSubpart(): void
+    {
+        if (method_exists(AbstractPlatform::class, 'supportsColumnLengthIndexes')) {
+            $this->markTestSkipped('This test is only relevant for doctrine/dbal < 2.9');
+        }
+
+        $result = $this->createMock(ResultStatement::class);
+        $result
+            ->method('fetch')
+            ->willReturnOnConsecutiveCalls(
                 [
                     'Table' => 'tl_member',
                     'Non_unique' => '0',
@@ -166,12 +178,23 @@
                     'Index_type' => 'BTREE',
                     'Comment' => '',
                     'Index_comment' => '',
-                ]
+                ],
+                false
             )
         ;
 
+        $connection = $this->createMock(Connection::class);
+        $connection
+            ->method('getDatabasePlatform')
+            ->willReturn(new MySqlPlatform())
+        ;
+
+        $connection
+            ->method('executeQuery')
+            ->willReturn($result)
+        ;
+
         $event = $this->createMock(SchemaIndexDefinitionEventArgs::class);
-
         $event
             ->method('getConnection')
             ->willReturn($connection)
@@ -188,6 +211,51 @@
         ;
 
         $event
+            ->expects($this->once())
+            ->method('setIndex')
+            ->with($this->callback(
+                function (Index $index) {
+                    $this->assertSame(['username'], $index->getColumns());
+
+                    return true;
+                }
+            ))
+        ;
+
+        $event
+            ->expects($this->once())
+            ->method('preventDefault')
+        ;
+
+        $listener = new DoctrineSchemaListener($this->createMock(DcaSchemaProvider::class));
+        $listener->onSchemaIndexDefinition($event);
+    }
+
+    public function testDoesNotChangeTheIndexOfThePrimaryKeyColumn(): void
+    {
+        $connection = $this->createMock(Connection::class);
+        $connection
+            ->method('getDatabasePlatform')
+            ->willReturn(new MySqlPlatform())
+        ;
+
+        $connection
+            ->expects($this->never())
+            ->method('fetchAssoc')
+        ;
+
+        $event = $this->createMock(SchemaIndexDefinitionEventArgs::class);
+        $event
+            ->method('getConnection')
+            ->willReturn($connection)
+        ;
+
+        $event
+            ->method('getTableIndex')
+            ->willReturn($this->getIndexEventArg('PRIMARY'))
+        ;
+
+        $event
             ->expects($this->never())
             ->method('setIndex')
         ;
@@ -196,16 +264,12 @@
         $listener->onSchemaIndexDefinition($event);
     }
 
-    /**
-     * Tests that the index of the primary index column is not changed .
-     */
-    public function testDoesNotChangeTheIndexOfThePrimaryKeyColumn()
+    public function testDoesNotChangeTheIndexOnDatabasePlatformsOtherThanMysql(): void
     {
         $connection = $this->createMock(Connection::class);
-
         $connection
             ->method('getDatabasePlatform')
-            ->willReturn(new MySqlPlatform())
+            ->willReturn(new PostgreSqlPlatform())
         ;
 
         $connection
@@ -214,7 +278,6 @@
         ;
 
         $event = $this->createMock(SchemaIndexDefinitionEventArgs::class);
-
         $event
             ->method('getConnection')
             ->willReturn($connection)
@@ -222,7 +285,7 @@
 
         $event
             ->method('getTableIndex')
-            ->willReturn($this->getIndexEventArg('PRIMARY'))
+            ->willReturn($this->getIndexEventArg('pid'))
         ;
 
         $event
@@ -235,51 +298,9 @@
     }
 
     /**
-     * Tests that the index is not changed on patforms other than MySQL.
+     * @return array<string,string[]|string|bool>
      */
-    public function testDoesNotChangeTheIndexOnDatabasePlatformsOtherThanMysql()
-    {
-        $connection = $this->createMock(Connection::class);
-
-        $connection
-            ->method('getDatabasePlatform')
-            ->willReturn(new PostgreSqlPlatform())
-        ;
-
-        $connection
-            ->expects($this->never())
-            ->method('fetchAssoc')
-        ;
-
-        $event = $this->createMock(SchemaIndexDefinitionEventArgs::class);
-
-        $event
-            ->method('getConnection')
-            ->willReturn($connection)
-        ;
-
-        $event
-            ->method('getTableIndex')
-            ->willReturn($this->getIndexEventArg('pid'))
-        ;
-
-        $event
-            ->expects($this->never())
-            ->method('setIndex')
-        ;
-
-        $listener = new DoctrineSchemaListener($this->createMock(DcaSchemaProvider::class));
-        $listener->onSchemaIndexDefinition($event);
-    }
-
-    /**
-     * Returns the index event argument.
-     *
-     * @param $name
-     *
-     * @return array
-     */
-    private function getIndexEventArg($name)
+    private function getIndexEventArg(string $name): array
     {
         return [
             'name' => $name,
@@ -290,5 +311,4 @@
             'options' => [],
         ];
     }
->>>>>>> ef0dae7c
 }