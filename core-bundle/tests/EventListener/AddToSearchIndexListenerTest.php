<?php

declare(strict_types=1);

/*
 * This file is part of Contao.
 *
 * Copyright (c) 2005-2017 Leo Feyer
 *
 * @license LGPL-3.0+
 */

namespace Contao\CoreBundle\Tests\EventListener;

use Contao\CoreBundle\EventListener\AddToSearchIndexListener;
use Contao\CoreBundle\Framework\ContaoFrameworkInterface;
use Contao\CoreBundle\Tests\TestCase;
use Contao\Frontend;
use Symfony\Component\HttpFoundation\Request;
use Symfony\Component\HttpFoundation\Response;
use Symfony\Component\HttpKernel\Event\PostResponseEvent;
use Symfony\Component\HttpKernel\KernelInterface;

class AddToSearchIndexListenerTest extends TestCase
{
    /**
     * @var ContaoFrameworkInterface|\PHPUnit_Framework_MockObject_MockObject
     */
    private $framework;

    /**
     * {@inheritdoc}
     */
    protected function setUp(): void
    {
        parent::setUp();

        $adapter = $this->mockAdapter(['indexPageIfApplicable']);

        $this->framework = $this->mockContaoFramework([Frontend::class => $adapter]);
    }

    public function testCanBeInstantiated(): void
    {
        $listener = new AddToSearchIndexListener($this->framework);

        $this->assertInstanceOf('Contao\CoreBundle\EventListener\AddToSearchIndexListener', $listener);
    }

    /**
     * @runInSeparateProcess
     * @preserveGlobalState disabled
     */
    public function testIndexesTheResponse(): void
    {
        $listener = new AddToSearchIndexListener($this->framework);
        $event = $this->mockPostResponseEvent();

        $event
            ->expects($this->once())
            ->method('getResponse')
            ->willReturn(new Response())
        ;

        $listener->onKernelTerminate($event);
    }

    public function testDoesNotIndexTheResponseIfTheContaoFrameworkIsNotInitialized(): void
    {
        $framework = $this->createMock(ContaoFrameworkInterface::class);

        $framework
            ->method('isInitialized')
            ->willReturn(false)
        ;

        $listener = new AddToSearchIndexListener($framework);
        $event = $this->mockPostResponseEvent();

        $event
            ->expects($this->never())
            ->method('getResponse')
        ;

        $listener->onKernelTerminate($event);
    }

<<<<<<< HEAD
    public function testDoesNotIndexTheResponseUponFragmentRequests(): void
=======
    /**
     * Tests that the listener does nothing if the request method is not GET.
     */
    public function testDoesNotIndexTheResponseIfTheRequestMethodIsNotGet()
    {
        $this->framework
            ->method('isInitialized')
            ->willReturn(true)
        ;

        $listener = new AddToSearchIndexListener($this->framework);
        $event = $this->mockPostResponseEvent(null, Request::METHOD_POST);

        $event
            ->expects($this->never())
            ->method('getResponse')
        ;

        $listener->onKernelTerminate($event);
    }

    /**
     * Tests that the listener does nothing if the request is a fragment.
     */
    public function testDoesNotIndexTheResponseUponFragmentRequests()
>>>>>>> dd23aa44
    {
        $listener = new AddToSearchIndexListener($this->framework);
        $event = $this->mockPostResponseEvent('_fragment/foo/bar');

        $event
            ->expects($this->never())
            ->method('getResponse')
        ;

        $listener->onKernelTerminate($event);
    }

    /**
     * Mocks a post response event.
     *
     * @param string|null $requestUri
     * @param string      $requestMethod
     *
     * @return PostResponseEvent|\PHPUnit_Framework_MockObject_MockObject
     */
<<<<<<< HEAD
    private function mockPostResponseEvent($requestUri = null): PostResponseEvent
    {
        $request = new Request();
        $request->server->set('REQUEST_URI', $requestUri);
=======
    private function mockPostResponseEvent($requestUri = null, $requestMethod = Request::METHOD_GET)
    {
        $request = new Request();
        $request->setMethod($requestMethod);
>>>>>>> dd23aa44

        $event = $this
            ->getMockBuilder(PostResponseEvent::class)
            ->setConstructorArgs([$this->createMock(KernelInterface::class), $request, new Response()])
            ->setMethods(['getResponse'])
            ->getMock()
        ;

        return $event;
    }
}<|MERGE_RESOLUTION|>--- conflicted
+++ resolved
@@ -85,13 +85,7 @@
         $listener->onKernelTerminate($event);
     }
 
-<<<<<<< HEAD
-    public function testDoesNotIndexTheResponseUponFragmentRequests(): void
-=======
-    /**
-     * Tests that the listener does nothing if the request method is not GET.
-     */
-    public function testDoesNotIndexTheResponseIfTheRequestMethodIsNotGet()
+    public function testDoesNotIndexTheResponseIfTheRequestMethodIsNotGet(): void
     {
         $this->framework
             ->method('isInitialized')
@@ -109,11 +103,7 @@
         $listener->onKernelTerminate($event);
     }
 
-    /**
-     * Tests that the listener does nothing if the request is a fragment.
-     */
-    public function testDoesNotIndexTheResponseUponFragmentRequests()
->>>>>>> dd23aa44
+    public function testDoesNotIndexTheResponseUponFragmentRequests(): void
     {
         $listener = new AddToSearchIndexListener($this->framework);
         $event = $this->mockPostResponseEvent('_fragment/foo/bar');
@@ -134,17 +124,11 @@
      *
      * @return PostResponseEvent|\PHPUnit_Framework_MockObject_MockObject
      */
-<<<<<<< HEAD
-    private function mockPostResponseEvent($requestUri = null): PostResponseEvent
-    {
-        $request = new Request();
-        $request->server->set('REQUEST_URI', $requestUri);
-=======
-    private function mockPostResponseEvent($requestUri = null, $requestMethod = Request::METHOD_GET)
+    private function mockPostResponseEvent($requestUri = null, $requestMethod = Request::METHOD_GET): PostResponseEvent
     {
         $request = new Request();
         $request->setMethod($requestMethod);
->>>>>>> dd23aa44
+        $request->server->set('REQUEST_URI', $requestUri);
 
         $event = $this
             ->getMockBuilder(PostResponseEvent::class)
