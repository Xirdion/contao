--- conflicted
+++ resolved
@@ -41,21 +41,9 @@
         $this->framework = $this->mockContaoFramework([Frontend::class => $adapter]);
     }
 
-<<<<<<< HEAD
-    public function testCanBeInstantiated(): void
-    {
-        $listener = new AddToSearchIndexListener($this->framework);
-
-        $this->assertInstanceOf('Contao\CoreBundle\EventListener\AddToSearchIndexListener', $listener);
-    }
-
     /**
      * @runInSeparateProcess
      * @preserveGlobalState disabled
-=======
-    /**
-     * Tests that the listener does use the response if the Contao framework is booted.
->>>>>>> dfc85744
      */
     public function testIndexesTheResponse(): void
     {
