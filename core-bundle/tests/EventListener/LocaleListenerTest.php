--- conflicted
+++ resolved
@@ -23,25 +23,8 @@
 
 class LocaleListenerTest extends TestCase
 {
-<<<<<<< HEAD
-    public function testCanBeInstantiated(): void
-    {
-        $listener = new LocaleListener($this->mockScopeMatcher(), ['en']);
-
-        $this->assertInstanceOf('Contao\CoreBundle\EventListener\LocaleListener', $listener);
-    }
-
     /**
      * @dataProvider getLocaleRequestData
-=======
-    /**
-     * Tests the onKernelRequest() method with a request attribute.
-     *
-     * @param string $locale
-     * @param string $expected
-     *
-     * @dataProvider localeTestData
->>>>>>> dfc85744
      */
     public function testReadsTheLocaleFromTheRequest(?string $locale, string $expected): void
     {
