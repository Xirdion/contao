--- conflicted
+++ resolved
@@ -23,21 +23,7 @@
 
 class ResponseExceptionListenerTest extends TestCase
 {
-<<<<<<< HEAD
-    public function testCanBeInstantiated(): void
-    {
-        $listener = new ResponseExceptionListener();
-
-        $this->assertInstanceOf('Contao\CoreBundle\EventListener\ResponseExceptionListener', $listener);
-    }
-
     public function testAddsAResponseToTheEvent(): void
-=======
-    /**
-     * Tests passing a response exception.
-     */
-    public function testAddsAResponseToTheEvent()
->>>>>>> dfc85744
     {
         $event = $this->mockResponseEvent(new ResponseException(new Response('Foo')));
 
