--- conflicted
+++ resolved
@@ -62,14 +62,10 @@
             ->getMock()
         ;
 
-<<<<<<< HEAD
-        $this->listener = new PrettyErrorScreenListener(true, $twig, $this->mockConfig());
-=======
         /** @var LoggerInterface $logger */
         $logger = $this->getMock('Psr\\Log\\LoggerInterface');
 
         $this->listener = new PrettyErrorScreenListener(true, $twig, $this->mockConfig(), $logger);
->>>>>>> 03ff78e4
     }
 
     /**
