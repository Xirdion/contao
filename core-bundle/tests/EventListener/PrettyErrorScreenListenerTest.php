--- conflicted
+++ resolved
@@ -64,8 +64,6 @@
             ->willReturn(null)
         ;
 
-        $scopeMatcher = $this->mockScopeMatcher();
-
         $logger = $this->createMock(LoggerInterface::class);
         $logger
             ->expects(Kernel::VERSION_ID >= 40100 ? $this->never() : $this->once())
@@ -98,8 +96,6 @@
             ->method('getToken')
             ->willReturn($token)
         ;
-
-        $scopeMatcher = $this->mockScopeMatcher();
 
         $logger = $this->createMock(LoggerInterface::class);
         $logger
@@ -210,20 +206,10 @@
         $framework = $this->mockContaoFramework();
         $tokenStorage = $this->mockTokenStorage(BackendUser::class);
 
-<<<<<<< HEAD
-        $listener = new PrettyErrorScreenListener(true, $twig, $framework, $tokenStorage);
-=======
-        $scopeMatcher = $this->createMock(ScopeMatcher::class);
-        $scopeMatcher
-            ->expects($this->never())
-            ->method('isContaoRequest')
-        ;
-
         $exception = new ServiceUnavailableHttpException(null, null, new ServiceUnavailableException());
         $event = $this->mockResponseEvent($exception, null, true);
 
-        $listener = new PrettyErrorScreenListener(true, $twig, $framework, $tokenStorage, $scopeMatcher);
->>>>>>> 57477373
+        $listener = new PrettyErrorScreenListener(true, $twig, $framework, $tokenStorage);
         $listener->onKernelException($event);
 
         $this->assertFalse($event->hasResponse());
@@ -269,16 +255,10 @@
         $framework = $this->mockContaoFramework();
         $tokenStorage = $this->mockTokenStorage(BackendUser::class);
 
-        $scopeMatcher = $this->createMock(ScopeMatcher::class);
-        $scopeMatcher
-            ->expects($this->never())
-            ->method('isContaoRequest')
-        ;
-
         $exception = new InternalServerErrorHttpException('', new InsecureInstallationException());
         $event = $this->mockResponseEvent($exception, $this->mockRequest('frontend', 'json'));
 
-        $listener = new PrettyErrorScreenListener(true, $twig, $framework, $tokenStorage, $scopeMatcher);
+        $listener = new PrettyErrorScreenListener(true, $twig, $framework, $tokenStorage);
         $listener->onKernelException($event);
 
         $this->assertFalse($event->hasResponse());
@@ -293,16 +273,10 @@
         $framework = $this->mockContaoFramework();
         $tokenStorage = $this->mockTokenStorage(BackendUser::class);
 
-        $scopeMatcher = $this->createMock(ScopeMatcher::class);
-        $scopeMatcher
-            ->expects($this->never())
-            ->method('isContaoRequest')
-        ;
-
         $exception = new InternalServerErrorHttpException('', new InsecureInstallationException());
         $event = $this->mockResponseEvent($exception, $this->mockRequest('backend', 'html', 'application/json'));
 
-        $listener = new PrettyErrorScreenListener(true, $twig, $framework, $tokenStorage, $scopeMatcher);
+        $listener = new PrettyErrorScreenListener(true, $twig, $framework, $tokenStorage);
         $listener->onKernelException($event);
 
         $this->assertFalse($event->hasResponse());
@@ -368,11 +342,7 @@
         $kernel = $this->createMock(KernelInterface::class);
 
         if (null === $request) {
-<<<<<<< HEAD
-            $request = new Request();
-=======
             $request = $this->mockRequest();
->>>>>>> 57477373
         }
 
         $type = $isSubRequest ? HttpKernelInterface::SUB_REQUEST : HttpKernelInterface::MASTER_REQUEST;
