--- conflicted
+++ resolved
@@ -16,6 +16,7 @@
 use Contao\CoreBundle\Config\ResourceFinder;
 use Contao\CoreBundle\Framework\ContaoFrameworkInterface;
 use Contao\CoreBundle\Tests\TestCase;
+use Contao\System;
 use Doctrine\DBAL\Connection;
 use Doctrine\DBAL\Driver\Statement;
 use Symfony\Component\Config\FileLocator;
@@ -49,20 +50,13 @@
         $fs->remove($this->getFixturesDir().'/var/cache/contao');
     }
 
-<<<<<<< HEAD
-    public function testCanBeInstantiated(): void
+    public function testCreatesTheCacheFolder(): void
     {
-        $this->assertInstanceOf('Contao\CoreBundle\Cache\ContaoCacheWarmer', $this->warmer);
-    }
+        $container = $this->mockContainer($this->getFixturesDir());
+        $container->set('database_connection', $this->createMock(Connection::class));
 
-    public function testCreatesTheCacheFolder(): void
-=======
-    /**
-     * Tests creating the cache folder.
-     */
-    public function testCreatesTheCacheFolder()
->>>>>>> dfc85744
-    {
+        System::setContainer($container);
+
         $class1 = new \stdClass();
         $class1->language = 'en-US';
 
