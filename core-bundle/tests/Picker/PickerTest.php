--- conflicted
+++ resolved
@@ -48,19 +48,7 @@
         $this->picker = new Picker($factory, [$provider], $config);
     }
 
-<<<<<<< HEAD
-    public function testCanBeInstantiated(): void
-    {
-        $this->assertInstanceOf('Contao\CoreBundle\Picker\Picker', $this->picker);
-    }
-
     public function testReturnsTheConfiguration(): void
-=======
-    /**
-     * Tests returning the configuration.
-     */
-    public function testReturnsTheConfiguration()
->>>>>>> dfc85744
     {
         $config = $this->picker->getConfig();
 
