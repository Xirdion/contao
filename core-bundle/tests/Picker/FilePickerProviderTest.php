<?php

declare(strict_types=1);

/*
 * This file is part of Contao.
 *
 * (c) Leo Feyer
 *
 * @license LGPL-3.0-or-later
 */

namespace Contao\CoreBundle\Tests\Picker;

use Contao\BackendUser;
use Contao\CoreBundle\Picker\FilePickerProvider;
use Contao\CoreBundle\Picker\PickerConfig;
use Contao\FilesModel;
use Contao\StringUtil;
use Contao\TestCase\ContaoTestCase;
use Knp\Menu\FactoryInterface;
use Knp\Menu\ItemInterface;
use Knp\Menu\MenuItem;
use Symfony\Component\Routing\RouterInterface;
use Symfony\Component\Security\Core\Authentication\Token\Storage\TokenStorageInterface;
use Symfony\Component\Security\Core\Authentication\Token\TokenInterface;
use Symfony\Component\Translation\TranslatorInterface;

class FilePickerProviderTest extends ContaoTestCase
{
    /**
     * @var FilePickerProvider
     */
    private $provider;

    /**
     * {@inheritdoc}
     */
    protected function setUp(): void
    {
        parent::setUp();

        $menuFactory = $this->createMock(FactoryInterface::class);
        $menuFactory
            ->method('createItem')
            ->willReturnCallback(
                function (string $name, array $data) use ($menuFactory): ItemInterface {
                    $item = new MenuItem($name, $menuFactory);
                    $item->setLabel($data['label']);
                    $item->setLinkAttributes($data['linkAttributes']);
                    $item->setCurrent($data['current']);
                    $item->setUri($data['uri']);

                    return $item;
                }
            )
        ;

        $router = $this->createMock(RouterInterface::class);
        $router
            ->method('generate')
            ->willReturnCallback(
                function (string $name, array $params): ?string {
                    return $name.'?'.http_build_query($params);
                }
            )
        ;

        $properties = [
            'path' => '/foobar',
            'uuid' => StringUtil::uuidToBin('82243f46-a4c3-11e3-8e29-000c29e44aea'),
        ];

        $filesModel = $this->mockClassWithProperties(FilesModel::class, $properties);

        $adapter = $this->mockAdapter(['findByUuid', 'findByPath']);
        $adapter
            ->method('findByUuid')
            ->willReturn($filesModel)
        ;

        $adapter
            ->method('findByPath')
            ->willReturnOnConsecutiveCalls($filesModel, null)
        ;

        $framwork = $this->mockContaoFramework([FilesModel::class => $adapter]);

        $translator = $this->createMock(TranslatorInterface::class);
        $translator
            ->method('trans')
            ->willReturn('File picker')
        ;

        $this->provider = new FilePickerProvider($menuFactory, $router, $translator, __DIR__);
        $this->provider->setFramework($framwork);
    }

<<<<<<< HEAD
    public function testCanBeInstantiated(): void
    {
        $this->assertInstanceOf('Contao\CoreBundle\Picker\FilePickerProvider', $this->provider);
    }

    public function testCreatesTheMenuItem(): void
=======
    /**
     * Tests the createMenuItem() method.
     */
    public function testCreatesTheMenuItem()
>>>>>>> dfc85744
    {
        $picker = json_encode([
            'context' => 'link',
            'extras' => [],
            'current' => 'filePicker',
            'value' => '',
        ]);

        if (\function_exists('gzencode') && false !== ($encoded = @gzencode($picker))) {
            $picker = $encoded;
        }

        $item = $this->provider->createMenuItem(new PickerConfig('link', [], '', 'filePicker'));
        $uri = 'contao_backend?do=files&popup=1&picker='.strtr(base64_encode($picker), '+/=', '-_,');

        $this->assertSame('File picker', $item->getLabel());
        $this->assertSame(['class' => 'filePicker'], $item->getLinkAttributes());
        $this->assertTrue($item->isCurrent());
        $this->assertSame($uri, $item->getUri());
    }

    public function testChecksIfAMenuItemIsCurrent(): void
    {
        $this->assertTrue($this->provider->isCurrent(new PickerConfig('file', [], '', 'filePicker')));
        $this->assertFalse($this->provider->isCurrent(new PickerConfig('file', [], '', 'pagePicker')));
        $this->assertTrue($this->provider->isCurrent(new PickerConfig('link', [], '', 'filePicker')));
        $this->assertFalse($this->provider->isCurrent(new PickerConfig('link', [], '', 'pagePicker')));
    }

    public function testReturnsTheCorrectName(): void
    {
        $this->assertSame('filePicker', $this->provider->getName());
    }

    public function testChecksIfAContextIsSupported(): void
    {
        $this->provider->setTokenStorage($this->mockTokenStorage(BackendUser::class));

        $this->assertTrue($this->provider->supportsContext('file'));
        $this->assertTrue($this->provider->supportsContext('link'));
        $this->assertFalse($this->provider->supportsContext('page'));
    }

    public function testFailsToCheckTheContextIfThereIsNoTokenStorage(): void
    {
        $this->expectException('RuntimeException');
        $this->expectExceptionMessage('No token storage provided');

        $this->provider->supportsContext('link');
    }

    public function testFailsToCheckTheContextIfThereIsNoToken(): void
    {
        $tokenStorage = $this->createMock(TokenStorageInterface::class);
        $tokenStorage
            ->method('getToken')
            ->willReturn(null)
        ;

        $this->provider->setTokenStorage($tokenStorage);

        $this->expectException('RuntimeException');
        $this->expectExceptionMessage('No token provided');

        $this->provider->supportsContext('link');
    }

    public function testFailsToCheckTheContextIfThereIsNoUser(): void
    {
        $token = $this->createMock(TokenInterface::class);
        $token
            ->method('getUser')
            ->willReturn(null)
        ;

        $tokenStorage = $this->createMock(TokenStorageInterface::class);
        $tokenStorage
            ->method('getToken')
            ->willReturn($token)
        ;

        $this->provider->setTokenStorage($tokenStorage);

        $this->expectException('RuntimeException');
        $this->expectExceptionMessage('The token does not contain a back end user object');

        $this->provider->supportsContext('link');
    }

    public function testChecksIfAValueIsSupported(): void
    {
        $uuid = '82243f46-a4c3-11e3-8e29-000c29e44aea';

        $this->assertTrue($this->provider->supportsValue(new PickerConfig('file', [], $uuid)));
        $this->assertFalse($this->provider->supportsValue(new PickerConfig('file', [], '/home/foobar.txt')));
        $this->assertTrue($this->provider->supportsValue(new PickerConfig('link', [], '{{file::'.$uuid.'}}')));
        $this->assertFalse($this->provider->supportsValue(new PickerConfig('link', [], '/home/foobar.txt')));
    }

    public function testReturnsTheDcaTable(): void
    {
        $this->assertSame('tl_files', $this->provider->getDcaTable());
    }

    public function testReturnsTheDcaAttributes(): void
    {
        $extra = [
            'fieldType' => 'checkbox',
            'files' => true,
        ];

        $uuid = '82243f46-a4c3-11e3-8e29-000c29e44aea';

        $this->assertSame(
            [
                'fieldType' => 'checkbox',
                'files' => true,
                'value' => ['/foobar'],
            ],
            $this->provider->getDcaAttributes(new PickerConfig('file', $extra, $uuid))
        );

        $this->assertSame(
            [
                'files' => true,
                'fieldType' => 'radio',
                'value' => ['/foobar'],
            ],
            $this->provider->getDcaAttributes(new PickerConfig('file', ['files' => true], $uuid))
        );

        $this->assertSame(
            [
                'fieldType' => 'radio',
                'filesOnly' => true,
                'value' => '/foobar',
            ],
            $this->provider->getDcaAttributes(new PickerConfig('link', $extra, '{{file::'.$uuid.'}}'))
        );

        $this->assertSame(
            [
                'fieldType' => 'radio',
                'filesOnly' => true,
                'value' => 'foo/bar.jpg',
            ],
            $this->provider->getDcaAttributes(new PickerConfig('link', $extra, 'foo/bar.jpg'))
        );

        $this->assertSame(
            [
                'fieldType' => 'radio',
                'filesOnly' => true,
                'value' => '/foobar',
            ],
            $this->provider->getDcaAttributes(new PickerConfig('link', [], '/foobar'))
        );

        $this->assertSame(
            [
                'fieldType' => 'radio',
                'filesOnly' => true,
                'value' => str_replace('%2F', '/', rawurlencode('foo/bär baz.jpg')),
            ],
            $this->provider->getDcaAttributes(new PickerConfig('link', [], 'foo/bär baz.jpg'))
        );

        $this->assertSame(
            [
                'fieldType' => 'radio',
                'filesOnly' => true,
                'value' => str_replace('%2F', '/', rawurlencode(__DIR__.'/foobar.jpg')),
            ],
            $this->provider->getDcaAttributes(new PickerConfig('link', [], __DIR__.'/foobar.jpg'))
        );
    }

    public function testConvertsTheDcaValue(): void
    {
        $this->assertSame(
            '/foobar',
            $this->provider->convertDcaValue(new PickerConfig('file'), '/foobar')
        );

        $this->assertSame(
            '{{file::82243f46-a4c3-11e3-8e29-000c29e44aea}}',
            $this->provider->convertDcaValue(new PickerConfig('link'), '/foobar')
        );

        $this->assertSame(
            '/foobar',
            $this->provider->convertDcaValue(new PickerConfig('link'), '/foobar')
        );
    }
}<|MERGE_RESOLUTION|>--- conflicted
+++ resolved
@@ -96,19 +96,7 @@
         $this->provider->setFramework($framwork);
     }
 
-<<<<<<< HEAD
-    public function testCanBeInstantiated(): void
-    {
-        $this->assertInstanceOf('Contao\CoreBundle\Picker\FilePickerProvider', $this->provider);
-    }
-
     public function testCreatesTheMenuItem(): void
-=======
-    /**
-     * Tests the createMenuItem() method.
-     */
-    public function testCreatesTheMenuItem()
->>>>>>> dfc85744
     {
         $picker = json_encode([
             'context' => 'link',
