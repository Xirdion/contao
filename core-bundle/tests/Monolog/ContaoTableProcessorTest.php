<?php

declare(strict_types=1);

/*
 * This file is part of Contao.
 *
 * (c) Leo Feyer
 *
 * @license LGPL-3.0-or-later
 */

namespace Contao\CoreBundle\Tests\Monolog;

use Contao\CoreBundle\ContaoCoreBundle;
use Contao\CoreBundle\Monolog\ContaoContext;
use Contao\CoreBundle\Monolog\ContaoTableProcessor;
use Contao\CoreBundle\Tests\TestCase;
use Monolog\Logger;
use Symfony\Component\HttpFoundation\Request;
use Symfony\Component\HttpFoundation\RequestStack;
use Symfony\Component\Security\Core\Authentication\Token\Storage\TokenStorage;
use Symfony\Component\Security\Core\Authentication\Token\Storage\TokenStorageInterface;
use Symfony\Component\Security\Core\Authentication\Token\UsernamePasswordToken;

class ContaoTableProcessorTest extends TestCase
{
<<<<<<< HEAD
    public function testCanBeInstantiated(): void
    {
        $processor = $this->mockContaoTableProcessor();

        $this->assertInstanceOf('Contao\CoreBundle\Monolog\ContaoTableProcessor', $processor);
    }

    public function testCanBeInvoked(): void
=======
    /**
     * Tests the __invoke() method.
     */
    public function testCanBeInvoked()
>>>>>>> dfc85744
    {
        $processor = $this->mockContaoTableProcessor();

        $this->assertEmpty($processor([]));
        $this->assertSame(['foo' => 'bar'], $processor(['foo' => 'bar']));
        $this->assertSame(['context' => ['contao' => false]], $processor(['context' => ['contao' => false]]));
    }

    /**
     * @dataProvider actionLevelProvider
     */
    public function testReturnsDifferentActionsForDifferentErrorLevels(int $logLevel, string $expectedAction): void
    {
        $data = [
            'level' => $logLevel,
            'context' => ['contao' => new ContaoContext(__METHOD__)],
        ];

        $processor = $this->mockContaoTableProcessor();
        $record = $processor($data);

        /** @var ContaoContext $context */
        $context = $record['extra']['contao'];

        $this->assertSame($expectedAction, $context->getAction());
    }

    /**
     * @dataProvider actionLevelProvider
     */
    public function testDoesNotChangeAnExistingAction(int $logLevel): void
    {
        $data = [
            'level' => $logLevel,
            'context' => ['contao' => new ContaoContext(__METHOD__, ContaoContext::CRON)],
        ];

        $processor = $this->mockContaoTableProcessor();
        $record = $processor($data);

        /** @var ContaoContext $context */
        $context = $record['extra']['contao'];

        $this->assertSame(ContaoContext::CRON, $context->getAction());
    }

    /**
     * @return (int|string)[][]
     */
    public function actionLevelProvider(): array
    {
        return [
            [Logger::DEBUG, ContaoContext::GENERAL],
            [Logger::INFO, ContaoContext::GENERAL],
            [Logger::NOTICE, ContaoContext::GENERAL],
            [Logger::WARNING, ContaoContext::GENERAL],
            [Logger::ERROR, ContaoContext::ERROR],
            [Logger::CRITICAL, ContaoContext::ERROR],
            [Logger::ALERT, ContaoContext::ERROR],
            [Logger::EMERGENCY, ContaoContext::ERROR],
        ];
    }

    public function testAddsTheUserAgent(): void
    {
        $request = new Request([], [], [], [], [], ['HTTP_USER_AGENT' => 'Contao test']);

        $requestStack = new RequestStack();
        $requestStack->push($request);

        $processor = $this->mockContaoTableProcessor($requestStack);

        $data = [
            'context' => [
                'contao' => new ContaoContext(__METHOD__, null, null, null, 'foobar'),
            ],
        ];

        $record = $processor($data);

        /** @var ContaoContext $context */
        $context = $record['extra']['contao'];

        $this->assertSame('foobar', $context->getBrowser());

        $data = [
            'context' => [
                'contao' => new ContaoContext(__METHOD__),
            ],
        ];

        $record = $processor($data);

        /** @var ContaoContext $context */
        $context = $record['extra']['contao'];

        $this->assertSame('Contao test', $context->getBrowser());

        $requestStack->pop();

        $data = [
            'context' => [
                'contao' => new ContaoContext(__METHOD__),
            ],
        ];

        $record = $processor($data);

        /** @var ContaoContext $context */
        $context = $record['extra']['contao'];

        $this->assertSame('N/A', $context->getBrowser());
    }

    public function testAddsTheUsername(): void
    {
        $token = $this->createMock(UsernamePasswordToken::class);
        $token
            ->method('getUsername')
            ->willReturn('k.jones')
        ;

        $tokenStorage = new TokenStorage();
        $tokenStorage->setToken($token);

        $processor = $this->mockContaoTableProcessor(null, $tokenStorage);

        $data = [
            'context' => [
                'contao' => new ContaoContext(__METHOD__, null, 'foobar'),
            ],
        ];

        $record = $processor($data);

        /** @var ContaoContext $context */
        $context = $record['extra']['contao'];

        $this->assertSame('foobar', $context->getUsername());

        $data = [
            'context' => [
                'contao' => new ContaoContext(__METHOD__),
            ],
        ];

        $record = $processor($data);

        /** @var ContaoContext $context */
        $context = $record['extra']['contao'];

        $this->assertSame('k.jones', $context->getUsername());

        $tokenStorage->setToken();

        $data = [
            'context' => [
                'contao' => new ContaoContext(__METHOD__),
            ],
        ];

        $record = $processor($data);

        /** @var ContaoContext $context */
        $context = $record['extra']['contao'];

        $this->assertSame('N/A', $context->getUsername());
    }

    /**
     * @dataProvider sourceProvider
     */
    public function testAddsTheSource(?string $scope, ?string $contextSource, string $expectedSource): void
    {
        $requestStack = new RequestStack();

        if (null !== $scope) {
            $request = new Request();
            $request->attributes->set('_scope', $scope);

            $requestStack->push($request);
        }

        $data = [
            'context' => [
                'contao' => new ContaoContext(__METHOD__, null, null, null, null, $contextSource),
            ],
        ];

        $processor = $this->mockContaoTableProcessor($requestStack);
        $result = $processor($data);

        /** @var ContaoContext $context */
        $context = $result['extra']['contao'];

        $this->assertSame($expectedSource, $context->getSource());
    }

    /**
     * @return (string|null)[][]
     */
    public function sourceProvider(): array
    {
        return [
            [null, 'FE', 'FE'],
            [null, 'BE', 'BE'],
            [null, null, 'FE'],

            [ContaoCoreBundle::SCOPE_FRONTEND, 'FE', 'FE'],
            [ContaoCoreBundle::SCOPE_FRONTEND, 'BE', 'BE'],
            [ContaoCoreBundle::SCOPE_FRONTEND, null, 'FE'],

            [ContaoCoreBundle::SCOPE_BACKEND, 'FE', 'FE'],
            [ContaoCoreBundle::SCOPE_BACKEND, 'BE', 'BE'],
            [ContaoCoreBundle::SCOPE_BACKEND, null, 'BE'],
        ];
    }

    private function mockContaoTableProcessor(RequestStack $requestStack = null, TokenStorageInterface $tokenStorage = null): ContaoTableProcessor
    {
        if (null === $requestStack) {
            $requestStack = $this->createMock(RequestStack::class);
        }

        if (null === $tokenStorage) {
            $tokenStorage = $this->createMock(TokenStorageInterface::class);
        }

        return new ContaoTableProcessor($requestStack, $tokenStorage, $this->mockScopeMatcher());
    }
}<|MERGE_RESOLUTION|>--- conflicted
+++ resolved
@@ -25,21 +25,7 @@
 
 class ContaoTableProcessorTest extends TestCase
 {
-<<<<<<< HEAD
-    public function testCanBeInstantiated(): void
-    {
-        $processor = $this->mockContaoTableProcessor();
-
-        $this->assertInstanceOf('Contao\CoreBundle\Monolog\ContaoTableProcessor', $processor);
-    }
-
     public function testCanBeInvoked(): void
-=======
-    /**
-     * Tests the __invoke() method.
-     */
-    public function testCanBeInvoked()
->>>>>>> dfc85744
     {
         $processor = $this->mockContaoTableProcessor();
 
