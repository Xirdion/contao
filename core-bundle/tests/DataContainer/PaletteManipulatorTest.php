<?php

declare(strict_types=1);

/*
 * This file is part of Contao.
 *
 * (c) Leo Feyer
 *
 * @license LGPL-3.0-or-later
 */

namespace Contao\CoreBundle\Tests\DataContainer;

use Contao\CoreBundle\DataContainer\PaletteManipulator;
use PHPUnit\Framework\TestCase;

class PaletteManipulatorTest extends TestCase
{
<<<<<<< HEAD
    public function testCanBeInstantiated(): void
    {
        $pm = PaletteManipulator::create();

        $this->assertInstanceOf('Contao\CoreBundle\DataContainer\PaletteManipulator', $pm);
    }

    public function testPrependsAFieldToAPalette(): void
=======
    /**
     * Tests prepending a field.
     */
    public function testPrependsAFieldToAPalette()
>>>>>>> dfc85744
    {
        $pm = PaletteManipulator::create()
            ->addField('foo', 'config_legend', 'prepend', 'config_legend')
        ;

        $this->assertSame(
            '{config_legend},foo,bar',
            $pm->applyToString('{config_legend},bar')
        );

        $this->assertSame(
            '{config_legend},foo,bar;{foo_legend},baz',
            $pm->applyToString('{config_legend},bar;{foo_legend},baz')
        );

        $this->assertSame(
            '{foo_legend},baz;{config_legend},foo',
            $pm->applyToString('{foo_legend},baz')
        );
    }

    public function testAppendsAFieldToAPalette(): void
    {
        $pm = PaletteManipulator::create()
            ->addField('bar', 'config_legend', 'append', 'config_legend')
        ;

        $this->assertSame(
            '{config_legend},foo,bar',
            $pm->applyToString('{config_legend},foo')
        );

        $this->assertSame(
            '{config_legend},foo,bar;{foo_legend},baz',
            $pm->applyToString('{config_legend},foo;{foo_legend},baz')
        );

        $this->assertSame(
            '{foo_legend},baz;{config_legend},bar',
            $pm->applyToString('{foo_legend},baz')
        );
    }

    public function testAddsALegendBeforeAnotherLegend(): void
    {
        $pm = PaletteManipulator::create()
            ->addLegend('config_legend', 'foo_legend', 'before')
            ->addField('foo', 'config_legend', 'append')
        ;

        $this->assertSame(
            '{config_legend},foo;{foo_legend},baz',
            $pm->applyToString('{foo_legend},baz')
        );

        $this->assertSame(
            '{bar_legend},baz;{config_legend},foo',
            $pm->applyToString('{bar_legend},baz')
        );
    }

    public function testAddsALegendAfterAnotherLegend(): void
    {
        $pm = PaletteManipulator::create()
            ->addLegend('config_legend', 'foo_legend', 'after')
            ->addField('foo', 'config_legend')
        ;

        $this->assertSame(
            '{foo_legend},baz;{config_legend},foo',
            $pm->applyToString('{foo_legend},baz')
        );

        $this->assertSame(
            '{bar_legend},baz;{config_legend},foo',
            $pm->applyToString('{bar_legend},baz')
        );
    }

    public function testAddsAFieldBeforeAnotherField(): void
    {
        $pm = PaletteManipulator::create()
            ->addField('bar', 'foo', 'before')
        ;

        $this->assertSame(
            '{config_legend},bar,foo',
            $pm->applyToString('{config_legend},foo')
        );

        $this->assertSame(
            '{config_legend},baz,bar',
            $pm->applyToString('{config_legend},baz')
        );
    }

    public function testAddsAFieldAfterAnotherField(): void
    {
        $pm = PaletteManipulator::create()
            ->addField('bar', 'foo', 'after')
        ;

        $this->assertSame(
            '{config_legend},foo,bar',
            $pm->applyToString('{config_legend},foo')
        );

        $this->assertSame(
            '{config_legend},baz,bar',
            $pm->applyToString('{config_legend},baz')
        );
    }

    public function testSkipsTheLegendsIfConfigured(): void
    {
        $pm = PaletteManipulator::create()
            ->addLegend('foobar_legend', '', 'append')
            ->addField('field3', 'field1')
            ->addField('field4', 'field3')
            ->addField('field2', 'field1')
            ->addField('foobar', 'foobar_legend', 'append')
            ->addField('first', '', 'prepend')
        ;

        $this->assertSame(
            'first,field1,field2,field3,field4,foobar',
            $pm->applyToString('field1', true)
        );
    }

    public function testAddsAFieldToMultipleParents(): void
    {
        $pm = PaletteManipulator::create()
            ->addField('bar', ['baz', 'foo'])
        ;

        $this->assertSame(
            '{foobar_legend},foo,bar',
            $pm->applyToString('{foobar_legend},foo')
        );
    }

    public function testAddsAFieldToAnEmptyPalette(): void
    {
        $pm = PaletteManipulator::create()
            ->addLegend('name_legend', '', 'prepend')
            ->addField('name', 'name_legend', 'append')
        ;

        $this->assertSame(
            '{name_legend},name',
            $pm->applyToString('')
        );

        $pm = PaletteManipulator::create()
            ->addField('name', 'name_legend', 'append')
        ;

        $this->assertSame(
            'name',
            $pm->applyToString('')
        );

        $pm = PaletteManipulator::create()
            ->addField('name', 'name_legend', 'append', 'name_legend')
        ;

        $this->assertSame(
            '{name_legend},name',
            $pm->applyToString('')
        );
    }

    public function testAddsAFieldToANamelessLegend(): void
    {
        $pm = PaletteManipulator::create()
            ->addField('bar', 'foo', 'after')
        ;

        $this->assertSame(
            '{name_legend},name;foo,bar',
            $pm->applyToString('{name_legend},name;foo')
        );
    }

    public function testIgnoresEmptyLegends(): void
    {
        $pm = PaletteManipulator::create()
            ->addLegend('empty_legend', '', 'append')
            ->addField('foo', 'bar', 'before')
        ;

        $this->assertSame(
            '{foobar_legend},foo,bar',
            $pm->applyToString('{foobar_legend},bar')
        );
    }

    public function testIgnoresDuplicateLegends(): void
    {
        $pm = PaletteManipulator::create()
            ->addLegend('foobar_legend', '', 'append')
            ->addField('bar', 'foo', 'after')
        ;

        $this->assertSame(
            '{foobar_legend},foo,bar;{other_legend},other',
            $pm->applyToString('{foobar_legend},foo;{other_legend},other')
        );
    }

    public function testAddsHiddenLegends(): void
    {
        $pm = PaletteManipulator::create()
            ->addLegend('foobar_legend', '', 'append', true)
            ->addField(['foo', 'bar'], 'foobar_legend', 'append')
        ;

        $this->assertSame(
            '{name_legend},name;{foobar_legend:hide},foo,bar',
            $pm->applyToString('{name_legend},name')
        );
    }

    public function testAppliesChangesToADcaPalette(): void
    {
        $pm = PaletteManipulator::create()
            ->addLegend('foobar_legend', '', 'append')
            ->addField(['foo', 'bar'], 'foobar_legend', 'append')
        ;

        $GLOBALS['TL_DCA']['tl_test']['palettes']['default'] = '{name_legend},name';

        $pm->applyToPalette('default', 'tl_test');

        $this->assertSame(
            '{name_legend},name;{foobar_legend},foo,bar',
            $GLOBALS['TL_DCA']['tl_test']['palettes']['default']
        );
    }

    public function testAppliesChangesToADcaSubpalette(): void
    {
        $pm = PaletteManipulator::create()
            ->addField(['foo', 'bar'], 'lastname')
        ;

        $GLOBALS['TL_DCA']['tl_test']['subpalettes']['name'] = 'firstname,lastname';

        $pm->applyToSubpalette('name', 'tl_test');

        $this->assertSame(
            'firstname,lastname,foo,bar',
            $GLOBALS['TL_DCA']['tl_test']['subpalettes']['name']
        );
    }

    public function testAddsAFieldToTheFallbackPalette(): void
    {
        $pm = PaletteManipulator::create()
            ->addField('bar', 'foo', 'after', 'name_legend')
        ;

        $this->assertSame(
            '{name_legend},name,bar',
            $pm->applyToString('{name_legend},name')
        );
    }

    public function testCallsTheFallbackClosure(): void
    {
        $closureCalled = false;

        $pm = PaletteManipulator::create()
            ->addField(
                'bar',
                'foo',
                'after',
                function (array $config, array $action, bool $skipLegends) use (&$closureCalled): void {
                    $closureCalled = true;

                    $this->assertInternalType('array', $config);
                    $this->assertInternalType('array', $action);
                    $this->assertInternalType('bool', $skipLegends);

                    $this->assertArrayHasKey('fields', $action);
                    $this->assertArrayHasKey('parents', $action);
                    $this->assertArrayHasKey('position', $action);
                }
            )
        ;

        $pm->applyToString('baz');

        $this->assertTrue($closureCalled);
    }

    public function testFailsIfTheDcaPaletteDoesNotExist(): void
    {
        $pm = PaletteManipulator::create()
            ->addLegend('foobar_legend', '', 'append')
            ->addField(['foo', 'bar'], 'foobar_legend', 'append')
        ;

        // Make sure the palette is not here (for whatever reason another test might have set it)
        unset($GLOBALS['TL_DCA']['tl_test']['palettes']['default']);

        $this->expectException('InvalidArgumentException');

        $pm->applyToPalette('default', 'tl_test');
    }

    public function testFailsIfTheDcaSubpaletteDoesNotExist(): void
    {
        $pm = PaletteManipulator::create()
            ->addField(['foo', 'bar'], 'lastname')
        ;

        // Make sure the palette is not here (for whatever reason another test might have set it)
        unset($GLOBALS['TL_DCA']['tl_test']['subpalettes']['name']);

        $this->expectException('InvalidArgumentException');

        $pm->applyToSubpalette('name', 'tl_test');
    }

    public function testFailsIfThePositionIsInvalid(): void
    {
        $this->expectException('LogicException');

        PaletteManipulator::create()
            ->addField('bar', 'foo', 'foo_position')
            ->applyToString('foo')
        ;
    }

    public function testFailsIfTheFallbackPositionIsInvalid(): void
    {
        $this->expectException('InvalidArgumentException');

        PaletteManipulator::create()
            ->addField('bar', 'foo', 'after', 'foobar_legend', 'after')
            ->applyToString('foo')
        ;
    }
}<|MERGE_RESOLUTION|>--- conflicted
+++ resolved
@@ -17,21 +17,7 @@
 
 class PaletteManipulatorTest extends TestCase
 {
-<<<<<<< HEAD
-    public function testCanBeInstantiated(): void
-    {
-        $pm = PaletteManipulator::create();
-
-        $this->assertInstanceOf('Contao\CoreBundle\DataContainer\PaletteManipulator', $pm);
-    }
-
     public function testPrependsAFieldToAPalette(): void
-=======
-    /**
-     * Tests prepending a field.
-     */
-    public function testPrependsAFieldToAPalette()
->>>>>>> dfc85744
     {
         $pm = PaletteManipulator::create()
             ->addField('foo', 'config_legend', 'prepend', 'config_legend')
