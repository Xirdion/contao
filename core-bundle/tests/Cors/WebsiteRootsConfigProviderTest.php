--- conflicted
+++ resolved
@@ -120,31 +120,6 @@
         $this->assertCount(0, $result);
     }
 
-<<<<<<< HEAD
-    public function testDoesNotProvideTheConfigurationIfTheDatabaseIsNotConnected(): void
-    {
-        $request = Request::create('https://foobar.com');
-        $request->headers->set('Origin', 'https://origin.com');
-
-        $connection = $this->createMock(Connection::class);
-        $connection
-            ->method('isConnected')
-            ->willThrowException(new DriverException('Could not connect', new MysqliException('Invalid password')))
-        ;
-
-        $connection
-            ->expects($this->never())
-            ->method('prepare')
-        ;
-
-        $configProvider = new WebsiteRootsConfigProvider($connection);
-        $result = $configProvider->getOptions($request);
-
-        $this->assertCount(0, $result);
-    }
-
-=======
->>>>>>> 0ecaadd5
     public function testDoesNotProvideTheConfigurationIfTheTableDoesNotExist(): void
     {
         $request = Request::create('https://foobar.com');
