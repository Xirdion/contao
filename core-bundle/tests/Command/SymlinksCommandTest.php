<?php

/*
 * This file is part of Contao.
 *
 * Copyright (c) 2005-2016 Leo Feyer
 *
 * @license LGPL-3.0+
 */

namespace Contao\CoreBundle\Test\Command;

use Contao\CoreBundle\Command\SymlinksCommand;
use Contao\CoreBundle\Config\ResourceFinder;
use Contao\CoreBundle\Test\TestCase;
use Symfony\Component\Console\Tester\CommandTester;
use Symfony\Component\DependencyInjection\ContainerBuilder;
use Symfony\Component\Filesystem\Filesystem;
use Symfony\Component\Filesystem\LockHandler;

/**
 * Tests the SymlinksCommand class.
 *
 * @author Leo Feyer <https://github.com/leofeyer>
 */
class SymlinksCommandTest extends TestCase
{
    /**
     * {@inheritdoc}
     */
    public function tearDown()
    {
        $fs = new Filesystem();

        $fs->remove($this->getRootDir() . '/system/logs');
        $fs->remove($this->getRootDir() . '/web');
    }

    /**
     * Tests the object instantiation.
     */
    public function testInstantiation()
    {
        $command = new SymlinksCommand('contao:symlinks');

        $this->assertInstanceOf('Contao\CoreBundle\Command\SymlinksCommand', $command);
    }

    /**
     * Tests the output.
     */
    public function testOutput()
    {
        $container = new ContainerBuilder();
        $container->setParameter('kernel.root_dir', $this->getRootDir() . '/app');
        $container->setParameter('contao.upload_path', 'app');

        $container->set(
            'contao.resource_finder',
            new ResourceFinder($this->getRootDir() . '/vendor/contao/test-bundle/Resources/contao')
        );

        $command = new SymlinksCommand('contao:symlinks');
        $command->setContainer($container);

        $tester = new CommandTester($command);
        $code = $tester->execute([]);
<<<<<<< HEAD
        $display = $tester->getDisplay();
=======

        $expected = <<<EOF
Skipped system/modules/foobar/html/foo because system/modules/foobar/html will be symlinked already.
Added web/system/modules/foobar/assets as symlink to system/modules/foobar/assets.
Added web/system/modules/foobar/html as symlink to system/modules/foobar/html.
Added system/themes/flexible as symlink to vendor/contao/test-bundle/Resources/contao/themes/flexible.
Added web/assets as symlink to assets.
Added web/system/themes as symlink to system/themes.
Added system/logs as symlink to app/logs.\n
EOF;
>>>>>>> 676a3ef1

        $this->assertEquals(0, $code);
        $this->assertContains('web/system/modules/foobar/assets', $display);
        $this->assertContains('system/modules/foobar/assets', $display);
        $this->assertContains('web/system/modules/foobar/html', $display);
        $this->assertContains('system/modules/foobar/html', $display);
        $this->assertContains('web/system/modules/foobar/html/foo', $display);
        $this->assertContains('Skipped because system/modules/foobar/html has been symlinked already.', $display);
        $this->assertContains('system/themes/flexible', $display);
        $this->assertContains('vendor/contao/test-bundle/Resources/contao/themes/flexible', $display);
        $this->assertContains('web/assets', $display);
        $this->assertContains('assets', $display);
        $this->assertContains('web/system/themes', $display);
        $this->assertContains('system/themes', $display);
        $this->assertContains('system/logs', $display);
        $this->assertContains('app/logs', $display);
    }

    /**
     * Tests the lock.
     */
    public function testLock()
    {
        $lock = new LockHandler('contao:symlinks');
        $lock->lock();

        $command = new SymlinksCommand('contao:symlinks');
        $tester = new CommandTester($command);

        $code = $tester->execute([]);

        $this->assertEquals(1, $code);
        $this->assertContains('The command is already running in another process.', $tester->getDisplay());

        $lock->release();
    }
}<|MERGE_RESOLUTION|>--- conflicted
+++ resolved
@@ -65,20 +65,7 @@
 
         $tester = new CommandTester($command);
         $code = $tester->execute([]);
-<<<<<<< HEAD
         $display = $tester->getDisplay();
-=======
-
-        $expected = <<<EOF
-Skipped system/modules/foobar/html/foo because system/modules/foobar/html will be symlinked already.
-Added web/system/modules/foobar/assets as symlink to system/modules/foobar/assets.
-Added web/system/modules/foobar/html as symlink to system/modules/foobar/html.
-Added system/themes/flexible as symlink to vendor/contao/test-bundle/Resources/contao/themes/flexible.
-Added web/assets as symlink to assets.
-Added web/system/themes as symlink to system/themes.
-Added system/logs as symlink to app/logs.\n
-EOF;
->>>>>>> 676a3ef1
 
         $this->assertEquals(0, $code);
         $this->assertContains('web/system/modules/foobar/assets', $display);
