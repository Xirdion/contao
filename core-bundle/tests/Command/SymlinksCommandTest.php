--- conflicted
+++ resolved
@@ -48,36 +48,17 @@
         $code = $tester->execute([]);
         $display = $tester->getDisplay();
 
-<<<<<<< HEAD
         $this->assertSame(1, $code);
-        $this->assertContains(' web/system/modules/foobar/html/foo/bar ', $display);
-        $this->assertContains(' Skipped because system/modules/foobar/html will be symlinked. ', $display);
-        $this->assertContains(' web/system/modules/foobar/assets ', $display);
-        $this->assertContains(' system/modules/foobar/assets ', $display);
-        $this->assertContains(' web/system/modules/foobar/html ', $display);
-        $this->assertContains(' system/modules/foobar/html ', $display);
-        $this->assertContains(' system/themes/default ', $display);
-        $this->assertContains(' The path "system/themes/default" exists and is not a symlink. ', $display);
-        $this->assertContains(' system/themes/flexible ', $display);
-        $this->assertContains(' vendor/contao/test-bundle/Resources/contao/themes/flexible ', $display);
-        $this->assertContains(' web/assets ', $display);
-        $this->assertContains(' assets ', $display);
-        $this->assertContains(' web/system/themes ', $display);
-        $this->assertContains(' system/themes ', $display);
-        $this->assertContains(' system/logs ', $display);
-        $this->assertContains(' var/logs ', $display);
-=======
-        $this->assertSame(0, $code);
         $this->assertNotRegExp('# web/files +files #', $display);
         $this->assertRegExp('# web/files/public +files/public #', $display);
         $this->assertRegExp('# web/system/modules/foobar/html/foo/bar +Skipped because system/modules/foobar/html will be symlinked\. #', $display);
         $this->assertRegExp('# web/system/modules/foobar/assets +system/modules/foobar/assets #', $display);
         $this->assertRegExp('# web/system/modules/foobar/html +system/modules/foobar/html #', $display);
+        $this->assertRegExp('# system/themes/default +The path "system/themes/default" exists and is not a symlink\. #', $display);
         $this->assertRegExp('# system/themes/flexible +vendor/contao/test-bundle/Resources/contao/themes/flexible #', $display);
         $this->assertRegExp('# web/assets +assets #', $display);
         $this->assertRegExp('# web/system/themes +system/themes #', $display);
         $this->assertRegExp('# system/logs +var/logs #', $display);
->>>>>>> ac39daf4
     }
 
     public function testIsLockedWhileRunning(): void
