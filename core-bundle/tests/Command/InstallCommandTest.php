--- conflicted
+++ resolved
@@ -16,10 +16,6 @@
 use Contao\CoreBundle\Tests\TestCase;
 use Symfony\Component\Console\Tester\CommandTester;
 use Symfony\Component\Filesystem\Filesystem;
-<<<<<<< HEAD
-use Symfony\Component\Lock\LockInterface;
-=======
->>>>>>> 2f545367
 
 class InstallCommandTest extends TestCase
 {
@@ -49,11 +45,7 @@
 
     public function testCreatesTheContaoFolders(): void
     {
-<<<<<<< HEAD
-        $command = $this->mockCommand('files', $this->getTempDir().'/assets/images');
-=======
-        $command = new InstallCommand($this->getRootDir(), 'files', $this->getRootDir().'/assets/images');
->>>>>>> 2f545367
+        $command = new InstallCommand($this->getTempDir(), 'files', $this->getTempDir().'/assets/images');
         $tester = new CommandTester($command);
         $code = $tester->execute([]);
         $output = $tester->getDisplay();
@@ -71,11 +63,7 @@
 
     public function testHandlesCustomFilesAndImagesPaths(): void
     {
-<<<<<<< HEAD
-        $command = $this->mockCommand('files_test', $this->getTempDir().'/assets/images_test');
-=======
-        $command = new InstallCommand($this->getRootDir(), 'files_test', $this->getRootDir().'/assets/images_test');
->>>>>>> 2f545367
+        $command = new InstallCommand($this->getTempDir(), 'files_test', $this->getTempDir().'/assets/images_test');
         $tester = new CommandTester($command);
         $code = $tester->execute([]);
         $display = $tester->getDisplay();
@@ -84,34 +72,4 @@
         $this->assertContains(' * files_test', $display);
         $this->assertContains(' * assets/images_test', $display);
     }
-<<<<<<< HEAD
-
-    public function testIsLockedWhileRunning(): void
-    {
-        $command = $this->mockCommand('files', $this->getTempDir().'/assets/images', true);
-        $tester = new CommandTester($command);
-        $code = $tester->execute([]);
-
-        $this->assertSame(1, $code);
-        $this->assertContains('The command is already running in another process.', $tester->getDisplay());
-    }
-
-    private function mockCommand(string $uploadPath, string $imageDir, bool $isLocked = false): InstallCommand
-    {
-        $lock = $this->createMock(LockInterface::class);
-        $lock
-            ->expects($this->once())
-            ->method('acquire')
-            ->willReturn(!$isLocked)
-        ;
-
-        $lock
-            ->expects($isLocked ? $this->never() : $this->once())
-            ->method('release')
-        ;
-
-        return new InstallCommand($this->getTempDir(), $uploadPath, $imageDir, $lock);
-    }
-=======
->>>>>>> 2f545367
 }