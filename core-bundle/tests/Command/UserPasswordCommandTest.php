<?php

declare(strict_types=1);

/*
 * This file is part of Contao.
 *
 * Copyright (c) 2005-2017 Leo Feyer
 *
 * @license LGPL-3.0+
 */

namespace Contao\CoreBundle\Tests\Command;

use Contao\CoreBundle\Command\UserPasswordCommand;
use Contao\CoreBundle\Tests\TestCase;
use Doctrine\DBAL\Connection;
use Symfony\Component\Console\Application;
use Symfony\Component\Console\Exception\InvalidArgumentException;
use Symfony\Component\Console\Exception\RuntimeException;
use Symfony\Component\Console\Helper\QuestionHelper;
use Symfony\Component\Console\Tester\CommandTester;
use Symfony\Component\DependencyInjection\ContainerBuilder;
use Symfony\Component\DependencyInjection\ContainerInterface;

class UserPasswordCommandTest extends TestCase
{
    /**
     * @var UserPasswordCommand
     */
    protected $command;

    /**
     * @var ContainerInterface
     */
    protected $container;

    /**
     * {@inheritdoc}
     */
    public function setUp(): void
    {
<<<<<<< HEAD
        parent::setUp();

        $adapter = $this->mockEncryptionAdapter();
        $framework = $this->mockContaoFramework([Encryption::class => $adapter]);

        $this->container = new ContainerBuilder();
        $this->container->set('contao.framework', $framework);
        $this->container->set('database_connection', $this->createMock(Connection::class));
=======
        $connection = $this->createMock(Connection::class);

        $this->container = $this->mockContainerWithContaoScopes();
        $this->container->set('contao.framework', $this->mockContaoFramework());
        $this->container->set('database_connection', $connection);
>>>>>>> c0ed9f1e

        $this->command = new UserPasswordCommand();
        $this->command->setContainer($this->container);
        $this->command->setApplication(new Application());
    }

    public function testCanBeInstantiated(): void
    {
        $this->assertInstanceOf('Contao\CoreBundle\Command\UserPasswordCommand', $this->command);
        $this->assertSame('contao:user:password', $this->command->getName());
    }

    public function testDefinesUsernameAndPassword(): void
    {
        $this->assertNotEmpty($this->command->getDescription());

        $definition = $this->command->getDefinition();

        $this->assertTrue($definition->hasArgument('username'));
        $this->assertTrue($definition->hasOption('password'));
    }

    public function testTakesAPasswordAsArgument(): void
    {
        $input = [
            'username' => 'foobar',
            '--password' => '12345678',
        ];

        $code = (new CommandTester($this->command))->execute($input);

        $this->assertSame(0, $code);
    }

    public function testAsksForThePasswordIfNotGiven(): void
    {
        $question = $this->createMock(QuestionHelper::class);

        $question
            ->method('ask')
            ->willReturn('12345678')
        ;

        $this->command->getHelperSet()->set($question, 'question');

        $code = (new CommandTester($this->command))->execute(['username' => 'foobar']);

        $this->assertSame(0, $code);
    }

    public function testFailsIfThePasswordsDoNotMatch(): void
    {
        $question = $this->createMock(QuestionHelper::class);

        $question
            ->method('ask')
            ->willReturnOnConsecutiveCalls('12345678', '87654321')
        ;

        $this->command->getHelperSet()->set($question, 'question');

        $this->expectException(RuntimeException::class);
        $this->expectExceptionMessage('The passwords do not match.');

        (new CommandTester($this->command))->execute(['username' => 'foobar']);
    }

    public function testFailsWithoutUsername(): void
    {
        $this->expectException(InvalidArgumentException::class);
        $this->expectExceptionMessage('Please provide the username as argument.');

        (new CommandTester($this->command))->execute([]);
    }

    public function testFailsWithoutPasswordIfNotInteractive(): void
    {
        $code = (new CommandTester($this->command))->execute(['username' => 'foobar'], ['interactive' => false]);

        $this->assertSame(1, $code);
    }

    public function testRequiresAMinimumPasswordLength(): void
    {
        unset($GLOBALS['TL_CONFIG']['minPasswordLength']);

        $input = [
            'username' => 'foobar',
            '--password' => '123456',
        ];

        $this->expectException(InvalidArgumentException::class);
        $this->expectExceptionMessage('The password must be at least 8 characters long.');

        (new CommandTester($this->command))->execute($input, ['interactive' => false]);
    }

    public function testHandlesACustomMinimumPasswordLength(): void
    {
<<<<<<< HEAD
        $GLOBALS['TL_CONFIG']['minPasswordLength'] = 16;
=======
        $framework = $this->mockContaoFramework(
            null,
            null,
            [
                Config::class => $this->mockConfigAdapter(16),
            ]
        );

        $container = $this->mockContainerWithContaoScopes();
        $container->set('contao.framework', $framework);
>>>>>>> c0ed9f1e

        $input = [
            'username' => 'foobar',
            '--password' => '123456789',
        ];

        $this->expectException(InvalidArgumentException::class);
        $this->expectExceptionMessage('The password must be at least 16 characters long.');

        (new CommandTester($this->command))->execute($input, ['interactive' => false]);
    }

    public function testFailsIfTheUsernameIsUnknown(): void
    {
        $connection = $this->container->get('database_connection');

        $connection
            ->expects($this->once())
            ->method('update')
            ->willReturn(0)
        ;

        $input = [
            'username' => 'foobar',
            '--password' => '12345678',
        ];

        $this->expectException(InvalidArgumentException::class);
        $this->expectExceptionMessage('Invalid username: foobar');

        (new CommandTester($this->command))->execute($input, ['interactive' => false]);
    }

    /**
     * @param string $username
     * @param string $password
     *
     * @dataProvider usernamePasswordProvider
     */
    public function testUpdatesTheDatabaseOnSuccess(string $username, string $password): void
    {
        $connection = $this->container->get('database_connection');

        $connection
            ->expects($this->once())
            ->method('update')
            ->with(
                'tl_user',
                $this->callback(
                    function ($data) {
                        $this->assertArrayHasKey('password', $data);
                        $this->assertSame(PASSWORD_DEFAULT, password_get_info($data['password'])['algo']);

                        return $data;
                    }
                ),
                ['username' => $username]
            )
            ->willReturn(1)
        ;

        $input = [
            'username' => $username,
            '--password' => $password,
        ];

        (new CommandTester($this->command))->execute($input, ['interactive' => false]);
    }

    /**
     * @return array
     */
    public function usernamePasswordProvider(): array
    {
        return [
            [
                'foobar',
                '12345678',
            ],
            [
                'k.jones',
                'kevinjones',
            ],
        ];
    }
<<<<<<< HEAD

    /**
     * Mocks an encryption adapter.
     *
     * @return Adapter|\PHPUnit_Framework_MockObject_MockObject
     */
    private function mockEncryptionAdapter(): Adapter
    {
        $adapter = $this->mockAdapter(['hash']);

        $adapter
            ->method('hash')
            ->willReturnCallback(
                function (string $value): ?string {
                    return 'HA$HED-'.$value.'-HA$HED';
                }
            )
        ;

        return $adapter;
    }
=======
>>>>>>> c0ed9f1e
}<|MERGE_RESOLUTION|>--- conflicted
+++ resolved
@@ -40,22 +40,11 @@
      */
     public function setUp(): void
     {
-<<<<<<< HEAD
         parent::setUp();
 
-        $adapter = $this->mockEncryptionAdapter();
-        $framework = $this->mockContaoFramework([Encryption::class => $adapter]);
-
         $this->container = new ContainerBuilder();
-        $this->container->set('contao.framework', $framework);
+        $this->container->set('contao.framework', $this->mockContaoFramework());
         $this->container->set('database_connection', $this->createMock(Connection::class));
-=======
-        $connection = $this->createMock(Connection::class);
-
-        $this->container = $this->mockContainerWithContaoScopes();
-        $this->container->set('contao.framework', $this->mockContaoFramework());
-        $this->container->set('database_connection', $connection);
->>>>>>> c0ed9f1e
 
         $this->command = new UserPasswordCommand();
         $this->command->setContainer($this->container);
@@ -155,20 +144,7 @@
 
     public function testHandlesACustomMinimumPasswordLength(): void
     {
-<<<<<<< HEAD
         $GLOBALS['TL_CONFIG']['minPasswordLength'] = 16;
-=======
-        $framework = $this->mockContaoFramework(
-            null,
-            null,
-            [
-                Config::class => $this->mockConfigAdapter(16),
-            ]
-        );
-
-        $container = $this->mockContainerWithContaoScopes();
-        $container->set('contao.framework', $framework);
->>>>>>> c0ed9f1e
 
         $input = [
             'username' => 'foobar',
@@ -254,28 +230,4 @@
             ],
         ];
     }
-<<<<<<< HEAD
-
-    /**
-     * Mocks an encryption adapter.
-     *
-     * @return Adapter|\PHPUnit_Framework_MockObject_MockObject
-     */
-    private function mockEncryptionAdapter(): Adapter
-    {
-        $adapter = $this->mockAdapter(['hash']);
-
-        $adapter
-            ->method('hash')
-            ->willReturnCallback(
-                function (string $value): ?string {
-                    return 'HA$HED-'.$value.'-HA$HED';
-                }
-            )
-        ;
-
-        return $adapter;
-    }
-=======
->>>>>>> c0ed9f1e
 }