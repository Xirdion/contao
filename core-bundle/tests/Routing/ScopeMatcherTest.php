--- conflicted
+++ resolved
@@ -37,24 +37,7 @@
         $this->matcher = $this->mockScopeMatcher();
     }
 
-<<<<<<< HEAD
-    public function testCanBeInstantiated(): void
-    {
-        $this->assertInstanceOf('Contao\CoreBundle\Routing\ScopeMatcher', $this->matcher);
-    }
-
     /**
-=======
-    /**
-     * Tests the request methods.
-     *
-     * @param string $scope
-     * @param string $requestType
-     * @param bool   $isMaster
-     * @param bool   $isFrontend
-     * @param bool   $isBackend
-     *
->>>>>>> dfc85744
      * @dataProvider masterRequestProvider
      */
     public function testRecognizesTheContaoScopes(?string $scope, int $requestType, bool $isMaster, bool $isFrontend, bool $isBackend): void
