--- conflicted
+++ resolved
@@ -12,10 +12,7 @@
 
 use Contao\Config;
 use Contao\CoreBundle\EventListener\InitializeSystemListener;
-<<<<<<< HEAD
 use Contao\CoreBundle\Config\ResourceFinder;
-=======
->>>>>>> 1c394968
 use Contao\Environment;
 use Symfony\Component\Config\FileLocator;
 use Symfony\Component\DependencyInjection\Container;
@@ -57,14 +54,8 @@
         /** @var Kernel $kernel */
         global $kernel;
 
-<<<<<<< HEAD
         $kernel = $this->mockKernel();
-        $router = $this->getMock('Symfony\Component\Routing\RouterInterface');
-=======
-        $kernel    = $this->mockKernel();
-        $container = $kernel->getContainer();
-        $router    = $this->getMock('Symfony\\Component\\Routing\\RouterInterface');
->>>>>>> 1c394968
+        $router = $this->getMock('Symfony\\Component\\Routing\\RouterInterface');
 
         $router
             ->expects($this->any())
@@ -130,14 +121,11 @@
             new ResourceFinder($this->getRootDir() . '/vendor/contao/test-bundle/Resources/contao')
         );
 
-<<<<<<< HEAD
         $container->set(
             'contao.resource_locator',
             new FileLocator($this->getRootDir() . '/vendor/contao/test-bundle/Resources/contao')
         );
 
-=======
->>>>>>> 1c394968
         $kernel
             ->expects($this->any())
             ->method('getContainer')
