--- conflicted
+++ resolved
@@ -17,21 +17,7 @@
 
 class PreviewUrlConvertEventTest extends TestCase
 {
-<<<<<<< HEAD
-    public function testCanBeInstantiated(): void
-    {
-        $event = new PreviewUrlConvertEvent();
-
-        $this->assertInstanceOf('Contao\CoreBundle\Event\PreviewUrlConvertEvent', $event);
-    }
-
     public function testSupportsReadingAndWritingTheUrl(): void
-=======
-    /**
-     * Tests the URL getter and setter.
-     */
-    public function testSupportsReadingAndWritingTheUrl()
->>>>>>> dfc85744
     {
         $event = new PreviewUrlConvertEvent();
 
