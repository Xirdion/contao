--- conflicted
+++ resolved
@@ -20,7 +20,6 @@
 use Contao\CoreBundle\Tests\TestCase;
 use Contao\System;
 use Doctrine\ORM\EntityManagerInterface;
-use PHPUnit\Framework\MockObject\MockObject;
 
 class LegacyCronTest extends TestCase
 {
@@ -62,10 +61,6 @@
             'monthly' => [['TestCron', 'onMonthly']],
         ];
 
-<<<<<<< HEAD
-        /** @var System&MockObject $systemAdapter */
-=======
->>>>>>> e4ece923
         $systemAdapter = $this->mockAdapter(['importStatic', 'loadLanguageFile']);
         $systemAdapter
             ->expects($this->exactly(5))
