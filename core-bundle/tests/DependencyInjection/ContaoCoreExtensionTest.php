<?php

declare(strict_types=1);

/*
 * This file is part of Contao.
 *
 * (c) Leo Feyer
 *
 * @license LGPL-3.0-or-later
 */

namespace Contao\CoreBundle\Tests\DependencyInjection;

use Ausi\SlugGenerator\SlugGenerator;
use Contao\BackendUser;
use Contao\CoreBundle\Asset\ContaoContext;
use Contao\CoreBundle\Cache\ContaoCacheClearer;
use Contao\CoreBundle\Cache\ContaoCacheWarmer;
use Contao\CoreBundle\Command\AutomatorCommand;
use Contao\CoreBundle\Command\FilesyncCommand;
use Contao\CoreBundle\Command\InstallCommand;
use Contao\CoreBundle\Command\SymlinksCommand;
use Contao\CoreBundle\Command\UserPasswordCommand;
use Contao\CoreBundle\Command\VersionCommand;
use Contao\CoreBundle\Config\ResourceFinder;
use Contao\CoreBundle\Controller\BackendCsvImportController;
use Contao\CoreBundle\Controller\InsertTagsController;
use Contao\CoreBundle\Cors\WebsiteRootsConfigProvider;
use Contao\CoreBundle\Csrf\MemoryTokenStorage;
use Contao\CoreBundle\DataCollector\ContaoDataCollector;
use Contao\CoreBundle\DependencyInjection\ContaoCoreExtension;
use Contao\CoreBundle\Doctrine\Schema\DcaSchemaProvider;
use Contao\CoreBundle\EventListener\AddToSearchIndexListener;
use Contao\CoreBundle\EventListener\BackendLocaleListener;
use Contao\CoreBundle\EventListener\BackendMenuListener;
use Contao\CoreBundle\EventListener\BypassMaintenanceListener;
use Contao\CoreBundle\EventListener\CommandSchedulerListener;
use Contao\CoreBundle\EventListener\CsrfTokenCookieListener;
use Contao\CoreBundle\EventListener\DoctrineSchemaListener;
use Contao\CoreBundle\EventListener\ExceptionConverterListener;
use Contao\CoreBundle\EventListener\HeaderReplay\PageLayoutListener;
use Contao\CoreBundle\EventListener\HeaderReplay\UserSessionListener as HeaderReplayUserSessionListener;
use Contao\CoreBundle\EventListener\InsecureInstallationListener;
use Contao\CoreBundle\EventListener\InsertTags\AssetListener;
use Contao\CoreBundle\EventListener\LocaleListener;
use Contao\CoreBundle\EventListener\MergeHttpHeadersListener;
use Contao\CoreBundle\EventListener\PrettyErrorScreenListener;
use Contao\CoreBundle\EventListener\RefererIdListener;
use Contao\CoreBundle\EventListener\ResponseExceptionListener;
use Contao\CoreBundle\EventListener\SessionListener;
use Contao\CoreBundle\EventListener\StoreRefererListener;
use Contao\CoreBundle\EventListener\SwitchUserListener;
use Contao\CoreBundle\EventListener\ToggleViewListener;
use Contao\CoreBundle\EventListener\UserSessionListener as EventUserSessionListener;
use Contao\CoreBundle\Fragment\FragmentHandler;
use Contao\CoreBundle\Fragment\FragmentRegistry;
use Contao\CoreBundle\Framework\ContaoFramework;
use Contao\CoreBundle\Framework\FrameworkAwareInterface;
use Contao\CoreBundle\HttpKernel\ControllerResolver;
use Contao\CoreBundle\HttpKernel\ModelArgumentResolver;
use Contao\CoreBundle\Image\ImageFactory;
use Contao\CoreBundle\Image\ImageSizes;
use Contao\CoreBundle\Image\LegacyResizer;
use Contao\CoreBundle\Image\PictureFactory;
use Contao\CoreBundle\Menu\BackendMenuBuilder;
use Contao\CoreBundle\Menu\BackendMenuRenderer;
use Contao\CoreBundle\Monolog\ContaoTableHandler;
use Contao\CoreBundle\Monolog\ContaoTableProcessor;
use Contao\CoreBundle\Picker\ArticlePickerProvider;
use Contao\CoreBundle\Picker\FilePickerProvider;
use Contao\CoreBundle\Picker\PagePickerProvider;
use Contao\CoreBundle\Picker\PickerBuilder;
use Contao\CoreBundle\Referer\TokenGenerator;
use Contao\CoreBundle\Routing\FrontendLoader;
use Contao\CoreBundle\Routing\ScopeMatcher;
use Contao\CoreBundle\Routing\UrlGenerator;
use Contao\CoreBundle\Security\Authentication\AuthenticationEntryPoint;
use Contao\CoreBundle\Security\Authentication\AuthenticationFailureHandler;
use Contao\CoreBundle\Security\Authentication\AuthenticationSuccessHandler;
use Contao\CoreBundle\Security\Authentication\FrontendPreviewAuthenticator;
use Contao\CoreBundle\Security\Authentication\Provider\AuthenticationProvider;
use Contao\CoreBundle\Security\Authentication\Token\TokenChecker;
use Contao\CoreBundle\Security\Encoder\Sha1PasswordEncoder;
use Contao\CoreBundle\Security\Logout\LogoutHandler;
use Contao\CoreBundle\Security\Logout\LogoutSuccessHandler;
use Contao\CoreBundle\Security\User\ContaoUserProvider;
use Contao\CoreBundle\Security\User\UserChecker;
use Contao\CoreBundle\Session\Attribute\ArrayAttributeBag;
use Contao\CoreBundle\Slug\ValidCharacters;
use Contao\CoreBundle\Tests\TestCase;
use Contao\CoreBundle\Translation\Translator;
use Contao\CoreBundle\Twig\Extension\ContaoTemplateExtension;
use Contao\FrontendUser;
use Contao\Image\PictureGenerator;
use Contao\Image\ResizeCalculator;
use Contao\ImagineSvg\Imagine as ImagineSvg;
use Doctrine\Common\Cache\FilesystemCache;
use Imagine\Gd\Imagine;
use Knp\Menu\Matcher\Matcher;
use Knp\Menu\Renderer\ListRenderer;
use Symfony\Component\Config\FileLocator;
use Symfony\Component\DependencyInjection\ContainerAwareInterface;
use Symfony\Component\DependencyInjection\ContainerBuilder;
use Symfony\Component\DependencyInjection\ParameterBag\ParameterBag;
use Symfony\Component\DependencyInjection\ServiceLocator;
use Symfony\Component\HttpFoundation\RequestMatcher;
use Symfony\Component\Security\Csrf\CsrfTokenManager;

class ContaoCoreExtensionTest extends TestCase
{
    /**
     * @var ContainerBuilder
     */
    private $container;

    /**
     * {@inheritdoc}
     */
    protected function setUp(): void
    {
        parent::setUp();

        $this->container = new ContainerBuilder(
            new ParameterBag([
                'kernel.debug' => false,
                'kernel.project_dir' => $this->getTempDir(),
                'kernel.root_dir' => $this->getTempDir().'/app',
                'kernel.default_locale' => 'en',
            ])
        );

        $params = [
            'contao' => [
                'encryption_key' => 'foobar',
                'localconfig' => ['foo' => 'bar'],
            ],
        ];

        $extension = new ContaoCoreExtension();
        $extension->load($params, $this->container);
    }

    public function testCanBeInstantiated(): void
    {
        $extension = new ContaoCoreExtension();

        $this->assertInstanceOf('Contao\CoreBundle\DependencyInjection\ContaoCoreExtension', $extension);
    }

    public function testReturnsTheCorrectAlias(): void
    {
        $extension = new ContaoCoreExtension();

        $this->assertSame('contao', $extension->getAlias());
    }

    /**
     * @param string $key
     * @param string $class
     *
     * @dataProvider getCommandTestData
     */
    public function testRegistersTheCommands(string $key, string $class): void
    {
        $this->assertTrue($this->container->has($key));

        $definition = $this->container->getDefinition($key);

        $this->assertSame($class, $definition->getClass());
        $this->assertTrue($definition->isAutoconfigured());

        $conditionals = $definition->getInstanceofConditionals();

        $this->assertArrayHasKey(FrameworkAwareInterface::class, $conditionals);

        $childDefinition = $conditionals[FrameworkAwareInterface::class];
        $methodCalls = $childDefinition->getMethodCalls();

        $this->assertSame('setFramework', $methodCalls[0][0]);
    }

    /**
     * @return array
     */
    public function getCommandTestData(): array
    {
        return [
            ['contao.command.automator', AutomatorCommand::class],
            ['contao.command.filesync', FilesyncCommand::class],
            ['contao.command.install', InstallCommand::class],
            ['contao.command.symlinks', SymlinksCommand::class],
            ['contao.command.user_password_command', UserPasswordCommand::class],
            ['contao.command.version', VersionCommand::class],
        ];
    }

    public function testRegistersTheAddToSearchIndexListener(): void
    {
        $this->assertTrue($this->container->has('contao.listener.add_to_search_index'));

        $definition = $this->container->getDefinition('contao.listener.add_to_search_index');

        $this->assertSame(AddToSearchIndexListener::class, $definition->getClass());
        $this->assertTrue($definition->isPrivate());
        $this->assertSame('contao.framework', (string) $definition->getArgument(0));
        $this->assertSame('%fragment.path%', (string) $definition->getArgument(1));

        $tags = $definition->getTags();

        $this->assertArrayHasKey('kernel.event_listener', $tags);
        $this->assertSame('kernel.terminate', $tags['kernel.event_listener'][0]['event']);
        $this->assertSame('onKernelTerminate', $tags['kernel.event_listener'][0]['method']);
    }

    public function testRegistersTheBackendLocaleListener(): void
    {
        $this->assertTrue($this->container->has('contao.listener.backend_locale'));

        $definition = $this->container->getDefinition('contao.listener.backend_locale');

        $this->assertSame(BackendLocaleListener::class, $definition->getClass());
        $this->assertTrue($definition->isPrivate());
        $this->assertSame('security.token_storage', (string) $definition->getArgument(0));
        $this->assertSame('translator', (string) $definition->getArgument(1));

        $tags = $definition->getTags();

        $this->assertArrayHasKey('kernel.event_listener', $tags);
        $this->assertSame('kernel.request', $tags['kernel.event_listener'][0]['event']);
        $this->assertSame('onKernelRequest', $tags['kernel.event_listener'][0]['method']);
        $this->assertSame(7, $tags['kernel.event_listener'][0]['priority']);
    }

    public function testRegistersTheBackendMenuListener(): void
    {
        $this->assertTrue($this->container->has('contao.listener.backend_menu_listener'));

        $definition = $this->container->getDefinition('contao.listener.backend_menu_listener');

        $this->assertSame(BackendMenuListener::class, $definition->getClass());
        $this->assertTrue($definition->isPrivate());
        $this->assertSame('security.token_storage', (string) $definition->getArgument(0));

        $tags = $definition->getTags();

        $this->assertArrayHasKey('kernel.event_listener', $tags);
        $this->assertSame('contao.backend_menu_build', $tags['kernel.event_listener'][0]['event']);
        $this->assertSame('onBuild', $tags['kernel.event_listener'][0]['method']);
    }

    public function testRegistersTheBypassMaintenanceListener(): void
    {
        $this->assertTrue($this->container->has('contao.listener.bypass_maintenance'));

        $definition = $this->container->getDefinition('contao.listener.bypass_maintenance');

        $this->assertSame(BypassMaintenanceListener::class, $definition->getClass());
        $this->assertTrue($definition->isPrivate());
        $this->assertSame('contao.security.token_checker', (string) $definition->getArgument(0));

        $tags = $definition->getTags();

        $this->assertArrayHasKey('kernel.event_listener', $tags);
        $this->assertSame('kernel.request', $tags['kernel.event_listener'][0]['event']);
        $this->assertSame('onKernelRequest', $tags['kernel.event_listener'][0]['method']);
        $this->assertSame(6, $tags['kernel.event_listener'][0]['priority']);
    }

    public function testRegistersTheCommandSchedulerListener(): void
    {
        $this->assertTrue($this->container->has('contao.listener.command_scheduler'));

        $definition = $this->container->getDefinition('contao.listener.command_scheduler');

        $this->assertSame(CommandSchedulerListener::class, $definition->getClass());
        $this->assertTrue($definition->isPrivate());
        $this->assertSame('contao.framework', (string) $definition->getArgument(0));
        $this->assertSame('database_connection', (string) $definition->getArgument(1));
        $this->assertSame('%fragment.path%', (string) $definition->getArgument(2));

        $tags = $definition->getTags();

        $this->assertArrayHasKey('kernel.event_listener', $tags);
        $this->assertSame('kernel.terminate', $tags['kernel.event_listener'][0]['event']);
        $this->assertSame('onKernelTerminate', $tags['kernel.event_listener'][0]['method']);
    }

    public function testRegistersTheDoctrineSchemaListener(): void
    {
        $this->assertTrue($this->container->has('contao.listener.doctrine_schema'));

        $definition = $this->container->getDefinition('contao.listener.doctrine_schema');

        $this->assertSame(DoctrineSchemaListener::class, $definition->getClass());
        $this->assertTrue($definition->isPrivate());
        $this->assertSame('contao.doctrine.schema_provider', (string) $definition->getArgument(0));

        $tags = $definition->getTags();

        $this->assertArrayHasKey('doctrine.event_listener', $tags);
        $this->assertSame('onSchemaIndexDefinition', $tags['doctrine.event_listener'][0]['event']);
        $this->assertSame('postGenerateSchema', $tags['doctrine.event_listener'][1]['event']);
    }

    public function testRegistersTheExceptionConverterListener(): void
    {
        $this->assertTrue($this->container->has('contao.listener.exception_converter'));

        $definition = $this->container->getDefinition('contao.listener.exception_converter');

        $this->assertSame(ExceptionConverterListener::class, $definition->getClass());
        $this->assertTrue($definition->isPrivate());

        $tags = $definition->getTags();

        $this->assertArrayHasKey('kernel.event_listener', $tags);
        $this->assertSame('kernel.exception', $tags['kernel.event_listener'][0]['event']);
        $this->assertSame('onKernelException', $tags['kernel.event_listener'][0]['method']);
        $this->assertSame(96, $tags['kernel.event_listener'][0]['priority']);
    }

    public function testRegistersTheHeaderReplayUserSessionListener(): void
    {
        $this->assertTrue($this->container->has('contao.listener.header_replay.user_session'));

        $definition = $this->container->getDefinition('contao.listener.header_replay.user_session');

        $this->assertSame(HeaderReplayUserSessionListener::class, $definition->getClass());
        $this->assertTrue($definition->isPrivate());
        $this->assertSame('contao.routing.scope_matcher', (string) $definition->getArgument(0));
        $this->assertSame('contao.security.token_checker', (string) $definition->getArgument(1));

        $tags = $definition->getTags();

        $this->assertArrayHasKey('kernel.event_listener', $tags);
        $this->assertSame('terminal42.header_replay', $tags['kernel.event_listener'][0]['event']);
        $this->assertSame('onReplay', $tags['kernel.event_listener'][0]['method']);
    }

    public function testRegistersTheHeaderReplayPageLayoutListener(): void
    {
        $this->assertTrue($this->container->has('contao.listener.header_replay.page_layout'));

        $definition = $this->container->getDefinition('contao.listener.header_replay.page_layout');

        $this->assertSame(PageLayoutListener::class, $definition->getClass());
        $this->assertTrue($definition->isPrivate());
        $this->assertSame('contao.routing.scope_matcher', (string) $definition->getArgument(0));
        $this->assertSame('contao.framework', (string) $definition->getArgument(1));

        $tags = $definition->getTags();

        $this->assertArrayHasKey('kernel.event_listener', $tags);
        $this->assertSame('terminal42.header_replay', $tags['kernel.event_listener'][0]['event']);
        $this->assertSame('onReplay', $tags['kernel.event_listener'][0]['method']);
    }

    public function testRegistersTheInsecureInstallationListener(): void
    {
        $this->assertTrue($this->container->has('contao.listener.insecure_installation'));

        $definition = $this->container->getDefinition('contao.listener.insecure_installation');

        $this->assertSame(InsecureInstallationListener::class, $definition->getClass());
        $this->assertTrue($definition->isPrivate());

        $tags = $definition->getTags();

        $this->assertArrayHasKey('kernel.event_listener', $tags);
        $this->assertSame('kernel.request', $tags['kernel.event_listener'][0]['event']);
        $this->assertSame('onKernelRequest', $tags['kernel.event_listener'][0]['method']);
    }

    public function testRegistersTheAssetInsertTagListener(): void
    {
        $this->assertTrue($this->container->has('contao.listener.insert_tags.asset'));

        $definition = $this->container->getDefinition('contao.listener.insert_tags.asset');

        $this->assertSame(AssetListener::class, $definition->getClass());
        $this->assertTrue($definition->isPrivate());
        $this->assertSame('assets.packages', (string) $definition->getArgument(0));

        $tags = $definition->getTags();

        $this->assertArrayHasKey('contao.hook', $tags);
        $this->assertSame('replaceInsertTags', $tags['contao.hook'][0]['hook']);
    }

    public function testRegistersTheLocaleListener(): void
    {
        $this->assertTrue($this->container->has('contao.listener.locale'));

        $definition = $this->container->getDefinition('contao.listener.locale');

        $this->assertSame(LocaleListener::class, $definition->getClass());
        $this->assertTrue($definition->isPrivate());
        $this->assertSame('contao.routing.scope_matcher', (string) $definition->getArgument(0));
        $this->assertSame('%contao.locales%', (string) $definition->getArgument(1));

        $tags = $definition->getTags();

        $this->assertArrayHasKey('kernel.event_listener', $tags);
        $this->assertSame('kernel.request', $tags['kernel.event_listener'][0]['event']);
        $this->assertSame('onKernelRequest', $tags['kernel.event_listener'][0]['method']);
        $this->assertSame(20, $tags['kernel.event_listener'][0]['priority']);
    }

    public function testRegistersTheMergeHttpHeadersListener(): void
    {
        $this->assertTrue($this->container->has('contao.listener.merge_http_headers'));

        $definition = $this->container->getDefinition('contao.listener.merge_http_headers');

        $this->assertSame(MergeHttpHeadersListener::class, $definition->getClass());
        $this->assertTrue($definition->isPrivate());
        $this->assertSame('contao.framework', (string) $definition->getArgument(0));

        $tags = $definition->getTags();

        $this->assertArrayHasKey('kernel.event_listener', $tags);
        $this->assertSame('kernel.response', $tags['kernel.event_listener'][0]['event']);
        $this->assertSame('onKernelResponse', $tags['kernel.event_listener'][0]['method']);
        $this->assertSame(256, $tags['kernel.event_listener'][0]['priority']);
    }

    public function testRegistersThePrettyErrorScreensListener(): void
    {
        $this->assertTrue($this->container->has('contao.listener.pretty_error_screens'));

        $definition = $this->container->getDefinition('contao.listener.pretty_error_screens');

        $this->assertSame(PrettyErrorScreenListener::class, $definition->getClass());
        $this->assertTrue($definition->isPrivate());
        $this->assertSame('%contao.pretty_error_screens%', (string) $definition->getArgument(0));
        $this->assertSame('twig', (string) $definition->getArgument(1));
        $this->assertSame('contao.framework', (string) $definition->getArgument(2));
        $this->assertSame('security.token_storage', (string) $definition->getArgument(3));
        $this->assertSame('contao.routing.scope_matcher', (string) $definition->getArgument(4));
        $this->assertSame('logger', (string) $definition->getArgument(5));

        $tags = $definition->getTags();

        $this->assertArrayHasKey('kernel.event_listener', $tags);
        $this->assertSame('kernel.exception', $tags['kernel.event_listener'][0]['event']);
        $this->assertSame('onKernelException', $tags['kernel.event_listener'][0]['method']);
        $this->assertSame(-96, $tags['kernel.event_listener'][0]['priority']);
    }

    public function testRegistersTheRefererIdListener(): void
    {
        $this->assertTrue($this->container->has('contao.listener.referer_id'));

        $definition = $this->container->getDefinition('contao.listener.referer_id');

        $this->assertSame(RefererIdListener::class, $definition->getClass());
        $this->assertTrue($definition->isPrivate());
        $this->assertSame('contao.referer_id.manager', (string) $definition->getArgument(0));
        $this->assertSame('contao.routing.scope_matcher', (string) $definition->getArgument(1));

        $tags = $definition->getTags();

        $this->assertArrayHasKey('kernel.event_listener', $tags);
        $this->assertSame('kernel.request', $tags['kernel.event_listener'][0]['event']);
        $this->assertSame('onKernelRequest', $tags['kernel.event_listener'][0]['method']);
        $this->assertSame(20, $tags['kernel.event_listener'][0]['priority']);
    }

    public function testRegistersTheResponseExceptionListener(): void
    {
        $this->assertTrue($this->container->has('contao.listener.response_exception'));

        $definition = $this->container->getDefinition('contao.listener.response_exception');

        $this->assertSame(ResponseExceptionListener::class, $definition->getClass());
        $this->assertTrue($definition->isPrivate());

        $tags = $definition->getTags();

        $this->assertArrayHasKey('kernel.event_listener', $tags);
        $this->assertSame('kernel.exception', $tags['kernel.event_listener'][0]['event']);
        $this->assertSame('onKernelException', $tags['kernel.event_listener'][0]['method']);
        $this->assertSame(64, $tags['kernel.event_listener'][0]['priority']);
    }

<<<<<<< HEAD
    public function testRegistersTheStoreRefererListener(): void
=======
    /**
     * Tests the contao.listener.session_listener service.
     */
    public function testRegistersTheSessionListener()
    {
        $this->assertTrue($this->container->has('contao.listener.session_listener'));

        $definition = $this->container->getDefinition('contao.listener.session_listener');

        $this->assertSame(SessionListener::class, $definition->getClass());
        $this->assertSame('session_listener', $definition->getDecoratedService()[0]);
        $this->assertSame('contao.listener.session_listener.inner', (string) $definition->getArgument(0));
        $this->assertSame('contao.framework', (string) $definition->getArgument(1));
        $this->assertSame('contao.routing.scope_matcher', (string) $definition->getArgument(2));
    }

    /**
     * Tests the contao.listener.store_referer service.
     */
    public function testRegistersTheStoreRefererListener()
>>>>>>> a505fcfe
    {
        $this->assertTrue($this->container->has('contao.listener.store_referer'));

        $definition = $this->container->getDefinition('contao.listener.store_referer');

        $this->assertSame(StoreRefererListener::class, $definition->getClass());
        $this->assertTrue($definition->isPrivate());
        $this->assertSame('security.token_storage', (string) $definition->getArgument(0));
        $this->assertSame('security.authentication.trust_resolver', (string) $definition->getArgument(1));
        $this->assertSame('contao.routing.scope_matcher', (string) $definition->getArgument(2));

        $tags = $definition->getTags();

        $this->assertArrayHasKey('kernel.event_listener', $tags);
        $this->assertSame('kernel.response', $tags['kernel.event_listener'][0]['event']);
        $this->assertSame('onKernelResponse', $tags['kernel.event_listener'][0]['method']);
    }

    public function testRegistersTheSwitchUserListener(): void
    {
        $this->assertTrue($this->container->has('contao.listener.switch_user'));

        $definition = $this->container->getDefinition('contao.listener.switch_user');

        $this->assertSame(SwitchUserListener::class, $definition->getClass());
        $this->assertTrue($definition->isPrivate());
        $this->assertSame('security.token_storage', (string) $definition->getArgument(0));
        $this->assertSame('logger', (string) $definition->getArgument(1));

        $tags = $definition->getTags();

        $this->assertArrayHasKey('kernel.event_listener', $tags);
        $this->assertSame('security.switch_user', $tags['kernel.event_listener'][0]['event']);
        $this->assertSame('onSwitchUser', $tags['kernel.event_listener'][0]['method']);
    }

    public function testRegistersTheToggleViewListener(): void
    {
        $this->assertTrue($this->container->has('contao.listener.toggle_view'));

        $definition = $this->container->getDefinition('contao.listener.toggle_view');

        $this->assertSame(ToggleViewListener::class, $definition->getClass());
        $this->assertTrue($definition->isPrivate());
        $this->assertSame('contao.framework', (string) $definition->getArgument(0));
        $this->assertSame('contao.routing.scope_matcher', (string) $definition->getArgument(1));

        $tags = $definition->getTags();

        $this->assertArrayHasKey('kernel.event_listener', $tags);
        $this->assertSame('kernel.request', $tags['kernel.event_listener'][0]['event']);
        $this->assertSame('onKernelRequest', $tags['kernel.event_listener'][0]['method']);
    }

    public function testRegistersTheCsrfTokenCookieListener(): void
    {
        $this->assertTrue($this->container->has('contao.listener.csrf_token_cookie'));

        $definition = $this->container->getDefinition('contao.listener.csrf_token_cookie');

        $this->assertSame(CsrfTokenCookieListener::class, $definition->getClass());
        $this->assertTrue($definition->isPrivate());
        $this->assertSame('contao.csrf.token_storage', (string) $definition->getArgument(0));

        $tags = $definition->getTags();

        $this->assertArrayHasKey('kernel.event_listener', $tags);
        $this->assertSame('kernel.request', $tags['kernel.event_listener'][0]['event']);
        $this->assertSame('onKernelRequest', $tags['kernel.event_listener'][0]['method']);
        $this->assertSame(20, $tags['kernel.event_listener'][0]['priority']);
        $this->assertSame('kernel.response', $tags['kernel.event_listener'][1]['event']);
        $this->assertSame('onKernelResponse', $tags['kernel.event_listener'][1]['method']);
    }

    public function testRegistersTheUserSessionListener(): void
    {
        $this->assertTrue($this->container->has('contao.listener.user_session'));

        $definition = $this->container->getDefinition('contao.listener.user_session');

        $this->assertSame(EventUserSessionListener::class, $definition->getClass());
        $this->assertTrue($definition->isPrivate());
        $this->assertSame('database_connection', (string) $definition->getArgument(0));
        $this->assertSame('security.token_storage', (string) $definition->getArgument(1));
        $this->assertSame('security.authentication.trust_resolver', (string) $definition->getArgument(2));
        $this->assertSame('contao.routing.scope_matcher', (string) $definition->getArgument(3));
        $this->assertSame('event_dispatcher', (string) $definition->getArgument(4));

        $tags = $definition->getTags();

        $this->assertArrayHasKey('kernel.event_listener', $tags);
        $this->assertSame('kernel.request', $tags['kernel.event_listener'][0]['event']);
        $this->assertSame('onKernelRequest', $tags['kernel.event_listener'][0]['method']);
    }

    public function testRegistersTheAssetPluginContext(): void
    {
        $this->assertTrue($this->container->has('contao.assets.assets_context'));

        $definition = $this->container->getDefinition('contao.assets.assets_context');

        $this->assertSame(ContaoContext::class, $definition->getClass());
        $this->assertTrue($definition->isPublic());
        $this->assertSame('contao.framework', (string) $definition->getArgument(0));
        $this->assertSame('request_stack', (string) $definition->getArgument(1));
        $this->assertSame('staticPlugins', $definition->getArgument(2));
        $this->assertSame('%kernel.debug%', $definition->getArgument(3));
    }

    public function testRegistersTheAssetFilesContext(): void
    {
        $this->assertTrue($this->container->has('contao.assets.files_context'));

        $definition = $this->container->getDefinition('contao.assets.files_context');

        $this->assertSame(ContaoContext::class, $definition->getClass());
        $this->assertTrue($definition->isPublic());
        $this->assertSame('contao.framework', (string) $definition->getArgument(0));
        $this->assertSame('request_stack', (string) $definition->getArgument(1));
        $this->assertSame('staticFiles', $definition->getArgument(2));
        $this->assertSame('%kernel.debug%', $definition->getArgument(3));
    }

    public function testRegistersTheContaoCache(): void
    {
        $this->assertTrue($this->container->has('contao.cache'));

        $definition = $this->container->getDefinition('contao.cache');

        $this->assertSame(FilesystemCache::class, $definition->getClass());
        $this->assertTrue($definition->isPublic());
        $this->assertSame('%kernel.cache_dir%/contao/cache', (string) $definition->getArgument(0));
        $this->assertSame('', (string) $definition->getArgument(1));
        $this->assertSame('18', (string) $definition->getArgument(2));
    }

    public function testRegistersTheContaoCacheClearer(): void
    {
        $this->assertTrue($this->container->has('contao.cache.clear_internal'));

        $definition = $this->container->getDefinition('contao.cache.clear_internal');

        $this->assertSame(ContaoCacheClearer::class, $definition->getClass());
        $this->assertTrue($definition->isPrivate());
        $this->assertSame('filesystem', (string) $definition->getArgument(0));

        $tags = $definition->getTags();

        $this->assertArrayHasKey('kernel.cache_clearer', $tags);
    }

    public function testRegistersTheContaoCacheWarmer(): void
    {
        $this->assertTrue($this->container->has('contao.cache.warm_internal'));

        $definition = $this->container->getDefinition('contao.cache.warm_internal');

        $this->assertSame(ContaoCacheWarmer::class, $definition->getClass());
        $this->assertTrue($definition->isPrivate());
        $this->assertSame('filesystem', (string) $definition->getArgument(0));
        $this->assertSame('contao.resource_finder', (string) $definition->getArgument(1));
        $this->assertSame('contao.resource_locator', (string) $definition->getArgument(2));
        $this->assertSame('%kernel.project_dir%', (string) $definition->getArgument(3));
        $this->assertSame('database_connection', (string) $definition->getArgument(4));
        $this->assertSame('contao.framework', (string) $definition->getArgument(5));

        $tags = $definition->getTags();

        $this->assertArrayHasKey('kernel.cache_warmer', $tags);
    }

    public function testRegistersTheBackendCsvImportController(): void
    {
        $this->assertTrue($this->container->has('contao.controller.backend_csv_import'));

        $definition = $this->container->getDefinition('contao.controller.backend_csv_import');

        $this->assertSame(BackendCsvImportController::class, $definition->getClass());
        $this->assertTrue($definition->isPrivate());
        $this->assertSame('contao.framework', (string) $definition->getArgument(0));
        $this->assertSame('database_connection', (string) $definition->getArgument(1));
        $this->assertSame('request_stack', (string) $definition->getArgument(2));
        $this->assertSame('translator', (string) $definition->getArgument(3));
        $this->assertSame('%kernel.project_dir%', (string) $definition->getArgument(4));
    }

    public function tesRegistersThetInsertTagsController(): void
    {
        $this->assertTrue($this->container->has('contao.controller.insert_tags'));

        $definition = $this->container->getDefinition('contao.controller.insert_tags');

        $this->assertSame(InsertTagsController::class, $definition->getClass());
        $this->assertTrue($definition->isPublic());
        $this->assertSame('contao.framework', (string) $definition->getArgument(0));
    }

    public function testRegistersTheControllerResolver(): void
    {
        $this->assertTrue($this->container->has('contao.controller_resolver'));

        $definition = $this->container->getDefinition('contao.controller_resolver');

        $this->assertSame(ControllerResolver::class, $definition->getClass());
        $this->assertTrue($definition->isPrivate());
        $this->assertSame('contao.controller_resolver.inner', (string) $definition->getArgument(0));
        $this->assertSame('contao.fragment.registry', (string) $definition->getArgument(1));
    }

    public function testRegistersTheCorsWebsiteRootsConfigProvider(): void
    {
        $this->assertTrue($this->container->has('contao.cors.website_roots_config_provider'));

        $definition = $this->container->getDefinition('contao.cors.website_roots_config_provider');

        $this->assertSame(WebsiteRootsConfigProvider::class, $definition->getClass());
        $this->assertTrue($definition->isPrivate());
        $this->assertSame('database_connection', (string) $definition->getArgument(0));

        $tags = $definition->getTags();

        $this->assertArrayHasKey('nelmio_cors.options_provider', $tags);
    }

    public function testRegistersTheCsrfTokenManager(): void
    {
        $this->assertTrue($this->container->has('contao.csrf.token_manager'));

        $definition = $this->container->getDefinition('contao.csrf.token_manager');

        $this->assertSame(CsrfTokenManager::class, $definition->getClass());
        $this->assertTrue($definition->isPublic());
        $this->assertSame('security.csrf.token_generator', (string) $definition->getArgument(0));
        $this->assertSame('contao.csrf.token_storage', (string) $definition->getArgument(1));
    }

    public function testRegistersTheCsrfTokenStorage(): void
    {
        $this->assertTrue($this->container->has('contao.csrf.token_storage'));

        $definition = $this->container->getDefinition('contao.csrf.token_storage');

        $this->assertSame(MemoryTokenStorage::class, $definition->getClass());
        $this->assertTrue($definition->isPrivate());
    }

    public function testRegistersTheDataCollector(): void
    {
        $this->assertTrue($this->container->has('contao.data_collector'));

        $definition = $this->container->getDefinition('contao.data_collector');

        $this->assertSame(ContaoDataCollector::class, $definition->getClass());
        $this->assertTrue($definition->isPrivate());

        $conditionals = $definition->getInstanceofConditionals();

        $this->assertArrayHasKey(FrameworkAwareInterface::class, $conditionals);

        $childDefinition = $conditionals[FrameworkAwareInterface::class];
        $methodCalls = $childDefinition->getMethodCalls();

        $this->assertSame('setFramework', $methodCalls[0][0]);

        $tags = $definition->getTags();

        $this->assertArrayHasKey('data_collector', $tags);
        $this->assertSame('@ContaoCore/Collector/contao.html.twig', $tags['data_collector'][0]['template']);
        $this->assertSame('contao', $tags['data_collector'][0]['id']);
    }

    public function testRegistersTheDoctrineSchemaProvider(): void
    {
        $this->assertTrue($this->container->has('contao.doctrine.schema_provider'));

        $definition = $this->container->getDefinition('contao.doctrine.schema_provider');

        $this->assertSame(DcaSchemaProvider::class, $definition->getClass());
        $this->assertTrue($definition->isPrivate());
        $this->assertSame('contao.framework', (string) $definition->getArgument(0));
        $this->assertSame('doctrine', (string) $definition->getArgument(1));
    }

    public function testRegistersTheFragmentHandler(): void
    {
        $this->assertTrue($this->container->has('contao.fragment.handler'));

        $definition = $this->container->getDefinition('contao.fragment.handler');

        $this->assertSame(FragmentHandler::class, $definition->getClass());
        $this->assertTrue($definition->isPrivate());
        $this->assertSame('fragment.handler', $definition->getDecoratedService()[0]);
        $this->assertNull($definition->getArgument(0));
        $this->assertSame('contao.fragment.handler.inner', (string) $definition->getArgument(1));
        $this->assertSame('request_stack', (string) $definition->getArgument(2));
        $this->assertSame('contao.fragment.registry', (string) $definition->getArgument(3));
        $this->assertSame('contao.fragment.pre_handlers', (string) $definition->getArgument(4));
        $this->assertSame('%kernel.debug%', $definition->getArgument(5));
    }

    public function testRegistersTheFragmentPreHandlers(): void
    {
        $this->assertTrue($this->container->has('contao.fragment.pre_handlers'));

        $definition = $this->container->getDefinition('contao.fragment.pre_handlers');

        $this->assertSame(ServiceLocator::class, $definition->getClass());
        $this->assertTrue($definition->isPrivate());
        $this->assertSame([], $definition->getArgument(0));

        $tags = $definition->getTags();

        $this->assertArrayHasKey('container.service_locator', $tags);
    }

    public function testRegistersTheFragmentRegistry(): void
    {
        $this->assertTrue($this->container->has('contao.fragment.registry'));

        $definition = $this->container->getDefinition('contao.fragment.registry');

        $this->assertSame(FragmentRegistry::class, $definition->getClass());
        $this->assertTrue($definition->isPrivate());
    }

    public function testRegistersTheContaoFramework(): void
    {
        $this->assertTrue($this->container->has('contao.framework'));

        $definition = $this->container->getDefinition('contao.framework');

        $this->assertSame(ContaoFramework::class, $definition->getClass());
        $this->assertTrue($definition->isPublic());
        $this->assertSame('request_stack', (string) $definition->getArgument(0));
        $this->assertSame('router', (string) $definition->getArgument(1));
        $this->assertSame('contao.routing.scope_matcher', (string) $definition->getArgument(2));
        $this->assertSame('%kernel.project_dir%', (string) $definition->getArgument(3));
        $this->assertSame('%contao.error_level%', (string) $definition->getArgument(4));

        $conditionals = $definition->getInstanceofConditionals();

        $this->assertArrayHasKey(ContainerAwareInterface::class, $conditionals);

        $childDefinition = $conditionals[ContainerAwareInterface::class];
        $methodCalls = $childDefinition->getMethodCalls();

        $this->assertSame('setContainer', $methodCalls[0][0]);
    }

    public function testRegistersTheImageImagineService(): void
    {
        $this->assertTrue($this->container->has('contao.image.imagine'));

        $definition = $this->container->getDefinition('contao.image.imagine');

        $this->assertSame(Imagine::class, $definition->getClass());
        $this->assertTrue($definition->isPublic());
    }

    public function testRegistersTheImageImagineSvgService(): void
    {
        $this->assertTrue($this->container->has('contao.image.imagine_svg'));

        $definition = $this->container->getDefinition('contao.image.imagine_svg');

        $this->assertSame(ImagineSvg::class, $definition->getClass());
        $this->assertTrue($definition->isPublic());
    }

    public function testRegistersTheImageResizeCalculator(): void
    {
        $this->assertTrue($this->container->has('contao.image.resize_calculator'));

        $definition = $this->container->getDefinition('contao.image.resize_calculator');

        $this->assertSame(ResizeCalculator::class, $definition->getClass());
        $this->assertTrue($definition->isPrivate());
    }

    public function testRegistersTheImageResizer(): void
    {
        $this->assertTrue($this->container->has('contao.image.resizer'));

        $definition = $this->container->getDefinition('contao.image.resizer');

        $this->assertSame(LegacyResizer::class, $definition->getClass());
        $this->assertTrue($definition->isPublic());
        $this->assertSame('%contao.image.target_dir%', (string) $definition->getArgument(0));
        $this->assertSame('contao.image.resize_calculator', (string) $definition->getArgument(1));
        $this->assertSame('filesystem', (string) $definition->getArgument(2));

        $conditionals = $definition->getInstanceofConditionals();

        $this->assertArrayHasKey(FrameworkAwareInterface::class, $conditionals);

        $childDefinition = $conditionals[FrameworkAwareInterface::class];
        $methodCalls = $childDefinition->getMethodCalls();

        $this->assertSame('setFramework', $methodCalls[0][0]);
    }

    public function testRegistersTheImageFactory(): void
    {
        $this->assertTrue($this->container->has('contao.image.image_factory'));

        $definition = $this->container->getDefinition('contao.image.image_factory');

        $this->assertSame(ImageFactory::class, $definition->getClass());
        $this->assertTrue($definition->isPublic());
        $this->assertSame('contao.image.resizer', (string) $definition->getArgument(0));
        $this->assertSame('contao.image.imagine', (string) $definition->getArgument(1));
        $this->assertSame('contao.image.imagine_svg', (string) $definition->getArgument(2));
        $this->assertSame('filesystem', (string) $definition->getArgument(3));
        $this->assertSame('contao.framework', (string) $definition->getArgument(4));
        $this->assertSame('%contao.image.bypass_cache%', (string) $definition->getArgument(5));
        $this->assertSame('%contao.image.imagine_options%', (string) $definition->getArgument(6));
        $this->assertSame('%contao.image.valid_extensions%', (string) $definition->getArgument(7));
    }

    public function testRegistersTheImageSizesService(): void
    {
        $this->assertTrue($this->container->has('contao.image.image_sizes'));

        $definition = $this->container->getDefinition('contao.image.image_sizes');

        $this->assertSame(ImageSizes::class, $definition->getClass());
        $this->assertTrue($definition->isPublic());
        $this->assertSame('database_connection', (string) $definition->getArgument(0));
        $this->assertSame('event_dispatcher', (string) $definition->getArgument(1));
        $this->assertSame('contao.framework', (string) $definition->getArgument(2));
    }

    public function testRegistersTheImagePictureGenerator(): void
    {
        $this->assertTrue($this->container->has('contao.image.picture_generator'));

        $definition = $this->container->getDefinition('contao.image.picture_generator');

        $this->assertSame(PictureGenerator::class, $definition->getClass());
        $this->assertTrue($definition->isPublic());
        $this->assertSame('contao.image.resizer', (string) $definition->getArgument(0));
        $this->assertSame('contao.image.resize_calculator', (string) $definition->getArgument(1));
    }

    public function testRegistersTheImagePictureFactory(): void
    {
        $this->assertTrue($this->container->has('contao.image.picture_factory'));

        $definition = $this->container->getDefinition('contao.image.picture_factory');

        $this->assertSame(PictureFactory::class, $definition->getClass());
        $this->assertTrue($definition->isPublic());
        $this->assertSame('contao.image.picture_generator', (string) $definition->getArgument(0));
        $this->assertSame('contao.image.image_factory', (string) $definition->getArgument(1));
        $this->assertSame('contao.framework', (string) $definition->getArgument(2));
        $this->assertSame('%contao.image.bypass_cache%', (string) $definition->getArgument(3));
        $this->assertSame('%contao.image.imagine_options%', (string) $definition->getArgument(4));
    }

    public function testRegistersTheBackendMenuRenderer(): void
    {
        $this->assertTrue($this->container->has('contao.menu.backend_menu_renderer'));

        $definition = $this->container->getDefinition('contao.menu.backend_menu_renderer');

        $this->assertSame(BackendMenuRenderer::class, $definition->getClass());
        $this->assertTrue($definition->isPublic());
        $this->assertSame('twig', (string) $definition->getArgument(0));
    }

    public function testRegistersTheBackendMenuBuilder(): void
    {
        $this->assertTrue($this->container->has('contao.menu.backend_menu_builder'));

        $definition = $this->container->getDefinition('contao.menu.backend_menu_builder');

        $this->assertSame(BackendMenuBuilder::class, $definition->getClass());
        $this->assertTrue($definition->isPublic());
        $this->assertSame('knp_menu.factory', (string) $definition->getArgument(0));
        $this->assertSame('event_dispatcher', (string) $definition->getArgument(1));
    }

    public function testRegistersTheMenuMatcher(): void
    {
        $this->assertTrue($this->container->has('contao.menu.matcher'));

        $definition = $this->container->getDefinition('contao.menu.matcher');

        $this->assertSame(Matcher::class, $definition->getClass());
        $this->assertTrue($definition->isPrivate());
    }

    public function testRegistersTheMenuRenderer(): void
    {
        $this->assertTrue($this->container->has('contao.menu.renderer'));

        $definition = $this->container->getDefinition('contao.menu.renderer');

        $this->assertSame(ListRenderer::class, $definition->getClass());
        $this->assertTrue($definition->isPublic());
        $this->assertSame('contao.menu.matcher', (string) $definition->getArgument(0));
    }

    public function testRegistersTheModelArgumentResolver(): void
    {
        $this->assertTrue($this->container->has('contao.model_argument_resolver'));

        $definition = $this->container->getDefinition('contao.model_argument_resolver');

        $this->assertSame(ModelArgumentResolver::class, $definition->getClass());
        $this->assertTrue($definition->isPrivate());
        $this->assertSame('contao.framework', (string) $definition->getArgument(0));
        $this->assertSame('contao.routing.scope_matcher', (string) $definition->getArgument(1));

        $tags = $definition->getTags();

        $this->assertArrayHasKey('controller.argument_value_resolver', $tags);
        $this->assertSame(101, $tags['controller.argument_value_resolver'][0]['priority']);
    }

    public function testRegistersTheMonologHandler(): void
    {
        $this->assertTrue($this->container->has('contao.monolog.handler'));

        $definition = $this->container->getDefinition('contao.monolog.handler');

        $this->assertSame(ContaoTableHandler::class, $definition->getClass());
        $this->assertTrue($definition->isPrivate());
        $this->assertSame('debug', (string) $definition->getArgument(0));
        $this->assertFalse($definition->getArgument(1));

        $conditionals = $definition->getInstanceofConditionals();

        $this->assertArrayHasKey(ContainerAwareInterface::class, $conditionals);

        $childDefinition = $conditionals[ContainerAwareInterface::class];
        $methodCalls = $childDefinition->getMethodCalls();

        $this->assertSame('setContainer', $methodCalls[0][0]);

        $tags = $definition->getTags();

        $this->assertArrayHasKey('monolog.logger', $tags);
        $this->assertSame('contao', $tags['monolog.logger'][0]['channel']);
    }

    public function testRegistersTheMonologProcessor(): void
    {
        $this->assertTrue($this->container->has('contao.monolog.processor'));

        $definition = $this->container->getDefinition('contao.monolog.processor');

        $this->assertSame(ContaoTableProcessor::class, $definition->getClass());
        $this->assertTrue($definition->isPrivate());
        $this->assertSame('request_stack', (string) $definition->getArgument(0));
        $this->assertSame('security.token_storage', (string) $definition->getArgument(1));
        $this->assertSame('contao.routing.scope_matcher', (string) $definition->getArgument(2));

        $tags = $definition->getTags();

        $this->assertArrayHasKey('monolog.processor', $tags);
    }

    public function testRegistersThePickerBuilder(): void
    {
        $this->assertTrue($this->container->has('contao.picker.builder'));

        $definition = $this->container->getDefinition('contao.picker.builder');

        $this->assertSame(PickerBuilder::class, $definition->getClass());
        $this->assertTrue($definition->isPublic());
        $this->assertSame('knp_menu.factory', (string) $definition->getArgument(0));
        $this->assertSame('router', (string) $definition->getArgument(1));
    }

    public function testRegistersThePagePickerProvider(): void
    {
        $this->assertTrue($this->container->has('contao.picker.page_provider'));

        $definition = $this->container->getDefinition('contao.picker.page_provider');

        $this->assertSame(PagePickerProvider::class, $definition->getClass());
        $this->assertTrue($definition->isPrivate());
        $this->assertSame('knp_menu.factory', (string) $definition->getArgument(0));
        $this->assertSame('router', (string) $definition->getArgument(1));
        $this->assertSame('translator', (string) $definition->getArgument(2));

        $calls = $definition->getMethodCalls();

        $this->assertSame('setTokenStorage', $calls[0][0]);
        $this->assertSame('security.token_storage', (string) $calls[0][1][0]);

        $tags = $definition->getTags();

        $this->assertArrayHasKey('contao.picker_provider', $tags);
        $this->assertSame(192, $tags['contao.picker_provider'][0]['priority']);
    }

    public function testRegistersTheFilePickerProvider(): void
    {
        $this->assertTrue($this->container->has('contao.picker.file_provider'));

        $definition = $this->container->getDefinition('contao.picker.file_provider');

        $this->assertSame(FilePickerProvider::class, $definition->getClass());
        $this->assertTrue($definition->isPrivate());
        $this->assertSame('knp_menu.factory', (string) $definition->getArgument(0));
        $this->assertSame('router', (string) $definition->getArgument(1));
        $this->assertSame('translator', (string) $definition->getArgument(2));
        $this->assertSame('%contao.upload_path%', (string) $definition->getArgument(3));

        $calls = $definition->getMethodCalls();

        $this->assertSame('setTokenStorage', $calls[0][0]);
        $this->assertSame('security.token_storage', (string) $calls[0][1][0]);

        $tags = $definition->getTags();

        $this->assertArrayHasKey('contao.picker_provider', $tags);
        $this->assertSame(160, $tags['contao.picker_provider'][0]['priority']);
    }

    public function testRegistersTheArticlePickerProvider(): void
    {
        $this->assertTrue($this->container->has('contao.picker.article_provider'));

        $definition = $this->container->getDefinition('contao.picker.article_provider');

        $this->assertSame(ArticlePickerProvider::class, $definition->getClass());
        $this->assertTrue($definition->isPrivate());
        $this->assertSame('knp_menu.factory', (string) $definition->getArgument(0));
        $this->assertSame('router', (string) $definition->getArgument(1));
        $this->assertSame('translator', (string) $definition->getArgument(2));

        $calls = $definition->getMethodCalls();

        $this->assertSame('setTokenStorage', $calls[0][0]);
        $this->assertSame('security.token_storage', (string) $calls[0][1][0]);

        $tags = $definition->getTags();

        $this->assertArrayHasKey('contao.picker_provider', $tags);
    }

    public function testRegistersTheRefererIdManager(): void
    {
        $this->assertTrue($this->container->has('contao.referer_id.manager'));

        $definition = $this->container->getDefinition('contao.referer_id.manager');

        $this->assertSame(CsrfTokenManager::class, $definition->getClass());
        $this->assertTrue($definition->isPrivate());
        $this->assertSame('contao.referer_id.token_generator', (string) $definition->getArgument(0));
        $this->assertSame('security.csrf.token_storage', (string) $definition->getArgument(1));
    }

    public function testRegistersTheRefererIdTokenGenerator(): void
    {
        $this->assertTrue($this->container->has('contao.referer_id.token_generator'));

        $definition = $this->container->getDefinition('contao.referer_id.token_generator');

        $this->assertSame(TokenGenerator::class, $definition->getClass());
        $this->assertTrue($definition->isPrivate());
    }

    public function testRegistersTheResourceFinder(): void
    {
        $this->assertTrue($this->container->has('contao.resource_finder'));

        $definition = $this->container->getDefinition('contao.resource_finder');

        $this->assertSame(ResourceFinder::class, $definition->getClass());
        $this->assertTrue($definition->isPublic());
        $this->assertSame('%contao.resources_paths%', $definition->getArgument(0));
    }

    public function testRegistersTheResourceLocator(): void
    {
        $this->assertTrue($this->container->has('contao.resource_locator'));

        $definition = $this->container->getDefinition('contao.resource_locator');

        $this->assertSame(FileLocator::class, $definition->getClass());
        $this->assertTrue($definition->isPublic());
        $this->assertSame('%contao.resources_paths%', $definition->getArgument(0));
    }

    public function testRegistersTheRoutingFrontendLoader(): void
    {
        $this->assertTrue($this->container->has('contao.routing.frontend_loader'));

        $definition = $this->container->getDefinition('contao.routing.frontend_loader');

        $this->assertSame(FrontendLoader::class, $definition->getClass());
        $this->assertTrue($definition->isPrivate());
        $this->assertSame('%contao.prepend_locale%', $definition->getArgument(0));

        $tags = $definition->getTags();

        $this->assertArrayHasKey('routing.loader', $tags);
    }

    public function testRegistersTheRoutingUrlGenerator(): void
    {
        $this->assertTrue($this->container->has('contao.routing.url_generator'));

        $definition = $this->container->getDefinition('contao.routing.url_generator');

        $this->assertSame(UrlGenerator::class, $definition->getClass());
        $this->assertTrue($definition->isPublic());
        $this->assertSame('router', (string) $definition->getArgument(0));
        $this->assertSame('contao.framework', (string) $definition->getArgument(1));
        $this->assertSame('%contao.prepend_locale%', (string) $definition->getArgument(2));
    }

    public function testRegistersTheRoutingScopeMatcher(): void
    {
        $this->assertTrue($this->container->has('contao.routing.scope_matcher'));

        $definition = $this->container->getDefinition('contao.routing.scope_matcher');

        $this->assertSame(ScopeMatcher::class, $definition->getClass());
        $this->assertTrue($definition->isPrivate());
        $this->assertSame('contao.routing.backend_matcher', (string) $definition->getArgument(0));
        $this->assertSame('contao.routing.frontend_matcher', (string) $definition->getArgument(1));
    }

    public function testRegistersTheRoutingBackendMatcher(): void
    {
        $this->assertTrue($this->container->has('contao.routing.backend_matcher'));

        $definition = $this->container->getDefinition('contao.routing.backend_matcher');

        $this->assertSame(RequestMatcher::class, $definition->getClass());
        $this->assertTrue($definition->isPrivate());

        $methodCalls = $definition->getMethodCalls();

        $this->assertSame('matchAttribute', $methodCalls[0][0]);
        $this->assertSame(['_scope', 'backend'], $methodCalls[0][1]);
    }

    public function testRegistersTheRoutingFrontendMatcher(): void
    {
        $this->assertTrue($this->container->has('contao.routing.frontend_matcher'));

        $definition = $this->container->getDefinition('contao.routing.frontend_matcher');

        $this->assertSame(RequestMatcher::class, $definition->getClass());
        $this->assertTrue($definition->isPrivate());

        $methodCalls = $definition->getMethodCalls();

        $this->assertSame('matchAttribute', $methodCalls[0][0]);
        $this->assertSame(['_scope', 'frontend'], $methodCalls[0][1]);
    }

    public function testRegistersTheSecurityAuthenticationFailureHandler(): void
    {
        $this->assertTrue($this->container->has('contao.security.authentication_failure_handler'));

        $definition = $this->container->getDefinition('contao.security.authentication_failure_handler');

        $this->assertSame(AuthenticationFailureHandler::class, $definition->getClass());
        $this->assertTrue($definition->isPrivate());
        $this->assertSame('http_kernel', (string) $definition->getArgument(0));
        $this->assertSame('security.http_utils', (string) $definition->getArgument(1));
        $this->assertSame([], $definition->getArgument(2));
        $this->assertSame('logger', (string) $definition->getArgument(3));
    }

    public function testRegistersTheSecurityAuthenticationProvider(): void
    {
        $this->assertTrue($this->container->has('contao.security.authentication_provider'));

        $definition = $this->container->getDefinition('contao.security.authentication_provider');

        $this->assertSame(AuthenticationProvider::class, $definition->getClass());
        $this->assertTrue($definition->isPrivate());
        $this->assertNull($definition->getArgument(0));
        $this->assertNull($definition->getArgument(1));
        $this->assertNull($definition->getArgument(2));
        $this->assertSame('security.encoder_factory', (string) $definition->getArgument(3));
        $this->assertSame('contao.framework', (string) $definition->getArgument(4));
        $this->assertSame('translator', (string) $definition->getArgument(5));
        $this->assertSame('request_stack', (string) $definition->getArgument(6));
        $this->assertSame('mailer', (string) $definition->getArgument(7));
    }

    public function testRegistersTheSecurityAuthenticationSuccessHandler(): void
    {
        $this->assertTrue($this->container->has('contao.security.authentication_success_handler'));

        $definition = $this->container->getDefinition('contao.security.authentication_success_handler');

        $this->assertSame(AuthenticationSuccessHandler::class, $definition->getClass());
        $this->assertTrue($definition->isPrivate());
        $this->assertSame('security.http_utils', (string) $definition->getArgument(0));
        $this->assertSame('contao.framework', (string) $definition->getArgument(1));
        $this->assertSame('logger', (string) $definition->getArgument(2));
    }

    public function testRegistersTheSecurityBackendUserProvider(): void
    {
        $this->assertTrue($this->container->has('contao.security.backend_user_provider'));

        $definition = $this->container->getDefinition('contao.security.backend_user_provider');

        $this->assertSame(ContaoUserProvider::class, $definition->getClass());
        $this->assertTrue($definition->isPrivate());
        $this->assertSame('contao.framework', (string) $definition->getArgument(0));
        $this->assertSame('session', (string) $definition->getArgument(1));
        $this->assertSame(BackendUser::class, (string) $definition->getArgument(2));
        $this->assertSame('logger', (string) $definition->getArgument(3));
    }

    public function testRegistersTheSecurityEntryPoint(): void
    {
        $this->assertTrue($this->container->has('contao.security.entry_point'));

        $definition = $this->container->getDefinition('contao.security.entry_point');

        $this->assertSame(AuthenticationEntryPoint::class, $definition->getClass());
        $this->assertTrue($definition->isPrivate());
        $this->assertSame('security.http_utils', (string) $definition->getArgument(0));
        $this->assertSame('router', (string) $definition->getArgument(1));
    }

    public function testRegistersTheSecurityFrontendPreviewAuthenticator(): void
    {
        $this->assertTrue($this->container->has('contao.security.frontend_preview_authenticator'));

        $definition = $this->container->getDefinition('contao.security.frontend_preview_authenticator');

        $this->assertSame(FrontendPreviewAuthenticator::class, $definition->getClass());
        $this->assertTrue($definition->isPrivate());
        $this->assertSame('session', (string) $definition->getArgument(0));
        $this->assertSame('security.token_storage', (string) $definition->getArgument(1));
        $this->assertSame('contao.security.frontend_user_provider', (string) $definition->getArgument(2));
        $this->assertSame('logger', (string) $definition->getArgument(3));
    }

    public function testRegistersTheSecurityFrontendUserProvider(): void
    {
        $this->assertTrue($this->container->has('contao.security.frontend_user_provider'));

        $definition = $this->container->getDefinition('contao.security.frontend_user_provider');

        $this->assertSame(ContaoUserProvider::class, $definition->getClass());
        $this->assertTrue($definition->isPrivate());
        $this->assertSame('contao.framework', (string) $definition->getArgument(0));
        $this->assertSame('session', (string) $definition->getArgument(1));
        $this->assertSame(FrontendUser::class, (string) $definition->getArgument(2));
        $this->assertSame('logger', (string) $definition->getArgument(3));
    }

    public function testRegistersTheSecurityLogoutSuccessHandler(): void
    {
        $this->assertTrue($this->container->has('contao.security.logout_success_handler'));

        $definition = $this->container->getDefinition('contao.security.logout_success_handler');

        $this->assertSame(LogoutSuccessHandler::class, $definition->getClass());
        $this->assertTrue($definition->isPrivate());
        $this->assertSame('security.http_utils', (string) $definition->getArgument(0));
    }

    public function testRegistersTheSecurityLogoutHandler(): void
    {
        $this->assertTrue($this->container->has('contao.security.logout_handler'));

        $definition = $this->container->getDefinition('contao.security.logout_handler');

        $this->assertSame(LogoutHandler::class, $definition->getClass());
        $this->assertTrue($definition->isPrivate());
        $this->assertSame('contao.framework', (string) $definition->getArgument(0));
        $this->assertSame('logger', (string) $definition->getArgument(1));
    }

    public function testRegistersTheSecuritySha1PasswordEncoder(): void
    {
        $this->assertTrue($this->container->has('contao.security.sha1_password_encoder'));

        $definition = $this->container->getDefinition('contao.security.sha1_password_encoder');

        $this->assertSame(Sha1PasswordEncoder::class, $definition->getClass());
        $this->assertTrue($definition->isPrivate());
    }

    public function testRegistersTheSecurityTokenChecker(): void
    {
        $this->assertTrue($this->container->has('contao.security.token_checker'));

        $definition = $this->container->getDefinition('contao.security.token_checker');

        $this->assertSame(TokenChecker::class, $definition->getClass());
        $this->assertTrue($definition->isPublic());
        $this->assertSame('session', (string) $definition->getArgument(0));
        $this->assertSame('security.authentication.trust_resolver', (string) $definition->getArgument(1));
    }

    public function testRegistersTheSecurityUserChecker(): void
    {
        $this->assertTrue($this->container->has('contao.security.user_checker'));

        $definition = $this->container->getDefinition('contao.security.user_checker');

        $this->assertSame(UserChecker::class, $definition->getClass());
        $this->assertTrue($definition->isPrivate());
        $this->assertSame('contao.framework', (string) $definition->getArgument(0));
        $this->assertSame('logger', (string) $definition->getArgument(1));
    }

    public function testRegistersTheContaoBackendSession(): void
    {
        $this->assertTrue($this->container->has('contao.session.contao_backend'));

        $definition = $this->container->getDefinition('contao.session.contao_backend');

        $this->assertSame(ArrayAttributeBag::class, $definition->getClass());
        $this->assertTrue($definition->isPrivate());
        $this->assertSame('_contao_be_attributes', (string) $definition->getArgument(0));

        $methodCalls = $definition->getMethodCalls();

        $this->assertSame('setName', $methodCalls[0][0]);
        $this->assertSame(['contao_backend'], $methodCalls[0][1]);
    }

    public function testRegistersTheContaoFrontendSession(): void
    {
        $this->assertTrue($this->container->has('contao.session.contao_frontend'));

        $definition = $this->container->getDefinition('contao.session.contao_frontend');

        $this->assertSame(ArrayAttributeBag::class, $definition->getClass());
        $this->assertTrue($definition->isPrivate());
        $this->assertSame('_contao_fe_attributes', (string) $definition->getArgument(0));

        $methodCalls = $definition->getMethodCalls();

        $this->assertSame('setName', $methodCalls[0][0]);
        $this->assertSame(['contao_frontend'], $methodCalls[0][1]);
    }

    public function testRegistersTheSlugGenerator(): void
    {
        $this->assertTrue($this->container->has('contao.slug.generator'));

        $definition = $this->container->getDefinition('contao.slug.generator');

        $this->assertSame(SlugGenerator::class, $definition->getClass());
        $this->assertTrue($definition->isPrivate());
        $this->assertSame(['validChars' => '0-9a-z'], $definition->getArgument(0));
    }

    public function testRegistersTheSlugValidCharactersService(): void
    {
        $this->assertTrue($this->container->has('contao.slug.valid_characters'));

        $definition = $this->container->getDefinition('contao.slug.valid_characters');

        $this->assertSame(ValidCharacters::class, $definition->getClass());
        $this->assertTrue($definition->isPrivate());
        $this->assertSame('event_dispatcher', (string) $definition->getArgument(0));
        $this->assertSame('translator', (string) $definition->getArgument(1));
    }

    public function testRegistersTheContaoTranslator(): void
    {
        $this->assertTrue($this->container->has('contao.translation.translator'));

        $definition = $this->container->getDefinition('contao.translation.translator');

        $this->assertSame(Translator::class, $definition->getClass());
        $this->assertTrue($definition->isPrivate());
        $this->assertSame('translator', $definition->getDecoratedService()[0]);
        $this->assertSame('contao.translation.translator.inner', (string) $definition->getArgument(0));
        $this->assertSame('contao.framework', (string) $definition->getArgument(1));
    }

    public function testRegistersTheTwigTemplateExtension(): void
    {
        $this->assertTrue($this->container->has('contao.twig.template_extension'));

        $definition = $this->container->getDefinition('contao.twig.template_extension');

        $this->assertSame(ContaoTemplateExtension::class, $definition->getClass());
        $this->assertTrue($definition->isPrivate());
        $this->assertSame('request_stack', (string) $definition->getArgument(0));
        $this->assertSame('contao.framework', (string) $definition->getArgument(1));
        $this->assertSame('contao.routing.scope_matcher', (string) $definition->getArgument(2));

        $tags = $definition->getTags();

        $this->assertArrayHasKey('twig.extension', $tags);
    }

    /**
     * @group legacy
     *
     * @expectedDeprecation Using the contao.image.target_path parameter has been deprecated %s.
     */
    public function testRegistersTheImageTargetPath(): void
    {
        $container = new ContainerBuilder(
            new ParameterBag([
                'kernel.debug' => false,
                'kernel.project_dir' => $this->getTempDir(),
                'kernel.root_dir' => $this->getTempDir().'/app',
                'kernel.default_locale' => 'en',
            ])
        );

        $extension = new ContaoCoreExtension();
        $extension->load([], $container);

        $this->assertSame($this->getTempDir().'/assets/images', $container->getParameter('contao.image.target_dir'));

        $params = [
            'contao' => [
                'image' => ['target_path' => 'my/custom/dir'],
            ],
        ];

        $extension = new ContaoCoreExtension();
        $extension->load($params, $container);

        $this->assertSame($this->getTempDir().'/my/custom/dir', $container->getParameter('contao.image.target_dir'));
    }
}<|MERGE_RESOLUTION|>--- conflicted
+++ resolved
@@ -484,13 +484,7 @@
         $this->assertSame(64, $tags['kernel.event_listener'][0]['priority']);
     }
 
-<<<<<<< HEAD
-    public function testRegistersTheStoreRefererListener(): void
-=======
-    /**
-     * Tests the contao.listener.session_listener service.
-     */
-    public function testRegistersTheSessionListener()
+    public function testRegistersTheSessionListener(): void
     {
         $this->assertTrue($this->container->has('contao.listener.session_listener'));
 
@@ -503,11 +497,7 @@
         $this->assertSame('contao.routing.scope_matcher', (string) $definition->getArgument(2));
     }
 
-    /**
-     * Tests the contao.listener.store_referer service.
-     */
-    public function testRegistersTheStoreRefererListener()
->>>>>>> a505fcfe
+    public function testRegistersTheStoreRefererListener(): void
     {
         $this->assertTrue($this->container->has('contao.listener.store_referer'));
 
