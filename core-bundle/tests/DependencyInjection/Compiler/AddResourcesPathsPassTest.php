<?php

declare(strict_types=1);

/*
 * This file is part of Contao.
 *
 * (c) Leo Feyer
 *
 * @license LGPL-3.0-or-later
 */

namespace Contao\CoreBundle\Tests\DependencyInjection\Compiler;

use Contao\CoreBundle\DependencyInjection\Compiler\AddResourcesPathsPass;
use Contao\CoreBundle\HttpKernel\Bundle\ContaoModuleBundle;
use Contao\CoreBundle\Tests\TestCase;
use Contao\TestBundle\ContaoTestBundle;
use Symfony\Bundle\FrameworkBundle\FrameworkBundle;

class AddResourcesPathsPassTest extends TestCase
{
<<<<<<< HEAD
    public function testCanBeInstantiated(): void
    {
        $pass = new AddResourcesPathsPass();

        $this->assertInstanceOf('Contao\CoreBundle\DependencyInjection\Compiler\AddResourcesPathsPass', $pass);
    }

    public function testAddsTheResourcesPaths(): void
=======
    /**
     * Tests adding the resources paths.
     */
    public function testAddsTheResourcesPaths()
>>>>>>> dfc85744
    {
        $bundles = [
            'FrameworkBundle' => FrameworkBundle::class,
            'ContaoTestBundle' => ContaoTestBundle::class,
            'foobar' => ContaoModuleBundle::class,
        ];

        $container = $this->mockContainer($this->getFixturesDir());
        $container->setParameter('kernel.bundles', $bundles);

        $pass = new AddResourcesPathsPass();
        $pass->process($container);

        $this->assertTrue($container->hasParameter('contao.resources_paths'));

        $path = $this->getFixturesDir().'/vendor/contao/test-bundle';

        if ('\\' === \DIRECTORY_SEPARATOR) {
            $path = strtr($path, '/', '\\');
        }

        $this->assertSame(
            [
                $path.'/Resources/contao',
                $this->getFixturesDir().'/system/modules/foobar',
                $this->getFixturesDir().'/app/Resources/contao',
                $this->getFixturesDir().'/src/Resources/contao',
            ],
            $container->getParameter('contao.resources_paths')
        );
    }
}<|MERGE_RESOLUTION|>--- conflicted
+++ resolved
@@ -20,21 +20,7 @@
 
 class AddResourcesPathsPassTest extends TestCase
 {
-<<<<<<< HEAD
-    public function testCanBeInstantiated(): void
-    {
-        $pass = new AddResourcesPathsPass();
-
-        $this->assertInstanceOf('Contao\CoreBundle\DependencyInjection\Compiler\AddResourcesPathsPass', $pass);
-    }
-
     public function testAddsTheResourcesPaths(): void
-=======
-    /**
-     * Tests adding the resources paths.
-     */
-    public function testAddsTheResourcesPaths()
->>>>>>> dfc85744
     {
         $bundles = [
             'FrameworkBundle' => FrameworkBundle::class,
