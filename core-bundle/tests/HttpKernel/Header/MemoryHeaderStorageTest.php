<?php

declare(strict_types=1);

/*
 * This file is part of Contao.
 *
 * (c) Leo Feyer
 *
 * @license LGPL-3.0-or-later
 */

namespace Contao\CoreBundle\Tests\HttpKernel\Header;

use Contao\CoreBundle\HttpKernel\Header\MemoryHeaderStorage;
use PHPUnit\Framework\TestCase;

class MemoryHeaderStorageTest extends TestCase
{
<<<<<<< HEAD
    public function testCanBeInstantiated(): void
    {
        $storage = new MemoryHeaderStorage();

        $this->assertInstanceOf('Contao\CoreBundle\HttpKernel\Header\MemoryHeaderStorage', $storage);
        $this->assertInstanceOf('Contao\CoreBundle\HttpKernel\Header\HeaderStorageInterface', $storage);
    }

    public function testReturnsAllHeaders(): void
=======
    /**
     * Tests that all headers are returned.
     */
    public function testReturnsAllHeaders()
>>>>>>> dfc85744
    {
        $storage = new MemoryHeaderStorage(['Foo: Bar']);

        $this->assertSame(['Foo: Bar'], $storage->all());

        $storage->add('Bar: Baz');

        $this->assertSame(['Foo: Bar', 'Bar: Baz'], $storage->all());
    }

    public function testClearsExistingHeaders(): void
    {
        $storage = new MemoryHeaderStorage(['Foo: Bar']);

        $this->assertSame(['Foo: Bar'], $storage->all());

        $storage->clear();

        $this->assertSame([], $storage->all());
    }
}<|MERGE_RESOLUTION|>--- conflicted
+++ resolved
@@ -17,22 +17,7 @@
 
 class MemoryHeaderStorageTest extends TestCase
 {
-<<<<<<< HEAD
-    public function testCanBeInstantiated(): void
-    {
-        $storage = new MemoryHeaderStorage();
-
-        $this->assertInstanceOf('Contao\CoreBundle\HttpKernel\Header\MemoryHeaderStorage', $storage);
-        $this->assertInstanceOf('Contao\CoreBundle\HttpKernel\Header\HeaderStorageInterface', $storage);
-    }
-
     public function testReturnsAllHeaders(): void
-=======
-    /**
-     * Tests that all headers are returned.
-     */
-    public function testReturnsAllHeaders()
->>>>>>> dfc85744
     {
         $storage = new MemoryHeaderStorage(['Foo: Bar']);
 
