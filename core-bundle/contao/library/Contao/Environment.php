--- conflicted
+++ resolved
@@ -454,20 +454,7 @@
 	 */
 	protected static function request()
 	{
-<<<<<<< HEAD
-		$strRequest = preg_replace('/^' . preg_quote(static::get('path'), '/') . '\/?/', '', static::get('requestUri'));
-
-		// From version 2.9, do not fallback to $this->script
-		// anymore if the request string is empty (see #1844).
-
-		// IE security fix (thanks to Michiel Leideman)
-		$strRequest = str_replace(array('<', '>', '"'), array('%3C', '%3E', '%22'), $strRequest);
-
-		// Do not urldecode() here (thanks to Russ McRee)!
-		return $strRequest;
-=======
-		return preg_replace('/^' . preg_quote(TL_PATH, '/') . '\/?/', '', static::get('requestUri'));
->>>>>>> 8e305609
+		return preg_replace('/^' . preg_quote(static::get('path'), '/') . '\/?/', '', static::get('requestUri'));
 	}
 
 
