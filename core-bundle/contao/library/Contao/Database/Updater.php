<?php

/**
 * Contao Open Source CMS
 *
 * Copyright (c) 2005-2013 Leo Feyer
 *
 * @package Library
 * @link    https://contao.org
 * @license http://www.gnu.org/licenses/lgpl-3.0.html LGPL
 */

namespace Contao\Database;


/**
 * Adjust the database if the system is updated
 *
 * @package   Library
 * @author    Leo Feyer <https://github.com/leofeyer>
 * @copyright Leo Feyer 2005-2013
 */
class Updater extends \Controller
{

	/**
	 * Import the Database object
	 */
	public function __construct()
	{
		parent::__construct();
		$this->import('Database');
	}


	/**
	 * Version 2.8.0 update
	 */
	public function run28Update()
	{
		// Database changes
		$this->Database->query("ALTER TABLE `tl_layout` ADD `script` text NULL");
		$this->Database->query("ALTER TABLE `tl_member` ADD `dateAdded` int(10) unsigned NOT NULL default '0'");
		$this->Database->query("ALTER TABLE `tl_member` ADD `currentLogin` int(10) unsigned NOT NULL default '0'");
		$this->Database->query("ALTER TABLE `tl_member` ADD `lastLogin` int(10) unsigned NOT NULL default '0'");
		$this->Database->query("ALTER TABLE `tl_user` ADD `dateAdded` int(10) unsigned NOT NULL default '0'");
		$this->Database->query("ALTER TABLE `tl_user` ADD `currentLogin` int(10) unsigned NOT NULL default '0'");
		$this->Database->query("ALTER TABLE `tl_user` ADD `lastLogin` int(10) unsigned NOT NULL default '0'");
		$this->Database->query("ALTER TABLE `tl_comments` ADD `source` varchar(32) NOT NULL default ''");
		$this->Database->query("ALTER TABLE `tl_comments` ADD KEY `source` (`source`)");
		$this->Database->query("ALTER TABLE `tl_layout` CHANGE `mootools` `mootools` text NULL");
		$this->Database->query("ALTER TABLE `tl_comments` CHANGE `pid` `parent` int(10) unsigned NOT NULL default '0'");
		$this->Database->query("UPDATE tl_member SET dateAdded=tstamp, currentLogin=tstamp");
		$this->Database->query("UPDATE tl_user SET dateAdded=tstamp, currentLogin=tstamp");
		$this->Database->query("UPDATE tl_layout SET mootools='moo_accordion' WHERE mootools='moo_default'");
		$this->Database->query("UPDATE tl_comments SET source='tl_content'");
		$this->Database->query("UPDATE tl_module SET cal_format='next_365', type='eventlist' WHERE type='upcoming_events'");

		// Get all front end groups
		$objGroups = $this->Database->execute("SELECT id FROM tl_member_group");
		$strGroups = serialize($objGroups->fetchEach('id'));

		// Update protected elements
		$this->Database->prepare("UPDATE tl_page SET groups=? WHERE protected=1 AND groups=''")->execute($strGroups);
		$this->Database->prepare("UPDATE tl_content SET groups=? WHERE protected=1 AND groups=''")->execute($strGroups);
		$this->Database->prepare("UPDATE tl_module SET groups=? WHERE protected=1 AND groups=''")->execute($strGroups);

		// Update layouts
		$objLayout = $this->Database->execute("SELECT id, mootools FROM tl_layout");

		while ($objLayout->next())
		{
			$mootools = array('moo_mediabox');

			if ($objLayout->mootools != '')
			{
				$mootools[] = $objLayout->mootools;
			}

			$this->Database->prepare("UPDATE tl_layout SET mootools=? WHERE id=?")
						   ->execute(serialize($mootools), $objLayout->id);
		}

		// Update event reader
		if (!file_exists(TL_ROOT . '/templates/event_default.tpl'))
		{
			$this->Database->execute("UPDATE tl_module SET cal_template='event_full' WHERE cal_template='event_default'");
		}

		// News comments
		$objComment = $this->Database->execute("SELECT * FROM tl_news_comments");

		while ($objComment->next())
		{
			$arrSet = $objComment->row();

			$arrSet['source'] = 'tl_news';
			$arrSet['parent'] = $arrSet['pid'];
			unset($arrSet['id']);
			unset($arrSet['pid']);

			$this->Database->prepare("INSERT INTO tl_comments %s")->set($arrSet)->execute();
		}

		// Delete system/modules/news/Comments.php
		$this->import('Files');
		$this->Files->delete('system/modules/news/Comments.php');
	}


	/**
	 * Version 2.9.0 update
	 */
	public function run29Update()
	{
		// Create the themes table
		$this->Database->query(
			"CREATE TABLE `tl_theme` (
			  `id` int(10) unsigned NOT NULL auto_increment,
			  `tstamp` int(10) unsigned NOT NULL default '0',
			  `name` varchar(128) NOT NULL default '',
			  `author` varchar(128) NOT NULL default '',
			  `screenshot` varchar(255) NOT NULL default '',
			  `folders` blob NULL,
			  `templates` varchar(255) NOT NULL default '',
			  PRIMARY KEY  (`id`)
			) ENGINE=MyISAM DEFAULT CHARSET=utf8;"
		);

		// Add a PID column to the child tables
		$this->Database->query("ALTER TABLE `tl_module` ADD `pid` int(10) unsigned NOT NULL default '0'");
		$this->Database->query("ALTER TABLE `tl_style_sheet` ADD `pid` int(10) unsigned NOT NULL default '0'");
		$this->Database->query("ALTER TABLE `tl_layout` ADD `pid` int(10) unsigned NOT NULL default '0'");
		$this->Database->query("UPDATE tl_module SET pid=1");
		$this->Database->query("UPDATE tl_style_sheet SET pid=1");
		$this->Database->query("UPDATE tl_layout SET pid=1");

		// Create a theme from the present resources
		$this->Database->prepare("INSERT INTO tl_theme SET tstamp=?, name=?")
					   ->execute(time(), $GLOBALS['TL_CONFIG']['websiteTitle']);

		// Adjust the back end user permissions
		$this->Database->query("ALTER TABLE `tl_user` ADD `themes` blob NULL");
		$this->Database->query("ALTER TABLE `tl_user_group` ADD `themes` blob NULL");

		// Adjust the user and group rights
		$objUser = $this->Database->execute("SELECT id, modules, 'tl_user' AS tbl FROM tl_user WHERE modules!='' UNION SELECT id, modules, 'tl_user_group' AS tbl FROM tl_user_group WHERE modules!=''");

		while ($objUser->next())
		{
			$modules = deserialize($objUser->modules);

			if (!is_array($modules) || empty($modules))
			{
				continue;
			}

			$themes = array();

			foreach ($modules as $k=>$v)
			{
				if ($v == 'css' || $v == 'modules ' || $v == 'layout')
				{
					$themes[] = $v;
					unset($modules[$k]);
				}
			}

			if (!empty($themes))
			{
				$modules[] = 'themes';
			}

			$modules = array_values($modules);

			$set = array
			(
				'modules' => (!empty($modules) ? serialize($modules) : null),
				'themes'  => (!empty($themes) ? serialize($themes) : null)
			);

			$this->Database->prepare("UPDATE " . $objUser->tbl . " %s WHERE id=?")
						   ->set($set)
						   ->execute($objUser->id);
		}

		// Featured news
		if ($this->Database->fieldExists('news_featured', 'tl_module'))
		{
			$this->Database->query("ALTER TABLE `tl_module` CHANGE `news_featured` `news_featured` varchar(16) NOT NULL default ''");
			$this->Database->query("UPDATE tl_module SET news_featured='featured' WHERE news_featured=1");
		}

		// Other version 2.9 updates
		$this->Database->query("UPDATE tl_member SET country='gb' WHERE country='uk'");
		$this->Database->query("ALTER TABLE `tl_module` CHANGE `news_jumpToCurrent` `news_jumpToCurrent` varchar(16) NOT NULL default ''");
		$this->Database->query("UPDATE tl_module SET news_jumpToCurrent='show_current' WHERE news_jumpToCurrent=1");
		$this->Database->query("ALTER TABLE `tl_user` ADD `useCE` char(1) NOT NULL default ''");
		$this->Database->query("UPDATE tl_user SET useCE=1");
	}


	/**
	 * Version 2.9.2 update
	 */
	public function run292Update()
	{
		$this->Database->query("ALTER TABLE `tl_calendar_events` CHANGE `startTime` `startTime` int(10) unsigned NULL");
		$this->Database->query("ALTER TABLE `tl_calendar_events` CHANGE `endTime` `endTime` int(10) unsigned NULL");
		$this->Database->query("ALTER TABLE `tl_calendar_events` CHANGE `startDate` `startDate` int(10) unsigned NULL");
		$this->Database->query("ALTER TABLE `tl_calendar_events` CHANGE `endDate` `endDate` int(10) unsigned NULL");
		$this->Database->query("UPDATE tl_calendar_events SET endDate=null WHERE endDate=0");
	}


	/**
	 * Version 2.10.0 update
	 */
	public function run210Update()
	{
		$this->Database->query("ALTER TABLE `tl_style` ADD `positioning` char(1) NOT NULL default ''");
		$this->Database->query("UPDATE `tl_style` SET `positioning`=`size`");
		$this->Database->query("UPDATE `tl_module` SET `guests`=1 WHERE `type`='lostPassword' OR `type`='registration'");
		$this->Database->query("UPDATE `tl_news` SET `teaser`=CONCAT('<p>', teaser, '</p>') WHERE `teaser`!='' AND `teaser` NOT LIKE '<p>%'");
	}


	/**
	 * Version 3.0.0 update
	 */
	public function run300Update()
	{
		// Create the files table
		$this->Database->query(
			"CREATE TABLE `tl_files` (
			  `id` int(10) unsigned NOT NULL auto_increment,
			  `pid` int(10) unsigned NOT NULL default '0',
			  `tstamp` int(10) unsigned NOT NULL default '0',
			  `type` varchar(16) NOT NULL default '',
			  `path` varchar(255) NOT NULL default '',
			  `extension` varchar(16) NOT NULL default '',
			  `hash` varchar(32) NOT NULL default '',
			  `found` char(1) NOT NULL default '1',
			  `name` varchar(64) NOT NULL default '',
			  `meta` blob NULL,
			  PRIMARY KEY  (`id`),
			  KEY `pid` (`pid`),
			  UNIQUE KEY `path` (`path`),
			  KEY `extension` (`extension`)
			) ENGINE=MyISAM DEFAULT CHARSET=utf8;"
		);

		// Add the "numberOfItems" field
		$this->Database->query("ALTER TABLE `tl_module` ADD `numberOfItems` smallint(5) unsigned NOT NULL default '0'");
		$this->Database->query("UPDATE `tl_module` SET `numberOfItems`=`rss_numberOfItems` WHERE `rss_numberOfItems`>0");
		$this->Database->query("UPDATE `tl_module` SET `numberOfItems`=`news_numberOfItems` WHERE `news_numberOfItems`>0");

		// Add the "addMooTools" field
		$this->Database->query("ALTER TABLE `tl_layout` ADD `addMooTools` char(1) NOT NULL default ''");
		$this->Database->query("UPDATE `tl_layout` SET `addMooTools`=1 WHERE `mootools`!=''");

		// Add the "notified" field
		$this->Database->query("ALTER TABLE `tl_comments` ADD `notified` char(1) NOT NULL default ''");
		$this->Database->query("UPDATE `tl_comments` SET `notified`=1");

		// Add the "rows" field
		$this->Database->query("ALTER TABLE `tl_layout` ADD `rows` varchar(8) NOT NULL default ''");
		$this->Database->query("UPDATE `tl_layout` SET `rows`='1rw' WHERE `header`='' AND `footer`=''");
		$this->Database->query("UPDATE `tl_layout` SET `rows`='2rwh' WHERE `header`!='' AND `footer`=''");
		$this->Database->query("UPDATE `tl_layout` SET `rows`='2rwf' WHERE `header`='' AND `footer`!=''");
		$this->Database->query("UPDATE `tl_layout` SET `rows`='3rw' WHERE `header`!='' AND `footer`!=''");

		// Update the "mooType" field
		$this->Database->query("UPDATE `tl_content` SET `mooType`='mooStart' WHERE `mooType`='start'");
		$this->Database->query("UPDATE `tl_content` SET `mooType`='mooStop' WHERE `mooType`='stop'");
		$this->Database->query("UPDATE `tl_content` SET `mooType`='mooSingle' WHERE `mooType`='single'");

		// Add the "framework" field
		$this->Database->query("ALTER TABLE `tl_layout` ADD `framework` varchar(255) NOT NULL default ''");
		$this->Database->query("UPDATE `tl_layout` SET `framework`='a:2:{i:0;s:10:\"layout.css\";i:1;s:11:\"tinymce.css\";}'");
		$this->Database->query("UPDATE `tl_layout` SET `framework`='a:1:{i:0;s:10:\"layout.css\";}' WHERE skipTinymce=1");

		// Make sure the "skipFramework" field exists (see #4624)
		if ($this->Database->fieldExists('skipFramework', 'tl_layout'))
		{
			$this->Database->query("UPDATE `tl_layout` SET `framework`='' WHERE skipFramework=1");
		}

		// Add the "ptable" field
		$this->Database->query("ALTER TABLE `tl_content` ADD ptable varchar(64) NOT NULL default ''");

		// Create a content element for each news article
		$objNews = $this->Database->execute("SELECT * FROM tl_news WHERE text!='' AND source='default'");

		while ($objNews->next())
		{
			$this->createContentElement($objNews, 'tl_news', 'text');
		}

		// Create a content element for each event
		$objEvents = $this->Database->execute("SELECT * FROM tl_calendar_events WHERE details!='' AND source='default'");

		while ($objEvents->next())
		{
			$this->createContentElement($objEvents, 'tl_calendar_events', 'details');
		}

		// Add an .htaccess file to the modules' html folders so they can be accessed via HTTP
		foreach (scan(TL_ROOT . '/system/modules') as $strFolder)
		{
			if (is_dir(TL_ROOT . '/system/modules/' . $strFolder) && is_dir(TL_ROOT . '/system/modules/' . $strFolder . '/html'))
			{
				if (!file_exists(TL_ROOT . '/system/modules/' . $strFolder . '/html/.htaccess'))
				{
<<<<<<< HEAD
					\File::putContent('system/modules/' . $strFolder . '/html/.htaccess', "order deny,allow\nallow from all");
=======
					$objFile = new \File('system/modules/' . $strFolder . '/html/.htaccess', true);
					$objFile->write("<IfModule !mod_authz_core.c>\n  Order allow,deny\n  Allow from all\n</IfModule>\n<IfModule mod_authz_core.c>\n  Require all granted\n</IfModule>");
					$objFile->close();
>>>>>>> 51050966
				}
			}
		}

		// Convert the gradient angle syntax (see #4569)
		if ($this->Database->fieldExists('gradientAngle', 'tl_style'))
		{
			$objStyle = $this->Database->execute("SELECT id, gradientAngle FROM tl_style WHERE gradientAngle!=''");

			while ($objStyle->next())
			{
				if (strpos($objStyle->gradientAngle, 'deg') !== false)
				{
					$angle = (abs(450 - intval($objStyle->gradientAngle)) % 360) . 'deg';
				}
				else
				{
					switch ($objStyle->gradientAngle)
					{
						case 'top':          $angle = 'to bottom';       break;
						case 'right':        $angle = 'to left';         break;
						case 'bottom':       $angle = 'to top';          break;
						case 'left':         $angle = 'to right';        break;
						case 'top left':     $angle = 'to bottom right'; break;
						case 'top right':    $angle = 'to bottom left';  break;
						case 'bottom left':  $angle = 'to top right';    break;
						case 'bottom right': $angle = 'to top left';     break;
					}
				}

				$this->Database->prepare("UPDATE tl_style SET gradientAngle=? WHERE id=?")
							   ->execute($angle, $objStyle->id);
			}
		}

		// Make unlimited recurrences end on 2038-01-01 00:00:00 (see #4862)
		$this->Database->query("UPDATE `tl_calendar_events` SET `repeatEnd`=2145913200 WHERE `recurring`=1 AND `recurrences`=0");
	}


	/**
	 * Version 3.1.0 update
	 */
	public function run31Update()
	{
		$this->Database->query("UPDATE `tl_content` SET `type`='accordionStart' WHERE `type`='accordion' AND `mooType`='mooStart'");
		$this->Database->query("UPDATE `tl_content` SET `type`='accordionStop' WHERE `type`='accordion' AND `mooType`='mooStop'");
		$this->Database->query("UPDATE `tl_content` SET `type`='accordionSingle' WHERE `type`='accordion' AND `mooType`='mooSingle'");

		$this->Database->query("ALTER TABLE `tl_content` DROP `mooType`");
	}


	/**
	 * Scan the upload folder and create the database entries
	 *
	 * @param string  $strPath The target folder
	 * @param integer $pid     The parent ID
	 */
	public function scanUploadFolder($strPath=null, $pid=0)
	{
		if ($strPath === null)
		{
			$strPath = $GLOBALS['TL_CONFIG']['uploadPath'];
		}

		$arrMeta = array();
		$arrMapper = array();
		$arrFolders = array();
		$arrFiles = array();
		$arrScan = scan(TL_ROOT . '/' . $strPath);

		foreach ($arrScan as $strFile)
		{
			if (strncmp($strFile, '.', 1) === 0)
			{
				continue;
			}

			if (is_dir(TL_ROOT . '/' . $strPath . '/' . $strFile))
			{
				$arrFolders[] = $strPath . '/' . $strFile;
			}
			else
			{
				$arrFiles[] = $strPath . '/' . $strFile;
			}
		}

		// Folders
		foreach ($arrFolders as $strFolder)
		{
			$objFolder = new \Folder($strFolder);

			$id = $this->Database->prepare("INSERT INTO tl_files (pid, tstamp, name, type, path, hash) VALUES (?, ?, ?, 'folder', ?, ?)")
								 ->execute($pid, time(), basename($strFolder), $strFolder, $objFolder->hash)
								 ->insertId;

			$this->scanUploadFolder($strFolder, $id);
		}

		// Files
		foreach ($arrFiles as $strFile)
		{
			$matches = array();

			// Handle meta.txt files
			if (preg_match('/^meta(_([a-z]{2}))?\.txt$/', basename($strFile), $matches))
			{
				$key = $matches[2] ?: 'en';
				$arrData = file(TL_ROOT . '/' . $strFile, FILE_IGNORE_NEW_LINES);

				foreach ($arrData as $line)
				{
					list($name, $info) = explode('=', $line, 2);
					list($title, $link, $caption) = explode('|', $info);
					$arrMeta[trim($name)][$key] = array('title'=>trim($title), 'link'=>trim($link), 'caption'=>trim($caption));
				}
			}

			$objFile = new \File($strFile, true);

			$id = $this->Database->prepare("INSERT INTO tl_files (pid, tstamp, name, type, path, extension, hash) VALUES (?, ?, ?, 'file', ?, ?, ?)")
								 ->execute($pid, time(), basename($strFile), $strFile, $objFile->extension, $objFile->hash)
								 ->insertId;

			$arrMapper[basename($strFile)] = $id;
		}

		// Insert the meta data AFTER the file entries have been created
		if (!empty($arrMeta))
		{
			foreach ($arrMeta as $file=>$meta)
			{
				if (isset($arrMapper[$file]))
				{
					$this->Database->prepare("UPDATE tl_files SET meta=? WHERE id=?")
								   ->execute(serialize($meta), $arrMapper[$file]);
				}
			}
		}
	}


	/**
	 * Update all FileTree fields
	 */
	public function updateFileTreeFields()
	{
		$arrFiles = array();

		// Parse all active modules
		foreach ($this->Config->getActiveModules() as $strModule)
		{
			$strDir = 'system/modules/' . $strModule . '/dca';

			if (!is_dir(TL_ROOT . '/' . $strDir))
			{
				continue;
			}

			foreach (scan(TL_ROOT . '/' . $strDir) as $strFile)
			{
				if (in_array($strFile, $arrFiles) || $strFile == '.htaccess')
				{
					continue;
				}

				$arrFiles[] = substr($strFile, 0, -4);
			}
		}

		$arrFields = array();

		// Find all fileTree fields
		foreach ($arrFiles as $strTable)
		{
			$this->loadDataContainer($strTable);
			$arrConfig = &$GLOBALS['TL_DCA'][$strTable]['config'];

			// Skip non-database DCAs
			if ($arrConfig['dataContainer'] == 'File')
			{
				continue;
			}
			if ($arrConfig['dataContainer'] == 'Folder' && !$arrConfig['databaseAssisted'])
			{
				continue;
			}

			foreach ($GLOBALS['TL_DCA'][$strTable]['fields'] as $strField=>$arrField)
			{
				// FIXME: support other field types
				if ($arrField['inputType'] == 'fileTree')
				{
					if ($this->Database->fieldExists($strField, $strTable))
					{
						$key = $arrField['eval']['multiple'] ? 'multiple' : 'single';
						$arrFields[$key][] = $strTable . '.' . $strField;
					}
				}
			}
		}

		// Update the existing singleSRC entries
		foreach ($arrFields['single'] as $val)
		{
			list($table, $field) = explode('.', $val);
			$objRow = $this->Database->query("SELECT id, $field FROM $table WHERE $field!=''");

			while ($objRow->next())
			{
				if (!is_numeric($objRow->$field))
				{
					$objFile = \FilesModel::findByPath($objRow->$field);

					$this->Database->prepare("UPDATE $table SET $field=? WHERE id=?")
								   ->execute($objFile->id, $objRow->id);
				}
			}
		}

		// Update the existing multiSRC entries
		foreach ($arrFields['multiple'] as $val)
		{
			list($table, $field) = explode('.', $val);
			$objRow = $this->Database->query("SELECT id, $field FROM $table WHERE $field!=''");

			while ($objRow->next())
			{
				$arrPaths = deserialize($objRow->$field, true);

				if (empty($arrPaths))
				{
					continue;
				}

				foreach ($arrPaths as $k=>$v)
				{
					if (!is_numeric($v))
					{
						$objFile = \FilesModel::findByPath($v);
						$arrPaths[$k] = $objFile->id;
					}
				}

				$this->Database->prepare("UPDATE $table SET $field=? WHERE id=?")
							   ->execute(serialize($arrPaths), $objRow->id);
			}
		}
	}


	/**
	 * Create a content element
	 *
	 * @param \Database\Result $objElement A database result object
	 * @param string           $strPtable  The name of the parent table
	 * @param string           $strField   The name of the text column
	 */
	protected function createContentElement(\Database\Result $objElement, $strPtable, $strField)
	{
		$set = array
		(
			'pid'         => $objElement->id,
			'ptable'      => $strPtable,
			'sorting'     => 128,
			'tstamp'      => $objElement->tstamp,
			'type'        => 'text',
			'text'        => $objElement->$strField,
			'addImage'    => $objElement->addImage,
			'singleSRC'   => $objElement->singleSRC,
			'alt'         => $objElement->alt,
			'size'        => $objElement->size,
			'imagemargin' => $objElement->imagemargin,
			'imageUrl'    => $objElement->imageUrl,
			'fullsize'    => $objElement->fullsize,
			'caption'     => $objElement->caption,
			'floating'    => $objElement->floating
		);

		$this->Database->prepare("INSERT INTO tl_content %s")->set($set)->execute();
	}
}<|MERGE_RESOLUTION|>--- conflicted
+++ resolved
@@ -312,13 +312,7 @@
 			{
 				if (!file_exists(TL_ROOT . '/system/modules/' . $strFolder . '/html/.htaccess'))
 				{
-<<<<<<< HEAD
-					\File::putContent('system/modules/' . $strFolder . '/html/.htaccess', "order deny,allow\nallow from all");
-=======
-					$objFile = new \File('system/modules/' . $strFolder . '/html/.htaccess', true);
-					$objFile->write("<IfModule !mod_authz_core.c>\n  Order allow,deny\n  Allow from all\n</IfModule>\n<IfModule mod_authz_core.c>\n  Require all granted\n</IfModule>");
-					$objFile->close();
->>>>>>> 51050966
+					\File::putContent('system/modules/' . $strFolder . '/html/.htaccess', "<IfModule !mod_authz_core.c>\n  Order allow,deny\n  Allow from all\n</IfModule>\n<IfModule mod_authz_core.c>\n  Require all granted\n</IfModule>");
 				}
 			}
 		}
