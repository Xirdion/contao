<?php

/**
 * Contao Open Source CMS
 * 
 * Copyright (c) 2005-2013 Leo Feyer
 * 
 * @package Library
 * @link    https://contao.org
 * @license http://www.gnu.org/licenses/lgpl-3.0.html LGPL
 */

namespace Contao;


/**
 * Abstract library base class
 * 
 * The class provides miscellaneous methods that are used all throughout the
 * application. It is the base class of the Contao library which provides the
 * central "import" method to load other library classes.
 * 
 * Usage:
 * 
 *     class MyClass extends \System
 *     {
 *         public function __construct()
 *         {
 *             $this->import('Database');
 *         }
 *     }
 * 
 * @package   Library
 * @author    Leo Feyer <https://github.com/leofeyer>
 * @copyright Leo Feyer 2005-2013
 */
abstract class System
{

	/**
	 * Cache
	 * @var array
	 */
	protected $arrCache = array(); // Backwards compatibility

	/**
	 * Default libraries
	 * @var array
	 */
	protected $arrObjects = array();

	/**
	 * Static objects
	 * @var array
	 */
	protected static $arrStaticObjects = array();


	/**
	 * Import the Config and Session instances
	 */
	protected function __construct()
	{
		$this->import('Config');
		$this->import('Session');
	}


	/**
	 * Get an object property
	 * 
	 * Lazy load the Input and Environment libraries (which are now static) and
	 * only include them as object property if an old module requires it
	 * 
	 * @param string $strKey The property name
	 * 
	 * @return mixed|null The property value or null
	 */
	public function __get($strKey)
	{
		if (!isset($this->arrObjects[$strKey]))
		{
			if ($strKey == 'Input' || $strKey == 'Environment')
			{
				$this->arrObjects[$strKey] = $strKey::getInstance();
			}
			else
			{
				return null;
			}
		}

		return $this->arrObjects[$strKey];
	}


	/**
	 * Import a library and make it accessible by its name or an optional key
	 * 
	 * @param string  $strClass The class name
	 * @param string  $strKey   An optional key to store the object under
	 * @param boolean $blnForce If true, existing objects will be overridden
	 */
	protected function import($strClass, $strKey=null, $blnForce=false)
	{
		$strKey = $strKey ?: $strClass;

		if ($blnForce || !isset($this->arrObjects[$strKey]))
		{
			$this->arrObjects[$strKey] = (in_array('getInstance', get_class_methods($strClass))) ? call_user_func(array($strClass, 'getInstance')) : new $strClass();
		}
	}


	/**
	 * Import a library in non-object context
	 * 
	 * @param string  $strClass The class name
	 * @param string  $strKey   An optional key to store the object under
	 * @param boolean $blnForce If true, existing objects will be overridden
	 * 
	 * @return object The imported object
	 */
	public static function importStatic($strClass, $strKey=null, $blnForce=false)
	{
		$strKey = $strKey ?: $strClass;

		if ($blnForce || !isset(static::$arrStaticObjects[$strKey]))
		{
			static::$arrStaticObjects[$strKey] = (in_array('getInstance', get_class_methods($strClass))) ? call_user_func(array($strClass, 'getInstance')) : new $strClass();
		}

		return static::$arrStaticObjects[$strKey];
	}


	/**
	 * Add a log entry to the database
	 * 
	 * @param string $strText     The log message
	 * @param string $strFunction The function name
	 * @param string $strCategory The category name
	 */
	public static function log($strText, $strFunction, $strCategory)
	{
		$strUa = 'N/A';
		$strIp = '127.0.0.1';

		if (\Environment::get('httpUserAgent'))
		{
			$strUa = \Environment::get('httpUserAgent');
		}
		if (\Environment::get('remoteAddr'))
		{
			$strIp = static::anonymizeIp(\Environment::get('ip'));
		}

		\Database::getInstance()->prepare("INSERT INTO tl_log (tstamp, source, action, username, text, func, ip, browser) VALUES(?, ?, ?, ?, ?, ?, ?, ?)")
							   ->execute(time(), (TL_MODE == 'FE' ? 'FE' : 'BE'), $strCategory, ($GLOBALS['TL_USERNAME'] ? $GLOBALS['TL_USERNAME'] : ''), specialchars($strText), $strFunction, $strIp, $strUa);

		// HOOK: allow to add custom loggers
		if (isset($GLOBALS['TL_HOOKS']['addLogEntry']) && is_array($GLOBALS['TL_HOOKS']['addLogEntry']))
		{
			foreach ($GLOBALS['TL_HOOKS']['addLogEntry'] as $callback)
			{
				static::importStatic($callback[0])->$callback[1]($strText, $strFunction, $strCategory);
			}
		}
	}


	/**
	 * Add a request string to the current URL
	 * 
	 * @param string $strRequest The string to be added
	 * 
	 * @return string The new URL
	 */
	public static function addToUrl($strRequest)
	{
		$strRequest = preg_replace('/^&(amp;)?/i', '', $strRequest);
		$queries = preg_split('/&(amp;)?/i', \Environment::get('queryString'));

		// Overwrite existing parameters
		foreach ($queries as $k=>$v)
		{
			$explode = explode('=', $v);

			if (preg_match('/(^|&(amp;)?)' . preg_quote($explode[0], '/') . '=/i', $strRequest))
			{
				unset($queries[$k]);
			}
		}

		$href = '?';

		if (!empty($queries))
		{
			$href .= implode('&amp;', $queries) . '&amp;';
		}

		return \Environment::get('script') . $href . str_replace(' ', '%20', $strRequest);
	}


	/**
	 * Reload the current page
	 */
	public static function reload()
	{
		$strLocation = \Environment::get('url') . \Environment::get('requestUri');

		// Ajax request
		if (\Environment::get('isAjaxRequest'))
		{
			echo $strLocation;
			exit;
		}

		if (headers_sent())
		{
			exit;
		}

		header('Location: ' . $strLocation);
		exit;
	}


	/**
	 * Redirect to another page
	 * 
	 * @param string  $strLocation The target URL
	 * @param integer $intStatus   The HTTP status code (defaults to 303)
	 */
	public static function redirect($strLocation, $intStatus=303)
	{
		$strLocation = str_replace('&amp;', '&', $strLocation);

		// Ajax request
		if (\Environment::get('isAjaxRequest'))
		{
			echo $strLocation;
			exit;
		}

		if (headers_sent())
		{
			exit;
		}

		// Header
		switch ($intStatus)
		{
			case 301:
				header('HTTP/1.1 301 Moved Permanently');
				break;

			case 302:
				header('HTTP/1.1 302 Found');
				break;

			case 303:
				header('HTTP/1.1 303 See Other');
				break;
		}

		// Check the target address
		if (preg_match('@^https?://@i', $strLocation))
		{
			header('Location: ' . $strLocation);
		}
		else
		{
			header('Location: ' . \Environment::get('base') . $strLocation);
		}

		exit;
	}


	/**
	 * Return the referer URL and optionally encode ampersands
	 * 
	 * @param boolean $blnEncodeAmpersands If true, ampersands will be encoded
	 * @param string  $strTable            An optional table name
	 * 
	 * @return string The referer URL
	 */
	public static function getReferer($blnEncodeAmpersands=false, $strTable=null)
	{
		$key = (\Environment::get('script') == 'contao/files.php') ? 'fileReferer' : 'referer';
		$session = \Session::getInstance()->get($key);

		// Use a specific referer
		if ($strTable != '' && isset($session[$strTable]) && \Input::get('act') != 'select')
		{
			$session['current'] = $session[$strTable];
		}

		// Get the default referer
		$return = preg_replace('/(&(amp;)?|\?)tg=[^& ]*/i', '', (($session['current'] != \Environment::get('requestUri')) ? $session['current'] : $session['last']));
		$return = preg_replace('/^'.preg_quote(TL_PATH, '/').'\//', '', $return);

		// Fallback to the generic referer in the front end
		if ($return == '' && TL_MODE == 'FE')
		{
			$return = \Environment::get('httpReferer');
		}

		// Fallback to the current URL if there is no referer
		if ($return == '')
		{
			$return = (TL_MODE == 'BE') ? 'contao/main.php' : \Environment::get('url');
		}

		// Do not urldecode here!
		return ampersand($return, $blnEncodeAmpersands);
	}


	/**
	 * Load a set of language files
	 * 
	 * @param string  $strName     The table name
	 * @param boolean $strLanguage An optional language code
	 * @param boolean $blnNoCache  If true, the cache will be bypassed
	 * 
	 * @throws \Exception In case a language does not exist
	 */
	public static function loadLanguageFile($strName, $strLanguage=null, $blnNoCache=false)
	{
		if ($strLanguage === null)
		{
			$strLanguage = str_replace('-', '_', $GLOBALS['TL_LANGUAGE']);
		}

		// Fall back to English
		if ($strLanguage == '')
		{
			$strLanguage = 'en';
		}

		// Return if the language file has been loaded already
		if (isset($GLOBALS['loadLanguageFile'][$strName][$strLanguage]) && !$blnNoCache)
		{
			return;
		}

		$strCacheKey = $strLanguage;

		// Make sure the language exists
		if (!is_dir(TL_ROOT . '/system/modules/core/languages/' . $strLanguage))
		{
			$strShortLang = substr($strLanguage, 0, 2);

			// Fall back to "de" if "de_DE" does not exist
			if ($strShortLang != $strLanguage)
			{
				if (!is_dir(TL_ROOT . '/system/modules/core/languages/' . $strShortLang))
				{
					throw new \Exception("Language $strLanguage does not exist");
				}
				else
				{
					$strLanguage = $strShortLang;
				}
			}
		}

		$strCacheFallback = 'system/cache/language/en/' . $strName . '.php';
		$strCacheFile = 'system/cache/language/' . $strLanguage . '/' . $strName . '.php';

		// Load the cache files or generate them if they do not yet exist
		if (!$GLOBALS['TL_CONFIG']['bypassCache'] && file_exists(TL_ROOT . '/' . $strCacheFile))
		{
			include TL_ROOT . '/' . $strCacheFallback;
			include TL_ROOT . '/' . $strCacheFile;
		}
		else
		{
			// Add a short header with links to transifex.com
			$strHeader = "<?php\n\n"
					   . "/**\n"
					   . " * Contao Open Source CMS\n"
					   . " * \n"
					   . " * Copyright (c) 2005-2013 Leo Feyer\n"
					   . " * \n"
					   . " * Core translations are managed using Transifex. To create a new translation\n"
					   . " * or to help to maintain an existing one, please register at transifex.com.\n"
					   . " * \n"
					   . " * @link http://help.transifex.com/intro/translating.html\n"
					   . " * @link https://www.transifex.com/projects/p/contao/language/%s/\n"
					   . " * \n"
					   . " * @license http://www.gnu.org/licenses/lgpl-3.0.html LGPL\n"
					   . " */\n";

			// Generate the cache files
<<<<<<< HEAD
			$objCacheFallback = new \File($strCacheFallback);
			$objCacheFallback->write(sprintf($strHeader, 'en'));

			$objCacheFile = new \File($strCacheFile);
			$objCacheFile->write(sprintf($strHeader, $strLanguage));
=======
			$objCacheFallback = new \File('system/cache/language/en/' . $strName . '.php', true);
			$objCacheFallback->write('<?php '); // add one space to prevent the "unexpected $end" error

			$objCacheFile = new \File('system/cache/language/' . $strLanguage . '/' . $strName . '.php', true);
			$objCacheFile->write('<?php '); // add one space to prevent the "unexpected $end" error
>>>>>>> 2c7fdb13

			// Parse all active modules
			foreach (\Config::getInstance()->getActiveModules() as $strModule)
			{
				$strFallback = 'system/modules/' . $strModule . '/languages/en/' . $strName;

				// Fallback language
				if (file_exists(TL_ROOT . '/' . $strFallback . '.xlf'))
				{
					$objCacheFallback->append(static::convertXlfToPhp($strFallback . '.xlf', 'en'));
				}
				elseif (file_exists(TL_ROOT . '/' . $strFallback . '.php'))
				{
					$objCacheFallback->append(static::readPhpFileWithoutTags($strFallback . '.php'));
					include TL_ROOT . '/' . $strFallback . '.php';
				}

				// Only process if the current language is not English
				if ($strLanguage != 'en')
				{
					$strFile = 'system/modules/' . $strModule . '/languages/' . $strLanguage . '/' . $strName;

					// Current language
					if (file_exists(TL_ROOT . '/' . $strFile . '.xlf'))
					{
						$objCacheFile->append(static::convertXlfToPhp($strFile . '.xlf', $strLanguage));
					}
					elseif (file_exists(TL_ROOT . '/' . $strFile . '.php'))
					{
						$objCacheFile->append(static::readPhpFileWithoutTags($strFile . '.php'));
						include TL_ROOT . '/' . $strFile . '.php';
					}
				}
			}

			// Write the files
			$objCacheFallback->close();
			$objCacheFile->close();
		}

		// HOOK: allow to load custom labels
		if (isset($GLOBALS['TL_HOOKS']['loadLanguageFile']) && is_array($GLOBALS['TL_HOOKS']['loadLanguageFile']))
		{
			foreach ($GLOBALS['TL_HOOKS']['loadLanguageFile'] as $callback)
			{
				static::importStatic($callback[0])->$callback[1]($strName, $strLanguage, $strCacheKey);
			}
		}

		// Handle single quotes in the deleteConfirm message
		if ($strName == 'default')
		{
			$GLOBALS['TL_LANG']['MSC']['deleteConfirm'] = str_replace("'", "\\'", $GLOBALS['TL_LANG']['MSC']['deleteConfirm']);
		}

		// Local configuration file
		if (file_exists(TL_ROOT . '/system/config/langconfig.php'))
		{
			include TL_ROOT . '/system/config/langconfig.php';
		}

		// Use a global cache variable to support nested calls
		$GLOBALS['loadLanguageFile'][$strName][$strCacheKey] = true;
	}


	/**
	 * Return the countries as array
	 * 
	 * @return array An array of country names
	 */
	public static function getCountries()
	{
		$return = array();
		$countries = array();
		$arrAux = array();

		static::loadLanguageFile('countries');
		include TL_ROOT . '/system/config/countries.php';

		foreach ($countries as $strKey=>$strName)
		{
			$arrAux[$strKey] = isset($GLOBALS['TL_LANG']['CNT'][$strKey]) ? utf8_romanize($GLOBALS['TL_LANG']['CNT'][$strKey]) : $strName;
		}

		asort($arrAux);

		foreach (array_keys($arrAux) as $strKey)
		{
			$return[$strKey] = isset($GLOBALS['TL_LANG']['CNT'][$strKey]) ? $GLOBALS['TL_LANG']['CNT'][$strKey] : $countries[$strKey];
		}

		// HOOK: add custom logic
		if (isset($GLOBALS['TL_HOOKS']['getCountries']) && is_array($GLOBALS['TL_HOOKS']['getCountries']))
		{
			foreach ($GLOBALS['TL_HOOKS']['getCountries'] as $callback)
			{
				static::importStatic($callback[0])->$callback[1]($return, $countries);
			}
		}

		return $return;
	}


	/**
	 * Return the available languages as array
	 * 
	 * @param boolean $blnInstalledOnly If true, return only installed languages
	 * 
	 * @return array An array of languages
	 */
	public static function getLanguages($blnInstalledOnly=false)
	{
		$return = array();
		$languages = array();
		$arrAux = array();
		$langsNative = array();

		static::loadLanguageFile('languages');
		include TL_ROOT . '/system/config/languages.php';

		foreach ($languages as $strKey=>$strName)
		{
			$arrAux[$strKey] = isset($GLOBALS['TL_LANG']['LNG'][$strKey]) ? utf8_romanize($GLOBALS['TL_LANG']['LNG'][$strKey]) : $strName;
		}

		asort($arrAux);
		$arrBackendLanguages = scan(TL_ROOT . '/system/modules/core/languages');

		foreach (array_keys($arrAux) as $strKey)
		{
			if ($blnInstalledOnly && !in_array($strKey, $arrBackendLanguages))
			{
				continue;
			}

			$return[$strKey] = isset($GLOBALS['TL_LANG']['LNG'][$strKey]) ? $GLOBALS['TL_LANG']['LNG'][$strKey] : $languages[$strKey];

			if (isset($langsNative[$strKey]) && $langsNative[$strKey] != $return[$strKey])
			{
				$return[$strKey] .= ' - ' . $langsNative[$strKey];
			}
		}

		return $return;
	}


	/**
	 * Parse a date format string and translate textual representations
	 * 
	 * @param string  $strFormat The date format string
	 * @param integer $intTstamp An optional timestamp
	 * 
	 * @return string The textual representation of the date
	 */
	public static function parseDate($strFormat, $intTstamp=null)
	{
		$strModified = str_replace
		(
			array('l', 'D', 'F', 'M'),
			array('w::1', 'w::2', 'n::3', 'n::4'),
			$strFormat
		);

		if ($intTstamp === null)
		{
			$strDate = date($strModified);
		}
		elseif (!is_numeric($intTstamp))
		{
			return '';
		}
		else
		{
			$strDate = date($strModified, $intTstamp);
		}

		if (strpos($strDate, '::') === false)
		{
			return $strDate;
		}

		if (!$GLOBALS['TL_LANG']['MSC']['dayShortLength'])
		{
			$GLOBALS['TL_LANG']['MSC']['dayShortLength'] = 3;
		}

		if (!$GLOBALS['TL_LANG']['MSC']['monthShortLength'])
		{
			$GLOBALS['TL_LANG']['MSC']['monthShortLength'] = 3;
		}

		$strReturn = '';
		$chunks = preg_split("/([0-9]{1,2}::[1-4])/", $strDate, -1, PREG_SPLIT_DELIM_CAPTURE);

		foreach ($chunks as $chunk)
		{
			list($index, $flag) = explode('::', $chunk);

			switch ($flag)
			{
				case 1:
					$strReturn .= $GLOBALS['TL_LANG']['DAYS'][$index];
					break;

				case 2:
					$strReturn .= $GLOBALS['TL_LANG']['DAYS_SHORT'][$index];
					break;

				case 3:
					$strReturn .= $GLOBALS['TL_LANG']['MONTHS'][($index - 1)];
					break;

				case 4:
					$strReturn .= $GLOBALS['TL_LANG']['MONTHS_SHORT'][($index - 1)];
					break;

				default:
					$strReturn .= $chunk;
					break;
			}
		}

		return $strReturn;
	}


	/**
	 * Urlencode a file path preserving slashes
	 * 
	 * @param string $strPath The file path
	 * 
	 * @return string The encoded file path
	 */
	public static function urlEncode($strPath)
	{
		return str_replace('%2F', '/', rawurlencode($strPath));
	}


	/**
	 * Set a cookie
	 * 
	 * @param string  $strName     The cookie name
	 * @param mixed   $varValue    The cookie value
	 * @param integer $intExpires  The expiration date
	 * @param string  $strPath     An optional path
	 * @param string  $strDomain   An optional domain name
	 * @param boolean $blnSecure   If true, the secure flag will be set
	 * @param boolean $blnHttpOnly If true, the http-only flag will be set
	 */
	public static function setCookie($strName, $varValue, $intExpires, $strPath=null, $strDomain=null, $blnSecure=false, $blnHttpOnly=false)
	{
		if ($strPath == '')
		{
			$strPath = $GLOBALS['TL_CONFIG']['websitePath'] ?: '/'; // see #4390
		}

		$objCookie = new \stdClass();

		$objCookie->strName     = $strName;
		$objCookie->varValue    = $varValue;
		$objCookie->intExpires  = $intExpires;
		$objCookie->strPath     = $strPath;
		$objCookie->strDomain   = $strDomain;
		$objCookie->blnSecure   = $blnSecure;
		$objCookie->blnHttpOnly = $blnHttpOnly;

		// HOOK: allow to add custom logic
		if (isset($GLOBALS['TL_HOOKS']['setCookie']) && is_array($GLOBALS['TL_HOOKS']['setCookie']))
		{
			foreach ($GLOBALS['TL_HOOKS']['setCookie'] as $callback)
			{
				$objCookie = static::importStatic($callback[0])->$callback[1]($objCookie);
			}
		}

		setcookie($objCookie->strName, $objCookie->varValue, $objCookie->intExpires, $objCookie->strPath, $objCookie->strDomain, $objCookie->blnSecure, $objCookie->blnHttpOnly);
	}


	/**
	 * Convert a byte value into a human readable format
	 * 
	 * @param integer $intSize     The size in bytes
	 * @param integer $intDecimals The number of decimals to show
	 * 
	 * @return string The human readable size
	 */
	public static function getReadableSize($intSize, $intDecimals=1)
	{
		for ($i=0; $intSize>=1024; $i++)
		{
			$intSize /= 1024;
		}

		return static::getFormattedNumber($intSize, $intDecimals) . ' ' . $GLOBALS['TL_LANG']['UNITS'][$i];
	}


	/**
	 * Format a number
	 * 
	 * @param mixed   $varNumber   An integer or float number
	 * @param integer $intDecimals The number of decimals to show
	 * 
	 * @return mixed The formatted number
	 */
	public static function getFormattedNumber($varNumber, $intDecimals=2)
	{
		return number_format(round($varNumber, $intDecimals), $intDecimals, $GLOBALS['TL_LANG']['MSC']['decimalSeparator'], $GLOBALS['TL_LANG']['MSC']['thousandsSeparator']);
	}


	/**
	 * Anonymize an IP address by overriding the last chunk
	 * 
	 * @param string $strIp The IP address
	 * 
	 * @return string The encoded IP address
	 */
	public static function anonymizeIp($strIp)
	{
		// The feature has been disabled
		if (!$GLOBALS['TL_CONFIG']['privacyAnonymizeIp'])
		{
			return $strIp;
		}

		// Localhost
		if ($strIp == '127.0.0.1' || $strIp == '::1')
		{
			return $strIp;
		}

		// IPv6
		if (strpos($strIp, ':') !== false)
		{
			return substr_replace($strIp, ':0000', strrpos($strIp, ':'));
		}
		// IPv4
		else
		{
			return substr_replace($strIp, '.0', strrpos($strIp, '.'));
		}
	}


	/**
	 * Compile a Model class name from a table name (e.g. tl_form_field becomes FormFieldModel)
	 * 
	 * @param string $strTable The table name
	 * 
	 * @return string The model class name
	 */
	public static function getModelClassFromTable($strTable)
	{
		if (isset($GLOBALS['TL_MODELS'][$strTable]))
		{
			return $GLOBALS['TL_MODELS'][$strTable]; // see 4796
		}
		else
		{
			$arrChunks = explode('_', $strTable);

			if ($arrChunks[0] == 'tl')
			{
				array_shift($arrChunks);
			}

			return implode('', array_map('ucfirst', $arrChunks)) . 'Model';
		}
	}


	/**
	 * Read the contents of a PHP file, stripping the opening and closing PHP tags
	 * 
	 * @param string $strName The name of the PHP file
	 * 
	 * @return string The PHP code without the PHP tags
	 */
	protected static function readPhpFileWithoutTags($strName)
	{
		$strCode = rtrim(file_get_contents(TL_ROOT . '/' . $strName));

		// Opening tag
		if (strncmp($strCode, '<?php', 5) === 0)
		{
			$strCode = substr($strCode, 5);
		}

		// die() statement
		$strCode = str_replace(array(
			" if (!defined('TL_ROOT')) die('You cannot access this file directly!');",
			" if (!defined('TL_ROOT')) die('You can not access this file directly!');"
		), '', $strCode);

		// Closing tag
		if (substr($strCode, -2) == '?>')
		{
			$strCode = substr($strCode, 0, -2);
		}

		return rtrim($strCode);
	}


	/**
	 * Convert an .xlf file into a PHP language file
	 * 
	 * @param string $strName     The name of the .xlf file
	 * @param string $strLanguage The language code
	 * 
	 * @return string The PHP code
	 */
	protected static function convertXlfToPhp($strName, $strLanguage)
	{
		// Read the .xlf file
		$xml = new \DOMDocument();
		$xml->preserveWhiteSpace = false;
		$xml->load(TL_ROOT . '/' . $strName);

		$return = "\n// $strName\n";
		$units = $xml->getElementsByTagName('trans-unit');

		// Set up the quotekey function
		$quotekey = function($key)
		{
			if ($key === '0')
			{
				return 0;
			}
			elseif (is_numeric($key))
			{
				return intval($key);
			}
			else
			{
				return "'$key'";
			}
		};

		// Set up the quoteval function
		$quoteval = function($val)
		{
			if (strpos($val, '\n') !== false)
			{
				return '"' . str_replace('"', '\\"', $val) . '"';
			}
			else
			{
				return "'" . str_replace("'", "\\'", $val) . "'";
			}
		};

		// Add the labels
		foreach ($units as $unit)
		{
			$node = ($strLanguage == 'en') ? $unit->firstChild : $unit->firstChild->nextSibling;

			if ($node === null)
			{
				continue;
			}

			$value = str_replace("\n", '\n', $node->nodeValue);

			// Some closing </em> tags oddly have an extra space in
			if (strpos($value, '</ em>') !== false)
			{
				$value = str_replace('</ em>', '</em>', $value);
			}

			$chunks = explode('.', $unit->getAttribute('id'));

			// Handle keys with dots
			if (preg_match('/tl_layout\.(reset|layout|responsive|tinymce)\.css\./', $unit->getAttribute('id')))
			{
				$chunks = array($chunks[0], $chunks[1] . '.' . $chunks[2], $chunks[3]);
			}

			// Create the array entries
			switch (count($chunks))
			{
				case 2:
					$GLOBALS['TL_LANG'][$chunks[0]][$chunks[1]] = $value;
					$return .= "\$GLOBALS['TL_LANG']['" . $chunks[0] . "'][" . $quotekey($chunks[1]) . "] = " . $quoteval($value) . ";\n";
					break;

				case 3:
					$GLOBALS['TL_LANG'][$chunks[0]][$chunks[1]][$chunks[2]] = $value;
					$return .= "\$GLOBALS['TL_LANG']['" . $chunks[0] . "'][" . $quotekey($chunks[1]) . "][" . $quotekey($chunks[2]) . "] = " . $quoteval($value) . ";\n";
					break;

				case 4:
					$GLOBALS['TL_LANG'][$chunks[0]][$chunks[1]][$chunks[2]][$chunks[3]] = $value;
					$return .= "\$GLOBALS['TL_LANG']['" . $chunks[0] . "'][" . $quotekey($chunks[1]) . "][" . $quotekey($chunks[2]) . "][" . $quotekey($chunks[3]) . "] = " . $quoteval($value) . ";\n";
					break;
			}
		}

		return rtrim($return);
	}


	/**
	 * Add an error message
	 * 
	 * @param string $strMessage The error message
	 * 
	 * @deprecated Use Message::addError() instead
	 */
	protected function addErrorMessage($strMessage)
	{
		\Message::addError($strMessage);
	}


	/**
	 * Add a confirmation message
	 * 
	 * @param string $strMessage The confirmation
	 * 
	 * @deprecated Use Message::addConfirmation() instead
	 */
	protected function addConfirmationMessage($strMessage)
	{
		\Message::addConfirmation($strMessage);
	}


	/**
	 * Add a new message
	 * 
	 * @param string $strMessage The new message
	 * 
	 * @deprecated Use Message::addNew() instead
	 */
	protected function addNewMessage($strMessage)
	{
		\Message::addNew($strMessage);
	}


	/**
	 * Add an info message
	 * 
	 * @param string $strMessage The info message
	 * 
	 * @deprecated Use Message::addInfo() instead
	 */
	protected function addInfoMessage($strMessage)
	{
		\Message::addInfo($strMessage);
	}


	/**
	 * Add an unformatted message
	 * 
	 * @param string $strMessage The unformatted message
	 * 
	 * @deprecated Use Message::addRaw() instead
	 */
	protected function addRawMessage($strMessage)
	{
		\Message::addRaw($strMessage);
	}


	/**
	 * Add a message
	 * 
	 * @param string $strMessage The message
	 * @param string $strType    The message type
	 * 
	 * @deprecated Use Message::add() instead
	 */
	protected function addMessage($strMessage, $strType)
	{
		\Message::add($strMessage, $strType);
	}


	/**
	 * Return all messages as HTML
	 * 
	 * @param boolean $blnDcLayout If true, the line breaks are different
	 * @param boolean $blnNoWrapper If true, there will be no wrapping DIV
	 * 
	 * @return string The messages HTML markup
	 * 
	 * @deprecated Use Message::generate() instead
	 */
	protected function getMessages($blnDcLayout=false, $blnNoWrapper=false)
	{
		return \Message::generate($blnDcLayout, $blnNoWrapper);
	}


	/**
	 * Reset the message system
	 * 
	 * @deprecated Use Message::reset() instead
	 */
	protected function resetMessages()
	{
		\Message::reset();
	}


	/**
	 * Return all available message types
	 * 
	 * @return array An array of message types
	 * 
	 * @deprecated Use Message::getTypes() instead
	 */
	protected function getMessageTypes()
	{
		return \Message::getTypes();
	}


	/**
	 * Encode an internationalized domain name
	 * 
	 * @param string $strDomain The domain name
	 * 
	 * @return string The encoded domain name
	 * 
	 * @deprecated Use Idna::encode() instead
	 */
	protected function idnaEncode($strDomain)
	{
		return \Idna::encode($strDomain);
	}


	/**
	 * Decode an internationalized domain name
	 * 
	 * @param string $strDomain The domain name
	 * 
	 * @return string The decoded domain name
	 * 
	 * @deprecated Use Idna::decode() instead
	 */
	protected function idnaDecode($strDomain)
	{
		return \Idna::decode($strDomain);
	}


	/**
	 * Encode the domain in an e-mail address
	 * 
	 * @param string $strEmail The e-mail address
	 * 
	 * @return string The encoded e-mail address
	 * 
	 * @deprecated Use Idna::encodeEmail() instead
	 */
	protected function idnaEncodeEmail($strEmail)
	{
		return \Idna::encodeEmail($strEmail);
	}


	/**
	 * Encode the domain in an URL
	 * 
	 * @param string $strUrl The URL
	 * 
	 * @return string The encoded URL
	 * 
	 * @deprecated Use Idna::encodeUrl() instead
	 */
	protected function idnaEncodeUrl($strUrl)
	{
		return \Idna::encodeUrl($strUrl);
	}


	/**
	 * Validate an e-mail address
	 * 
	 * @param string $strEmail The e-mail address
	 * 
	 * @return boolean True if it is a valid e-mail address
	 * 
	 * @deprecated Use Validator::isEmail() instead
	 */
	protected function isValidEmailAddress($strEmail)
	{
		return \Validator::isEmail($strEmail);
	}


	/**
	 * Split a friendly-name e-address and return name and e-mail as array
	 * 
	 * @param string $strEmail A friendly-name e-mail address
	 * 
	 * @return array An array with name and e-mail address
	 * 
	 * @deprecated Use String::splitFriendlyEmail() instead
	 */
	public static function splitFriendlyName($strEmail)
	{
		return \String::splitFriendlyEmail($strEmail);
	}


	/**
	 * Return the request string without the index.php fragment
	 * 
	 * @param boolean $blnAmpersand If true, ampersands will be encoded
	 * 
	 * @return string The request string
	 * 
	 * @deprecated Use Environment::get('indexFreeRequest') instead
	 */
	public static function getIndexFreeRequest($blnAmpersand=true)
	{
		return ampersand(\Environment::get('indexFreeRequest'), $blnAmpersand);
	}
}<|MERGE_RESOLUTION|>--- conflicted
+++ resolved
@@ -396,19 +396,11 @@
 					   . " */\n";
 
 			// Generate the cache files
-<<<<<<< HEAD
-			$objCacheFallback = new \File($strCacheFallback);
+			$objCacheFallback = new \File($strCacheFallback, true);
 			$objCacheFallback->write(sprintf($strHeader, 'en'));
 
-			$objCacheFile = new \File($strCacheFile);
+			$objCacheFile = new \File($strCacheFile, true);
 			$objCacheFile->write(sprintf($strHeader, $strLanguage));
-=======
-			$objCacheFallback = new \File('system/cache/language/en/' . $strName . '.php', true);
-			$objCacheFallback->write('<?php '); // add one space to prevent the "unexpected $end" error
-
-			$objCacheFile = new \File('system/cache/language/' . $strLanguage . '/' . $strName . '.php', true);
-			$objCacheFile->write('<?php '); // add one space to prevent the "unexpected $end" error
->>>>>>> 2c7fdb13
 
 			// Parse all active modules
 			foreach (\Config::getInstance()->getActiveModules() as $strModule)
