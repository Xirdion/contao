--- conflicted
+++ resolved
@@ -72,12 +72,6 @@
 	 */
 	protected function compile()
 	{
-<<<<<<< HEAD
-=======
-		/** @var \PageModel $objPage */
-		global $objPage;
-
->>>>>>> 87930c65
 		$link = '/articles/';
 		$objArticle = $this->objArticle;
 
