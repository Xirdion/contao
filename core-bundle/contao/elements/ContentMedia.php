<?php

/**
 * Contao Open Source CMS
 *
 * Copyright (c) 2005-2015 Leo Feyer
 *
 * @license LGPL-3.0+
 */

namespace Contao;


/**
 * Content element "mediaelement".
 *
 * @author Leo Feyer <https://github.com/leofeyer>
 */
class ContentMedia extends \ContentElement
{

	/**
	 * Template
	 * @var string
	 */
	protected $strTemplate = 'ce_player';

	/**
	 * Files object
	 * @var \Model\Collection|\FilesModel
	 */
	protected $objFiles;


	/**
<<<<<<< HEAD
	 * Return if there are no files
=======
	 * Extend the parent method
	 *
>>>>>>> 87930c65
	 * @return string
	 */
	public function generate()
	{
		if ($this->playerSRC == '')
		{
			return '';
		}

		$source = deserialize($this->playerSRC);

		if (!is_array($source) || empty($source))
		{
			return '';
		}

		$objFiles = \FilesModel::findMultipleByUuidsAndExtensions($source, array('mp4','m4v','mov','wmv','webm','ogv','m4a','mp3','wma','mpeg','wav','ogg'));

		if ($objFiles === null)
		{
			return '';
		}

		// Display a list of files in the back end
		if (TL_MODE == 'BE')
		{
			$return = '<ul>';

			while ($objFiles->next())
			{
				$objFile = new \File($objFiles->path);
				$return .= '<li><img src="' . TL_ASSETS_URL . 'assets/contao/images/' . $objFile->icon . '" width="18" height="18" alt="" class="mime_icon"> <span>' . $objFile->name . '</span> <span class="size">(' . $this->getReadableSize($objFile->size) . ')</span></li>';
			}

			return $return . '</ul>';
		}

		$this->objFiles = $objFiles;

		return parent::generate();
	}


	/**
	 * Generate the module
	 */
	protected function compile()
	{
		/** @var \PageModel $objPage */
		global $objPage;

		$this->Template->size = '';

		// Set the size
		if ($this->playerSize != '')
		{
			$size = deserialize($this->playerSize);

			if (is_array($size))
			{
				$this->Template->size = ' width="' . $size[0] . '" height="' . $size[1] . '"';
			}
		}

		$this->Template->poster = false;

		// Optional poster
		if ($this->posterSRC != '')
		{
			if (($objFile = \FilesModel::findByUuid($this->posterSRC)) !== null)
			{
				$this->Template->poster = $objFile->path;
			}
		}

		$objFiles = $this->objFiles;

		/** @var \FilesModel $objFirst */
		$objFirst = $objFiles->current();

		// Pre-sort the array by preference
		if (in_array($objFirst->extension , array('mp4','m4v','mov','wmv','webm','ogv')))
		{
			$this->Template->isVideo = true;
			$arrFiles = array('mp4'=>null, 'm4v'=>null, 'mov'=>null, 'wmv'=>null, 'webm'=>null, 'ogv'=>null);
		}
		else
		{
			$this->Template->isVideo = false;
			$arrFiles = array('m4a'=>null, 'mp3'=>null, 'wma'=>null, 'mpeg'=>null, 'wav'=>null, 'ogg'=>null);
		}

		$objFiles->reset();

		// Convert the language to a locale (see #5678)
		$strLanguage = str_replace('-', '_', $objPage->language);

		// Pass File objects to the template
		while ($objFiles->next())
		{
			$arrMeta = deserialize($objFiles->meta);

			if (is_array($arrMeta) && isset($arrMeta[$strLanguage]))
			{
				$strTitle = $arrMeta[$strLanguage]['title'];
			}
			else
			{
				$strTitle = $objFiles->name;
			}

<<<<<<< HEAD
			$objFile = new \File($this->objFiles->path);
=======
			$objFile = new \File($objFiles->path, true);
>>>>>>> 87930c65
			$objFile->title = specialchars($strTitle);

			$arrFiles[$objFile->extension] = $objFile;
		}

		$this->Template->files = array_values(array_filter($arrFiles));
		$this->Template->autoplay = $this->autoplay;
	}
}<|MERGE_RESOLUTION|>--- conflicted
+++ resolved
@@ -33,12 +33,8 @@
 
 
 	/**
-<<<<<<< HEAD
 	 * Return if there are no files
-=======
-	 * Extend the parent method
 	 *
->>>>>>> 87930c65
 	 * @return string
 	 */
 	public function generate()
@@ -150,11 +146,7 @@
 				$strTitle = $objFiles->name;
 			}
 
-<<<<<<< HEAD
-			$objFile = new \File($this->objFiles->path);
-=======
-			$objFile = new \File($objFiles->path, true);
->>>>>>> 87930c65
+			$objFile = new \File($objFiles->path);
 			$objFile->title = specialchars($strTitle);
 
 			$arrFiles[$objFile->extension] = $objFile;
