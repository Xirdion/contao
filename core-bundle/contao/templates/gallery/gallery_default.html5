
<ul class="cols_<?php echo $this->perRow; ?>">
  <?php foreach ($this->body as $class=>$row): ?>
    <?php foreach ($row as $col): ?>
      <?php if ($col->addImage): ?>
        <li class="<?= $class ?> <?= $col->class ?>">
          <figure class="image_container"<?php if ($col->margin): ?> style="<?= $col->margin ?>"<?php endif; ?>>
            <?php if ($col->href): ?>
              <a href="<?= $col->href ?>"<?= $col->attributes ?> title="<?= $col->alt ?>"><?php $this->insert('picture_default', $col->picture); ?></a>
            <?php else: ?>
              <?php $this->insert('picture_default', $col->picture); ?>
            <?php endif; ?>
            <?php if ($col->caption): ?>
<<<<<<< HEAD
              <figcaption class="caption" style="width:<?= $col->arrSize[0] ?>px"><?= $col->caption ?></figcaption>
=======
              <figcaption class="caption"><?php echo $col->caption; ?></figcaption>
>>>>>>> d9827e4e
            <?php endif; ?>
          </figure>
        </li>
      <?php endif; ?>
    <?php endforeach; ?>
  <?php endforeach; ?>
</ul><|MERGE_RESOLUTION|>--- conflicted
+++ resolved
@@ -11,11 +11,7 @@
               <?php $this->insert('picture_default', $col->picture); ?>
             <?php endif; ?>
             <?php if ($col->caption): ?>
-<<<<<<< HEAD
-              <figcaption class="caption" style="width:<?= $col->arrSize[0] ?>px"><?= $col->caption ?></figcaption>
-=======
-              <figcaption class="caption"><?php echo $col->caption; ?></figcaption>
->>>>>>> d9827e4e
+              <figcaption class="caption"><?= $col->caption ?></figcaption>
             <?php endif; ?>
           </figure>
         </li>
