--- conflicted
+++ resolved
@@ -136,13 +136,10 @@
 				return $this->intRows;
 				break;
 
-<<<<<<< HEAD
-=======
 			case 'value':
 				return specialchars(str_replace('\n', "\n", $this->varValue));
 				break;
 
->>>>>>> 1d732694
 			default:
 				return parent::__get($strKey);
 				break;
@@ -151,15 +148,6 @@
 
 
 	/**
-<<<<<<< HEAD
-	 * Parse the template file and return it as string
-	 *
-	 * @param array $arrAttributes An optional attributes array
-	 *
-	 * @return string The template markup
-	 */
-	public function parse($arrAttributes=null)
-=======
 	 * Return all attributes as string
 	 *
 	 * @param array $arrStrip An optional array with attributes to strip
@@ -167,7 +155,6 @@
 	 * @return string The attributes string
 	 */
 	public function getAttributes($arrStrip=array())
->>>>>>> 1d732694
 	{
 		global $objPage;
 		$arrStrip = array();
@@ -178,14 +165,7 @@
 			$arrStrip[] = 'maxlength';
 		}
 
-<<<<<<< HEAD
-		$this->fieldAttributes = $this->getAttributes($arrStrip);
-		$this->fieldValue = specialchars(str_replace('\n', "\n", $this->varValue));
-
-		return parent::parse($arrAttributes);
-=======
 		return parent::getAttributes($arrStrip);
->>>>>>> 1d732694
 	}
 
 
@@ -193,11 +173,6 @@
 	 * Generate the widget and return it as string
 	 *
 	 * @return string The widget markup
-<<<<<<< HEAD
-	 *
-	 * @deprecated The logic has been moved into the template (see #6834)
-=======
->>>>>>> 1d732694
 	 */
 	public function generate()
 	{
@@ -207,12 +182,7 @@
 						(($this->strClass != '') ? ' ' . $this->strClass : ''),
 						$this->intRows,
 						$this->intCols,
-<<<<<<< HEAD
-						$this->fieldAttributes,
-						$this->fieldValue) . $this->addSubmit();
-=======
 						$this->getAttributes(),
 						$this->value) . $this->addSubmit();
->>>>>>> 1d732694
 	}
 }