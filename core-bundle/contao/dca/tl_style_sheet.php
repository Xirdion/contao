--- conflicted
+++ resolved
@@ -158,15 +158,11 @@
 			'search'                  => true,
 			'flag'                    => 1,
 			'eval'                    => array('mandatory'=>true, 'unique'=>true, 'rgxp'=>'alnum', 'maxlength'=>64, 'spaceToUnderscore'=>true),
-<<<<<<< HEAD
+			'save_callback' => array
+			(
+				array('tl_style_sheet', 'romanizeName')
+			),
 			'sql'                     => "varchar(64) NULL"
-=======
-			'save_callback' => array
-			(
-				array('tl_style_sheet', 'romanizeName')
-			),
-			'sql'                     => "varchar(64) NOT NULL default ''"
->>>>>>> 0fe7fb09
 		),
 		'disablePie' => array
 		(
