--- conflicted
+++ resolved
@@ -501,122 +501,6 @@
 {
 
 	/**
-<<<<<<< HEAD
-=======
-	 * Disable modules
-	 *
-	 * @param DataContainer $dc
-	 *
-	 * @return string
-	 */
-	public function disableModules(DataContainer $dc)
-	{
-		$arrModules = array();
-		$arrFolders = scan(TL_ROOT . '/system/modules');
-
-		// Store all extensions with their status (based on the .skip file)
-		foreach ($arrFolders as $strFolder)
-		{
-			if (substr($strFolder, 0, 1) == '.')
-			{
-				continue;
-			}
-
-			if ($strFolder == 'core' || !is_dir(TL_ROOT . '/system/modules/' . $strFolder))
-			{
-				continue;
-			}
-
-			$arrModules[$strFolder] = !file_exists(TL_ROOT . '/system/modules/' . $strFolder . '/.skip');
-		}
-
-		// Enable or disable the modules as requested
-		if (Input::post('FORM_SUBMIT') == 'tl_settings')
-		{
-			$blnPurgeCache = false;
-			$arrDisabled = Input::post('inactiveModules');
-
-			if (!is_array($arrDisabled))
-			{
-				$arrDisabled = array();
-			}
-
-			// Check whether a module status has changed
-			foreach ($arrModules as $strModule=>$blnActive)
-			{
-				if (in_array($strModule, $arrDisabled))
-				{
-					if ($blnActive)
-					{
-						$blnPurgeCache = System::disableModule($strModule);
-					}
-				}
-				else
-				{
-					if (!$blnActive)
-					{
-						$blnPurgeCache = System::enableModule($strModule);
-					}
-				}
-			}
-
-			// Purge the internal cache (see #5016)
-			if ($blnPurgeCache)
-			{
-				$this->import('Automator');
-				$this->Automator->purgeInternalCache();
-			}
-		}
-
-		// Return the form field
-		$return = '
-<div class="' . $GLOBALS['TL_DCA'][$dc->table]['fields'][$dc->field]['eval']['tl_class'] . '">
-  <fieldset id="ctrl_' . $dc->field . '" class="tl_checkbox_container">
-    <legend>' . $GLOBALS['TL_LANG']['tl_settings']['inactiveModules'][0] . '</legend>
-    <input type="hidden" name="' . $dc->inputName . '" value="">
-    <input type="checkbox" id="check_all_' . $dc->inputName . '" class="tl_checkbox" onclick="Backend.toggleCheckboxGroup(this,\'ctrl_' . $dc->inputName . '\')">
-    <label for="check_all_' . $dc->inputName . '" style="color:#a6a6a6"><em>' . $GLOBALS['TL_LANG']['MSC']['selectAll'] . '</em></label><br>';
-
-		$i = 0;
-		$lng = str_replace('-', '_', $GLOBALS['TL_LANGUAGE']);
-
-		// Render the checkbox and label
-		foreach ($arrModules as $strModule=>$blnActive)
-		{
-			if (!$blnActive)
-			{
-				$strFile = 'system/modules/' . $strModule . '/languages/' . $lng . '/modules';
-
-				// Load the modules language file of disabled extensions
-				if (file_exists(TL_ROOT . '/' . $strFile . '.xlf'))
-				{
-					static::convertXlfToPhp($strFile . '.xlf', $lng, true);
-				}
-				elseif (file_exists(TL_ROOT . '/' . $strFile . '.php'))
-				{
-					include TL_ROOT . '/' . $strFile . '.php';
-				}
-			}
-
-			$strTitle = (is_array($GLOBALS['TL_LANG']['MOD'][$strModule]) ? $GLOBALS['TL_LANG']['MOD'][$strModule][0] : $GLOBALS['TL_LANG']['MOD'][$strModule]);
-
-			$return .= '
-    <input type="checkbox" name="' . $dc->inputName . '[]" id="opt_' . $dc->inputName . '_' . $i . '" class="tl_checkbox" value="' . $strModule . '" onfocus="Backend.getScrollOffset()"' . ($blnActive ? '' : ' checked') . '>
-    <label for="opt_' . $dc->inputName . '_' . $i++ . '"><span style="color:#b3b3b3">[' . $strModule . ']</span> ' . $strTitle . '</label><br>';
-		}
-
-		// Add the help text
-		$return .= '
-  </fieldset>' . (Config::get('showHelp') ? '
-  <p class="tl_help tl_tip">' . $GLOBALS['TL_LANG']['tl_settings'][$dc->field][1] . '</p>' : '') . '
-</div>';
-
-		return $return;
-	}
-
-
-	/**
->>>>>>> 87930c65
 	 * Purge the internal cache when toggling the Contao safe mode
 	 *
 	 * @param mixed $varValue
