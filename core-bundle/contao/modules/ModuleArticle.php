<?php

/**
 * Contao Open Source CMS
 *
 * Copyright (c) 2005-2014 Leo Feyer
 *
 * @package Core
 * @link    https://contao.org
 * @license http://www.gnu.org/licenses/lgpl-3.0.html LGPL
 */


/**
 * Run in a custom namespace, so the class can be replaced
 */
namespace Contao;


/**
 * Class ModuleArticle
 *
 * Provides methodes to handle articles.
 * @copyright  Leo Feyer 2005-2014
 * @author     Leo Feyer <https://contao.org>
 * @package    Core
 */
class ModuleArticle extends \Module
{

	/**
	 * Template
	 * @var string
	 */
	protected $strTemplate = 'mod_article';

	/**
	 * No markup
	 * @var boolean
	 */
	protected $blnNoMarkup = false;


	/**
	 * Check whether the article is published
	 * @param boolean
	 * @return string
	 */
	public function generate($blnNoMarkup=false)
	{
		if (TL_MODE == 'FE' && !BE_USER_LOGGED_IN && (!$this->published || ($this->start != '' && $this->start > time()) || ($this->stop != '' && $this->stop < time())))
		{
			return '';
		}

		$this->type = 'article';
		$this->blnNoMarkup = $blnNoMarkup;

		return parent::generate();
	}


	/**
	 * Generate the module
	 */
	protected function compile()
	{
		global $objPage;

		if ($this->blnNoMarkup)
		{
			$this->Template = new \FrontendTemplate('mod_article_plain');
			$this->Template->setData($this->arrData);
		}

		$alias = $this->alias ?: 'article';

		if (in_array($alias, array('article', 'top', 'wrapper', 'header', 'container', 'left', 'main', 'right', 'footer')))
		{
			$alias .= '-' . $this->id;
		}

		$alias = standardize($alias);

		// Generate the cssID if it is not set
		if ($this->cssID[0] == '')
		{
			$this->cssID = array($alias, $this->cssID[1]);
		}

		$this->Template->column = $this->inColumn;

		// Add the modification date
		$this->Template->timestamp = $this->tstamp;
		$this->Template->date = \Date::parse($objPage->datimFormat, $this->tstamp);

		// Clean the RTE output
		if ($objPage->outputFormat == 'xhtml')
		{
			$this->teaser = \String::toXhtml($this->teaser);
		}
		else
		{
			$this->teaser = \String::toHtml5($this->teaser);
		}

		// Show the teaser only
		if ($this->multiMode && $this->showTeaser)
		{
			$this->Template = new \FrontendTemplate('mod_article_teaser');
			$this->Template->setData($this->arrData);

			$this->cssID = array($alias, '');
			$arrCss = deserialize($this->teaserCssID);

			// Override the CSS ID and class
			if (is_array($arrCss) && count($arrCss) == 2)
			{
				if ($arrCss[0] == '')
				{
					$arrCss[0] = $alias;
				}

				$this->cssID = $arrCss;
			}

<<<<<<< HEAD
			$article = (!\Config::get('disableAlias') && $this->alias != '') ? $this->alias : $this->id;
			$href = 'articles=' . (($this->inColumn != 'main') ? $this->inColumn . ':' : '') . $article;
=======
			$article = (!$GLOBALS['TL_CONFIG']['disableAlias'] && $this->alias != '') ? $this->alias : $this->id;
			$href = '/articles/' . (($this->inColumn != 'main') ? $this->inColumn . ':' : '') . $article;
>>>>>>> 68286bfb

			$this->Template->headline = $this->headline;
			$this->Template->href = $this->generateFrontendUrl($objPage->row(), $href);
			$this->Template->teaser = $this->teaser;
			$this->Template->readMore = specialchars(sprintf($GLOBALS['TL_LANG']['MSC']['readMore'], $this->headline), true);
			$this->Template->more = $GLOBALS['TL_LANG']['MSC']['more'];

			return;
		}

		// Get section and article alias
		list($strSection, $strArticle) = explode(':', \Input::get('articles'));

		if ($strArticle === null)
		{
			$strArticle = $strSection;
		}

		// Overwrite the page title (see #2853 and #4955)
		if (!$this->blnNoMarkup && $strArticle != '' && ($strArticle == $this->id || $strArticle == $this->alias) && $this->title != '')
		{
			$objPage->pageTitle = strip_tags(strip_insert_tags($this->title));

			if ($this->teaser != '')
			{
				$objPage->description = $this->prepareMetaDescription($this->teaser);
			}
		}

		$this->Template->printable = false;
		$this->Template->backlink = false;

		// Back link
		if (!$this->multiMode && $strArticle != '' && ($strArticle == $this->id || $strArticle == $this->alias))
		{
			$this->Template->backlink = 'javascript:history.go(-1)'; // see #6955
			$this->Template->back = specialchars($GLOBALS['TL_LANG']['MSC']['goBack']);
		}

		$arrElements = array();
		$objCte = \ContentModel::findPublishedByPidAndTable($this->id, 'tl_article');

		if ($objCte !== null)
		{
			$intCount = 0;
			$intLast = $objCte->count() - 1;

			while ($objCte->next())
			{
				$arrCss = array();
				$objRow = $objCte->current();

				// Add the "first" and "last" classes (see #2583)
				if ($intCount == 0 || $intCount == $intLast)
				{
					if ($intCount == 0)
					{
						$arrCss[] = 'first';
					}

					if ($intCount == $intLast)
					{
						$arrCss[] = 'last';
					}
				}

				$objRow->classes = $arrCss;
				$arrElements[] = $this->getContentElement($objRow, $this->strColumn);
				++$intCount;
			}
		}

		$this->Template->teaser = $this->teaser;
		$this->Template->elements = $arrElements;

		if ($this->keywords != '')
		{
			$GLOBALS['TL_KEYWORDS'] .= (($GLOBALS['TL_KEYWORDS'] != '') ? ', ' : '') . $this->keywords;
		}

		// Backwards compatibility
		if ($this->printable == 1)
		{
			$this->Template->printable = true;
			$this->Template->pdfButton = true;
		}

		// New structure
		elseif ($this->printable != '')
		{
			$options = deserialize($this->printable);

			if (!empty($options) && is_array($options))
			{
				$this->Template->printable = true;
				$this->Template->printButton = in_array('print', $options);
				$this->Template->pdfButton = in_array('pdf', $options);
				$this->Template->facebookButton = in_array('facebook', $options);
				$this->Template->twitterButton = in_array('twitter', $options);
				$this->Template->gplusButton = in_array('gplus', $options);
			}
		}

		// Add syndication variables
		if ($this->Template->printable)
		{
			$request = \Environment::get('indexFreeRequest');

			$this->Template->print = '#';
			$this->Template->encUrl = rawurlencode(\Environment::get('base') . \Environment::get('request'));
			$this->Template->encTitle = rawurlencode($objPage->pageTitle);
			$this->Template->href = $request . ((strpos($request, '?') !== false) ? '&amp;' : '?') . 'pdf=' . $this->id;

			$this->Template->printTitle = specialchars($GLOBALS['TL_LANG']['MSC']['printPage']);
			$this->Template->pdfTitle = specialchars($GLOBALS['TL_LANG']['MSC']['printAsPdf']);
			$this->Template->facebookTitle = specialchars($GLOBALS['TL_LANG']['MSC']['facebookShare']);
			$this->Template->twitterTitle = specialchars($GLOBALS['TL_LANG']['MSC']['twitterShare']);
			$this->Template->gplusTitle = specialchars($GLOBALS['TL_LANG']['MSC']['gplusShare']);
		}
	}


	/**
	 * Print an article as PDF and stream it to the browser
	 */
	public function generatePdf()
	{
		$this->headline = $this->title;
		$this->printable = false;

		// Generate article
		$strArticle = $this->replaceInsertTags($this->generate(), false);
		$strArticle = html_entity_decode($strArticle, ENT_QUOTES, \Config::get('characterSet'));
		$strArticle = $this->convertRelativeUrls($strArticle, '', true);

		// Remove form elements and JavaScript links
		$arrSearch = array
		(
			'@<form.*</form>@Us',
			'@<a [^>]*href="[^"]*javascript:[^>]+>.*</a>@Us'
		);

		$strArticle = preg_replace($arrSearch, '', $strArticle);

		// HOOK: allow individual PDF routines
		if (isset($GLOBALS['TL_HOOKS']['printArticleAsPdf']) && is_array($GLOBALS['TL_HOOKS']['printArticleAsPdf']))
		{
			foreach ($GLOBALS['TL_HOOKS']['printArticleAsPdf'] as $callback)
			{
				$this->import($callback[0]);
				$this->$callback[0]->$callback[1]($strArticle, $this);
			}
		}

		// URL decode image paths (see #6411)
		$strArticle = preg_replace_callback('@(src="[^"]+")@', function($arg) {
			return rawurldecode($arg[0]);
		}, $strArticle);

		// Handle line breaks in preformatted text
		$strArticle = preg_replace_callback('@(<pre.*</pre>)@Us', function ($arg) {
			return str_replace("\n", '<br>', $arg[0]);
		}, $strArticle);

		// Default PDF export using TCPDF
		$arrSearch = array
		(
			'@<span style="text-decoration: ?underline;?">(.*)</span>@Us',
			'@(<img[^>]+>)@',
			'@(<div[^>]+block[^>]+>)@',
			'@[\n\r\t]+@',
			'@<br( /)?><div class="mod_article@',
			'@href="([^"]+)(pdf=[0-9]*(&|&amp;)?)([^"]*)"@'
		);

		$arrReplace = array
		(
			'<u>$1</u>',
			'<br>$1',
			'<br>$1',
			' ',
			'<div class="mod_article',
			'href="$1$4"'
		);

		$strArticle = preg_replace($arrSearch, $arrReplace, $strArticle);

		// TCPDF configuration
		$l['a_meta_dir'] = 'ltr';
		$l['a_meta_charset'] = \Config::get('characterSet');
		$l['a_meta_language'] = substr($GLOBALS['TL_LANGUAGE'], 0, 2);
		$l['w_page'] = 'page';

		// Include library
		require_once TL_ROOT . '/system/config/tcpdf.php';

		// Create new PDF document
		$pdf = new \TCPDF(PDF_PAGE_ORIENTATION, PDF_UNIT, PDF_PAGE_FORMAT, true);

		// Set document information
		$pdf->SetCreator(PDF_CREATOR);
		$pdf->SetAuthor(PDF_AUTHOR);
		$pdf->SetTitle($this->title);
		$pdf->SetSubject($this->title);
		$pdf->SetKeywords($this->keywords);

		// Prevent font subsetting (huge speed improvement)
		$pdf->setFontSubsetting(false);

		// Remove default header/footer
		$pdf->setPrintHeader(false);
		$pdf->setPrintFooter(false);

		// Set margins
		$pdf->SetMargins(PDF_MARGIN_LEFT, PDF_MARGIN_TOP, PDF_MARGIN_RIGHT);

		// Set auto page breaks
		$pdf->SetAutoPageBreak(true, PDF_MARGIN_BOTTOM);

		// Set image scale factor
		$pdf->setImageScale(PDF_IMAGE_SCALE_RATIO);

		// Set some language-dependent strings
		$pdf->setLanguageArray($l);

		// Initialize document and add a page
		$pdf->AddPage();

		// Set font
		$pdf->SetFont(PDF_FONT_NAME_MAIN, '', PDF_FONT_SIZE_MAIN);

		// Write the HTML content
		$pdf->writeHTML($strArticle, true, 0, true, 0);

		// Close and output PDF document
		$pdf->lastPage();
		$pdf->Output(standardize(ampersand($this->title, false)) . '.pdf', 'D');

		// Stop script execution
		exit;
	}
}<|MERGE_RESOLUTION|>--- conflicted
+++ resolved
@@ -124,13 +124,8 @@
 				$this->cssID = $arrCss;
 			}
 
-<<<<<<< HEAD
 			$article = (!\Config::get('disableAlias') && $this->alias != '') ? $this->alias : $this->id;
-			$href = 'articles=' . (($this->inColumn != 'main') ? $this->inColumn . ':' : '') . $article;
-=======
-			$article = (!$GLOBALS['TL_CONFIG']['disableAlias'] && $this->alias != '') ? $this->alias : $this->id;
 			$href = '/articles/' . (($this->inColumn != 'main') ? $this->inColumn . ':' : '') . $article;
->>>>>>> 68286bfb
 
 			$this->Template->headline = $this->headline;
 			$this->Template->href = $this->generateFrontendUrl($objPage->row(), $href);
