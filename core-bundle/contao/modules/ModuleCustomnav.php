--- conflicted
+++ resolved
@@ -156,11 +156,7 @@
 								$strForceLang = $objNext->language;
 							}
 
-<<<<<<< HEAD
-							$href = $this->generateFrontendUrl($objNext->row(), null, $strForceLang);
-=======
 							$href = $this->generateFrontendUrl($objNext->row(), null, $strForceLang, true);
->>>>>>> 1d732694
 							break;
 						}
 						// DO NOT ADD A break; STATEMENT
