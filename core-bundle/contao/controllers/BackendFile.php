--- conflicted
+++ resolved
@@ -50,10 +50,7 @@
 	 */
 	public function run()
 	{
-<<<<<<< HEAD
-=======
 		/** @var \BackendTemplate|object $objTemplate */
->>>>>>> 87930c65
 		$objTemplate = new \BackendTemplate('be_picker');
 		$objTemplate->main = '';
 
@@ -128,17 +125,11 @@
 			}
 		}
 
-<<<<<<< HEAD
-		// Prepare the widget
-		$class = $GLOBALS['BE_FFL']['fileSelector'];
-		$objFileTree = new $class($class::getAttributesFromDca($GLOBALS['TL_DCA'][$strTable]['fields'][$strField], $strField, $arrValues, $strField, $strTable, $objDca));
-=======
 		/** @var \FileSelector $strClass */
 		$strClass = $GLOBALS['BE_FFL']['fileSelector'];
 
 		/** @var \FileSelector $objFileTree */
 		$objFileTree = new $strClass($strClass::getAttributesFromDca($GLOBALS['TL_DCA'][$strTable]['fields'][$strField], $strField, $arrValues, $strField, $strTable, $objDca));
->>>>>>> 87930c65
 
 		$objTemplate->main = $objFileTree->generate();
 		$objTemplate->theme = \Backend::getTheme();
