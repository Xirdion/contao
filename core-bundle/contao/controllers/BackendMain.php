--- conflicted
+++ resolved
@@ -26,11 +26,7 @@
 	protected $objAjax;
 
 	/**
-<<<<<<< HEAD
-	 * @var Template
-=======
 	 * @var \BackendTemplate|object
->>>>>>> 87930c65
 	 */
 	protected $Template;
 
