--- conflicted
+++ resolved
@@ -20,11 +20,7 @@
 {
 
 	/**
-<<<<<<< HEAD
-	 * @var Template
-=======
 	 * @var \BackendTemplate|object
->>>>>>> 87930c65
 	 */
 	protected $Template;
 
