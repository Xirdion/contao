--- conflicted
+++ resolved
@@ -45,10 +45,7 @@
 	 */
 	public function run()
 	{
-<<<<<<< HEAD
-=======
 		/** @var \BackendTemplate|object $objTemplate */
->>>>>>> 87930c65
 		$objTemplate = new \BackendTemplate('be_password');
 
 		if (\Input::post('FORM_SUBMIT') == 'tl_password')
