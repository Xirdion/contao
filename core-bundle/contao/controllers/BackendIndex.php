--- conflicted
+++ resolved
@@ -69,10 +69,7 @@
 	 */
 	public function run()
 	{
-<<<<<<< HEAD
-=======
 		/** @var \BackendTemplate|object $objTemplate */
->>>>>>> 87930c65
 		$objTemplate = new \BackendTemplate('be_login');
 
 		// Show a cookie warning
@@ -103,10 +100,6 @@
 		$objTemplate->feLink = $GLOBALS['TL_LANG']['MSC']['feLink'];
 		$objTemplate->frontendFile = \Environment::get('base');
 		$objTemplate->disableCron = \Config::get('disableCron');
-<<<<<<< HEAD
-=======
-		$objTemplate->ie6warning = sprintf($GLOBALS['TL_LANG']['ERR']['ie6warning'], '<a href="http://ie6countdown.com">', '</a>');
->>>>>>> 87930c65
 		$objTemplate->default = $GLOBALS['TL_LANG']['MSC']['default'];
 
 		$objTemplate->output();
