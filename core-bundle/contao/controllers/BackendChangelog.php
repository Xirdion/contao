--- conflicted
+++ resolved
@@ -53,11 +53,7 @@
 		// Convert to HTML
 		$strBuffer = MarkdownExtra::defaultTransform($strBuffer);
 
-<<<<<<< HEAD
-		// Add the template
-=======
 		/** @var \BackendTemplate|object $objTemplate */
->>>>>>> 87930c65
 		$objTemplate = new \BackendTemplate('be_changelog');
 
 		// Assign the template variables
