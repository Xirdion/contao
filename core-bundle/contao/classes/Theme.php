<?php

/**
 * Contao Open Source CMS
 *
 * Copyright (c) 2005-2014 Leo Feyer
 *
 * @package Core
 * @link    https://contao.org
 * @license http://www.gnu.org/licenses/lgpl-3.0.html LGPL
 */


/**
 * Run in a custom namespace, so the class can be replaced
 */
namespace Contao;


/**
 * Class Theme
 *
 * Provide methods to handle themes.
 * @copyright  Leo Feyer 2005-2014
 * @author     Leo Feyer <https://contao.org>
 * @package    Core
 */
class Theme extends \Backend
{

	/**
	 * Import a theme
	 * @return string
	 */
	public function importTheme()
	{
		$this->import('BackendUser', 'User');
		$class = $this->User->uploader;

		// See #4086 and #7046
		if (!class_exists($class) || $class == 'DropZone')
		{
			$class = 'FileUpload';
		}

		$objUploader = new $class();

		if (\Input::post('FORM_SUBMIT') == 'tl_theme_import')
		{
			if (!\Input::post('confirm'))
			{
				$arrUploaded = $objUploader->uploadTo('system/tmp');

				if (empty($arrUploaded))
				{
					\Message::addError($GLOBALS['TL_LANG']['ERR']['all_fields']);
					$this->reload();
				}

				$arrFiles = array();

				foreach ($arrUploaded as $strFile)
				{
					// Skip folders
					if (is_dir(TL_ROOT . '/' . $strFile))
					{
						\Message::addError(sprintf($GLOBALS['TL_LANG']['ERR']['importFolder'], basename($strFile)));
						continue;
					}

					$objFile = new \File($strFile, true);

					// Skip anything but .cto files
					if ($objFile->extension != 'cto')
					{
						\Message::addError(sprintf($GLOBALS['TL_LANG']['ERR']['filetype'], $objFile->extension));
						continue;
					}

					$arrFiles[] = $strFile;
				}
			}
			else
			{
				$arrFiles = explode(',', $this->Session->get('uploaded_themes'));
			}

			// Check whether there are any files
			if (empty($arrFiles))
			{
				\Message::addError($GLOBALS['TL_LANG']['ERR']['all_fields']);
				$this->reload();
			}

			// Store the field names of the theme tables
			$arrDbFields = array
			(
				'tl_theme'           => $this->Database->getFieldNames('tl_theme'),
				'tl_style_sheet'     => $this->Database->getFieldNames('tl_style_sheet'),
				'tl_style'           => $this->Database->getFieldNames('tl_style'),
				'tl_module'          => $this->Database->getFieldNames('tl_module'),
				'tl_layout'          => $this->Database->getFieldNames('tl_layout'),
				'tl_image_size'      => $this->Database->getFieldNames('tl_image_size'),
				'tl_image_size_item' => $this->Database->getFieldNames('tl_image_size_item')
			);

			// Proceed
			if (\Input::post('confirm') == 1)
			{
				$this->extractThemeFiles($arrFiles, $arrDbFields);
			}
			else
			{
				$this->Session->set('uploaded_themes', implode(',', $arrFiles));
				return $this->compareThemeFiles($arrFiles, $arrDbFields);
			}
		}

		// Return the form
		return '
<div id="tl_buttons">
<a href="'.ampersand(str_replace('&key=importTheme', '', \Environment::get('request'))).'" class="header_back" title="'.specialchars($GLOBALS['TL_LANG']['MSC']['backBTTitle']).'" accesskey="b">'.$GLOBALS['TL_LANG']['MSC']['backBT'].'</a>
</div>
'.\Message::generate().'
<form action="'.ampersand(\Environment::get('request'), true).'" id="tl_theme_import" class="tl_form" method="post" enctype="multipart/form-data">
<div class="tl_formbody_edit">
<input type="hidden" name="FORM_SUBMIT" value="tl_theme_import">
<input type="hidden" name="REQUEST_TOKEN" value="'.REQUEST_TOKEN.'">
<input type="hidden" name="MAX_FILE_SIZE" value="'.\Config::get('maxFileSize').'">

<div class="tl_tbox">
  <h3>'.$GLOBALS['TL_LANG']['tl_theme']['source'][0].'</h3>'.$objUploader->generateMarkup().(isset($GLOBALS['TL_LANG']['tl_theme']['source'][1]) ? '
  <p class="tl_help tl_tip">'.$GLOBALS['TL_LANG']['tl_theme']['source'][1].'</p>' : '').'
</div>

</div>

<div class="tl_formbody_submit">

<div class="tl_submit_container">
  <input type="submit" name="save" id="save" class="tl_submit" accesskey="s" value="'.specialchars($GLOBALS['TL_LANG']['tl_theme']['importTheme'][0]).'">
</div>

</div>
</form>';
	}


	/**
	 * Compare the theme tables with the local database and check
	 * whether there are custom layout sections
	 * @param array
	 * @param array
	 * @return string
	 */
	protected function compareThemeFiles($arrFiles, $arrDbFields)
	{
		$return = '
<div id="tl_buttons">
<a href="'.ampersand(str_replace('&key=importTheme', '', \Environment::get('request'))).'" class="header_back" title="'.specialchars($GLOBALS['TL_LANG']['MSC']['backBTTitle']).'" accesskey="b">'.$GLOBALS['TL_LANG']['MSC']['backBT'].'</a>
</div>
'.\Message::generate().'
<form action="'.ampersand(\Environment::get('request'), true).'" id="tl_theme_import" class="tl_form" method="post">
<div class="tl_formbody_edit">
<input type="hidden" name="FORM_SUBMIT" value="tl_theme_import">
<input type="hidden" name="REQUEST_TOKEN" value="'.REQUEST_TOKEN.'">
<input type="hidden" name="confirm" value="1">';

		$count = 0;

		// Check the theme data
		foreach ($arrFiles as $strFile)
		{
			$return .= '

<div class="tl_'. (($count++ < 1) ? 't' : '') .'box theme_import">
  <h3>'. basename($strFile) .'</h3>
  <h4>'.$GLOBALS['TL_LANG']['tl_theme']['tables_fields'].'</h4>';

			// Find the XML file
			$objArchive = new \ZipReader($strFile);

			// Continue if there is no XML file
			if ($objArchive->getFile('theme.xml') === false)
			{
				$return .= "\n  " . '<p class="tl_red" style="margin:0">'. sprintf($GLOBALS['TL_LANG']['tl_theme']['missing_xml'], basename($strFile)) ."</p>\n</div>";
				continue;
			}

			// Open the XML file
			$xml = new \DOMDocument();
			$xml->preserveWhiteSpace = false;
			$xml->loadXML($objArchive->unzip());
			$tables = $xml->getElementsByTagName('table');

			$blnHasError = false;

			// Loop through the tables
			for ($i=0; $i<$tables->length; $i++)
			{
				$rows = $tables->item($i)->childNodes;
				$table = $tables->item($i)->getAttribute('name');

				// Skip invalid tables
				if ($table != 'tl_theme' && $table != 'tl_style_sheet' && $table != 'tl_style' && $table != 'tl_module' && $table != 'tl_layout' && $table != 'tl_image_size' && $table != 'tl_image_size_item')
				{
					continue;
				}

				$fields = $rows->item(0)->childNodes;

				// Loop through the fields
				for ($j=0; $j<$fields->length; $j++)
				{
					$name = $fields->item($j)->getAttribute('name');

					// Print a warning if a field is missing
					if (!in_array($name, $arrDbFields[$table]))
					{
						$blnHasError = true;
						$return .= "\n  " . '<p class="tl_red" style="margin:0">'. sprintf($GLOBALS['TL_LANG']['tl_theme']['missing_field'], $table .'.'. $name) .'</p>';
					}
				}
			}

			// Confirmation
			if (!$blnHasError)
			{
				$return .= "\n  " . '<p class="tl_green" style="margin:0">'. $GLOBALS['TL_LANG']['tl_theme']['tables_ok'] .'</p>';
			}

			// Check the custom templates
			$return .= '
  <h4>'.$GLOBALS['TL_LANG']['tl_theme']['custom_templates'].'</h4>';

			$objArchive->reset();
			$blnTplExists = false;

			// Loop through the archive
			while ($objArchive->next())
			{
				if (strncmp($objArchive->file_name, 'templates/', 10) !== 0)
				{
					continue;
				}

				if (file_exists(TL_ROOT .'/'. $objArchive->file_name))
				{
					$blnTplExists = true;
					$return .= "\n  " . '<p class="tl_red" style="margin:0">'. sprintf($GLOBALS['TL_LANG']['tl_theme']['template_exists'], $objArchive->file_name) .'</p>';
				}
			}

			// Confirmation
			if (!$blnTplExists)
			{
				$return .= "\n  " . '<p class="tl_green" style="margin:0">'. $GLOBALS['TL_LANG']['tl_theme']['templates_ok'] .'</p>';
			}

			// HOOK: add custom logic
			if (isset($GLOBALS['TL_HOOKS']['compareThemeFiles']) && is_array($GLOBALS['TL_HOOKS']['compareThemeFiles']))
			{
				foreach ($GLOBALS['TL_HOOKS']['compareThemeFiles'] as $callback)
				{
					$return .= \System::importStatic($callback[0])->$callback[1]($xml, $objArchive);
				}
			}

			$return .= '
</div>';
		}

		// Return the form
		return $return . '

</div>

<div class="tl_formbody_submit">

<div class="tl_submit_container">
  <input type="submit" name="save" id="save" class="tl_submit" accesskey="s" value="'.specialchars($GLOBALS['TL_LANG']['MSC']['continue']).'">
</div>

</div>
</form>';
	}


	/**
	 * Extract the theme files and write the data to the database
	 * @param array
	 * @param array
	 */
	protected function extractThemeFiles($arrFiles, $arrDbFields)
	{
		foreach ($arrFiles as $strZipFile)
		{
			$xml = null;

			// Open the archive
			$objArchive = new \ZipReader($strZipFile);

			// Extract all files
			while ($objArchive->next())
			{
				// Load the XML file
				if ($objArchive->file_name == 'theme.xml')
				{
					$xml = new \DOMDocument();
					$xml->preserveWhiteSpace = false;
					$xml->loadXML($objArchive->unzip());
					continue;
				}

				// Limit file operations to files and the templates directory
				if (strncmp($objArchive->file_name, 'files/', 6) !== 0 && strncmp($objArchive->file_name, 'tl_files/', 9) !== 0 && strncmp($objArchive->file_name, 'templates/', 10) !== 0)
				{
					\Message::addError(sprintf($GLOBALS['TL_LANG']['ERR']['invalidFile'], $objArchive->file_name));
					continue;
				}

				// Extract the files
				try
				{
					$strFileName = $objArchive->file_name;

					// Support the old "tl_files" directory
					if (strncmp($strFileName, 'tl_files/', 9) === 0)
					{
						$strFileName = substr($strFileName, 3);
					}

					// Override the files directory
					if (\Config::get('uploadPath') != 'files' && strncmp($strFileName, 'files/', 6) === 0)
					{
						$strFileName = preg_replace('@^files/@', \Config::get('uploadPath') . '/', $strFileName);
					}

					\File::putContent($strFileName, $objArchive->unzip());
				}
				catch (\Exception $e)
				{
					\Message::addError($e->getMessage());
				}
			}

			// Continue if there is no XML file
			if (!$xml instanceof \DOMDocument)
			{
				\Message::addError(sprintf($GLOBALS['TL_LANG']['tl_theme']['missing_xml'], basename($strZipFile)));
				continue;
			}

			$arrMapper = array();
			$tables = $xml->getElementsByTagName('table');
			$arrNewFolders = array();

			// Extract the folder names from the XML file
			for ($i=0; $i<$tables->length; $i++)
			{
				if ($tables->item($i)->getAttribute('name') == 'tl_theme')
				{
					$fields = $tables->item($i)->childNodes->item(0)->childNodes;

					for ($k=0; $k<$fields->length; $k++)
					{
						if ($fields->item($k)->getAttribute('name') == 'folders')
						{
							$arrNewFolders = deserialize($fields->item($k)->nodeValue);
							break;
						}
					}

					break;
				}
			}

			// Sync the new folder(s)
			if (!empty($arrNewFolders) && is_array($arrNewFolders))
			{
				foreach ($arrNewFolders as $strFolder)
				{
					// Support the old "tl_files" folder
					if (strncmp($strFolder, 'tl_files/', 9) === 0)
					{
						$strFolder = substr($strFolder, 3);
					}

					// Override the files directory
					if (\Config::get('uploadPath') != 'files')
					{
						$strFolder = preg_replace('@^files/@', \Config::get('uploadPath') . '/', $strFolder);
					}

					\Dbafs::addResource($strFolder);
				}
			}

			// Lock the tables
			$arrLocks = array
			(
				'tl_files'           => 'WRITE',
				'tl_layout'          => 'WRITE',
				'tl_module'          => 'WRITE',
				'tl_style_sheet'     => 'WRITE',
				'tl_style'           => 'WRITE',
				'tl_theme'           => 'WRITE',
				'tl_image_size'      => 'WRITE',
				'tl_image_size_item' => 'WRITE'
			);

			// Load the DCAs of the locked tables (see #7345)
			foreach (array_keys($arrLocks) as $table)
			{
				if ($table != 'tl_files')
				{
					$this->loadDataContainer($table);
				}
			}

			$this->Database->lockTables($arrLocks);

			// Get the current auto_increment values
			$tl_theme = $this->Database->getNextId('tl_theme');
			$tl_style_sheet = $this->Database->getNextId('tl_style_sheet');
			$tl_style = $this->Database->getNextId('tl_style');
			$tl_module = $this->Database->getNextId('tl_module');
			$tl_layout = $this->Database->getNextId('tl_layout');
			$tl_image_size = $this->Database->getNextId('tl_image_size');
			$tl_image_size_item = $this->Database->getNextId('tl_image_size_item');

			// Loop through the tables
			for ($i=0; $i<$tables->length; $i++)
			{
				$rows = $tables->item($i)->childNodes;
				$table = $tables->item($i)->getAttribute('name');

				// Skip invalid tables
<<<<<<< HEAD
				if ($table != 'tl_theme' && $table != 'tl_style_sheet' && $table != 'tl_style' && $table != 'tl_module' && $table != 'tl_layout' && $table != 'tl_image_size' && $table != 'tl_image_size_item')
=======
				if ($table == 'tl_files' || !in_array($table, array_keys($arrLocks)))
>>>>>>> b7f8295d
				{
					continue;
				}

				// Get the order fields
				$objDcaExtractor = \DcaExtractor::getInstance($table);
				$arrOrder = $objDcaExtractor->getOrderFields();

				// Loop through the rows
				for ($j=0; $j<$rows->length; $j++)
				{
					$set = array();
					$fields = $rows->item($j)->childNodes;

					// Loop through the fields
					for ($k=0; $k<$fields->length; $k++)
					{
						$value = $fields->item($k)->nodeValue;
						$name = $fields->item($k)->getAttribute('name');

						// Support the old "tl_files" folder
						if (strncmp($value, 'tl_files/', 9) === 0)
						{
							$value = substr($value, 3);
						}

						// Skip NULL values
						if ($value == 'NULL')
						{
							continue;
						}

						// Increment the ID
						elseif ($name == 'id')
						{
							$id = ${$table}++;
							$arrMapper[$table][$value] = $id;
							$value = $id;
						}

						// Increment the parent IDs
						elseif ($name == 'pid')
						{
							if ($table == 'tl_style')
							{
								$value = $arrMapper['tl_style_sheet'][$value];
							}
							elseif ($table == 'tl_image_size_item')
							{
								$value = $arrMapper['tl_image_size'][$value];
							}
							else
							{
								$value = $arrMapper['tl_theme'][$value];
							}
						}

						// Handle fallback fields
						elseif ($name == 'fallback')
						{
							$value = '';
						}

						// Adjust the style sheet IDs of the page layout
						elseif ($table == 'tl_layout' && $name == 'stylesheet')
						{
							$stylesheets = deserialize($value);

							if (is_array($stylesheets))
							{
								foreach (array_keys($stylesheets) as $key)
								{
									$stylesheets[$key] = $arrMapper['tl_style_sheet'][$stylesheets[$key]];
								}

								$value = serialize($stylesheets);
							}
						}

						// Adjust the module IDs of the page layout
						elseif ($table == 'tl_layout' && $name == 'modules')
						{
							$modules = deserialize($value);

							if (is_array($modules))
							{
								foreach ($modules as $key=>$mod)
								{
									if ($mod['mod'] > 0)
									{
										$modules[$key]['mod'] = $arrMapper['tl_module'][$mod['mod']];
									}
								}

								$value = serialize($modules);
							}
						}

						// Adjust duplicate theme and style sheet names
						elseif (($table == 'tl_theme' || $table == 'tl_style_sheet') && $name == 'name')
						{
							$objCount = $this->Database->prepare("SELECT COUNT(*) AS count FROM ". $table ." WHERE name=?")
													   ->execute($value);

							if ($objCount->count > 0)
							{
								$value = preg_replace('/( |\-)[0-9]+$/', '', $value);
								$value .= (($table == 'tl_style_sheet') ? '-' : ' ') . ${$table};
							}
						}

						// Adjust the file paths in style sheets
						elseif (\Config::get('uploadPath') != 'files' && ($table == 'tl_style_sheet' || $table == 'tl_style') && strpos($value, 'files') !== false)
						{
							$tmp = deserialize($value);

							if (is_array($tmp))
							{
								foreach ($tmp as $kk=>$vv)
								{
									$tmp[$kk] = preg_replace('@^files/@', \Config::get('uploadPath') . '/', $vv);
								}

								$value = serialize($tmp);
							}
							else
							{
								$value = preg_replace('@^files/@', \Config::get('uploadPath') . '/', $value);
							}
						}

						// Replace the file paths in singleSRC fields with their tl_files ID
						elseif ($GLOBALS['TL_DCA'][$table]['fields'][$name]['inputType'] == 'fileTree' && !$GLOBALS['TL_DCA'][$table]['fields'][$name]['eval']['multiple'])
						{
							if (!$value)
							{
								$value = null; // Contao >= 3.2
							}
							else
							{
								// Do not use the FilesModel here – tables are locked!
								$objFile = $this->Database->prepare("SELECT uuid FROM tl_files WHERE path=?")
														  ->limit(1)
														  ->execute($value);

								$value = $objFile->uuid;
							}
						}

						// Replace the file paths in multiSRC fields with their tl_files ID
						elseif ($GLOBALS['TL_DCA'][$table]['fields'][$name]['inputType'] == 'fileTree' || in_array($name, $arrOrder))
						{
							$tmp = deserialize($value);

							if (is_array($tmp))
							{
								foreach ($tmp as $kk=>$vv)
								{
									// Support the old "tl_files" folder
									if (strncmp($vv, 'tl_files/', 9) === 0)
									{
										$vv = substr($vv, 3);
									}

									// Do not use the FilesModel here – tables are locked!
									$objFile = $this->Database->prepare("SELECT uuid FROM tl_files WHERE path=?")
															  ->limit(1)
															  ->execute($vv);

									$tmp[$kk] = $objFile->uuid;
								}

								$value = serialize($tmp);
							}
						}

						// Adjust the imageSize widget data
						elseif ($GLOBALS['TL_DCA'][$table]['fields'][$name]['inputType'] == 'imageSize')
						{
							$imageSizes = deserialize($value, true);

							if (!empty($imageSizes))
							{
								if (is_numeric($imageSizes[2]))
								{
									$imageSizes[2] = $arrMapper['tl_image_size'][$imageSizes[2]];
								}
							}

							$value = serialize($imageSizes);
						}

						$set[$name] = $value;
					}

					// Skip fields that are not in the database (e.g. because of missing extensions)
					foreach ($set as $k=>$v)
					{
						if (!in_array($k, $arrDbFields[$table]))
						{
							unset($set[$k]);
						}
					}

					// Create the templates folder even if it is empty (see #4793)
					if ($table == 'tl_theme' && isset($set['templates']) && strncmp($set['templates'], 'templates/', 10) === 0 && !is_dir(TL_ROOT . '/' . $set['templates']))
					{
						new \Folder($set['templates']);
					}

					// Update the datatbase
					$this->Database->prepare("INSERT INTO ". $table ." %s")->set($set)->execute();
				}
			}

			// Unlock the tables
			$this->Database->unlockTables();

			// Update the style sheets
			$this->import('StyleSheets');
			$this->StyleSheets->updateStyleSheets();

			// Notify the user
			\Message::addConfirmation(sprintf($GLOBALS['TL_LANG']['tl_theme']['theme_imported'], basename($strZipFile)));

			// HOOK: add custom logic
			if (isset($GLOBALS['TL_HOOKS']['extractThemeFiles']) && is_array($GLOBALS['TL_HOOKS']['extractThemeFiles']))
			{
				$intThemeId = empty($arrMapper['tl_theme']) ? null : reset($arrMapper['tl_theme']);

				foreach ($GLOBALS['TL_HOOKS']['extractThemeFiles'] as $callback)
				{
					\System::importStatic($callback[0])->$callback[1]($xml, $objArchive, $intThemeId, $arrMapper);
				}
			}
		}

		\System::setCookie('BE_PAGE_OFFSET', 0, 0);
		$this->Session->remove('uploaded_themes');

		// Redirect
		$this->redirect(str_replace('&key=importTheme', '', \Environment::get('request')));
	}


	/**
	 * Export a theme
	 * @param \DataContainer
	 */
	public function exportTheme(\DataContainer $dc)
	{
		// Get the theme meta data
		$objTheme = $this->Database->prepare("SELECT * FROM tl_theme WHERE id=?")
								   ->limit(1)
								   ->execute($dc->id);

		if ($objTheme->numRows < 1)
		{
			return;
		}

		// Romanize the name
		$strName = utf8_romanize($objTheme->name);
		$strName = strtolower(str_replace(' ', '_', $strName));
		$strName = preg_replace('/[^A-Za-z0-9\._-]/', '', $strName);
		$strName = basename($strName);

		// Create a new XML document
		$xml = new \DOMDocument('1.0', 'UTF-8');
		$xml->formatOutput = true;

		// Root element
		$tables = $xml->createElement('tables');
		$tables = $xml->appendChild($tables);

		// Add the tables
		$this->addTableTlTheme($xml, $tables, $objTheme);
		$this->addTableTlStyleSheet($xml, $tables, $objTheme);
		$this->addTableTlImageSize($xml, $tables, $objTheme);
		$this->addTableTlModule($xml, $tables, $objTheme);
		$this->addTableTlLayout($xml, $tables, $objTheme);

		// Generate the archive
		$strTmp = md5(uniqid(mt_rand(), true));
		$objArchive = new \ZipWriter('system/tmp/'. $strTmp);

		// Add the XML document
		$objArchive->addString($xml->saveXML(), 'theme.xml');

		// Add the folders
		$arrFolders = deserialize($objTheme->folders);

		if (!empty($arrFolders) && is_array($arrFolders))
		{
			$objFolders = \FilesModel::findMultipleByUuids($arrFolders);

			if ($objFolders !== null)
			{
				foreach ($this->eliminateNestedPaths($objFolders->fetchEach('path')) as $strFolder)
				{
					$this->addFolderToArchive($objArchive, $strFolder);
				}
			}
		}

		// Add the template files
		$this->addTemplatesToArchive($objArchive, $objTheme->templates);

		// HOOK: add custom logic
		if (isset($GLOBALS['TL_HOOKS']['exportTheme']) && is_array($GLOBALS['TL_HOOKS']['exportTheme']))
		{
			foreach ($GLOBALS['TL_HOOKS']['exportTheme'] as $callback)
			{
				\System::importStatic($callback[0])->$callback[1]($xml, $objArchive, $objTheme->id);
			}
		}

		// Close the archive
		$objArchive->close();

		// Open the "save as …" dialogue
		$objFile = new \File('system/tmp/'. $strTmp, true);
		$objFile->sendToBrowser($strName . '.cto');
	}


	/**
	 * Add the table tl_theme
	 * @param \DOMDocument
	 * @param \DOMElement
	 * @param \Database\Result
	 */
	protected function addTableTlTheme(\DOMDocument $xml, \DOMElement $tables, \Database\Result $objTheme)
	{
		// Add the table
		$table = $xml->createElement('table');
		$table->setAttribute('name', 'tl_theme');
		$table = $tables->appendChild($table);

		// Load the DCA
		$this->loadDataContainer('tl_theme');

		// Get the order fields
		$objDcaExtractor = \DcaExtractor::getInstance('tl_theme');
		$arrOrder = $objDcaExtractor->getOrderFields();

		// Add the row
		$this->addDataRow($xml, $table, $objTheme, $arrOrder);
	}


	/**
	 * Add the table tl_style_sheet
	 * @param \DOMDocument
	 * @param \DOMElement
	 * @param \Database\Result
	 */
	protected function addTableTlStyleSheet(\DOMDocument $xml, \DOMElement $tables, \Database\Result $objTheme)
	{
		// Add the table
		$table = $xml->createElement('table');
		$table->setAttribute('name', 'tl_style_sheet');
		$table = $tables->appendChild($table);

		// Load the DCA
		$this->loadDataContainer('tl_style_sheet');

		// Get the order fields
		$objDcaExtractor = \DcaExtractor::getInstance('tl_style_sheet');
		$arrOrder = $objDcaExtractor->getOrderFields();

		// Get all style sheets
		$objStyleSheet = $this->Database->prepare("SELECT * FROM tl_style_sheet WHERE pid=? ORDER BY name")
										->execute($objTheme->id);

		// Add the rows
		while ($objStyleSheet->next())
		{
			$this->addDataRow($xml, $table, $objStyleSheet, $arrOrder);
		}

		$objStyleSheet->reset();

		// Add the child table
		$table = $xml->createElement('table');
		$table->setAttribute('name', 'tl_style');
		$table = $tables->appendChild($table);

		// Load the DCA
		$this->loadDataContainer('tl_style');

		// Get the order fields
		$objDcaExtractor = \DcaExtractor::getInstance('tl_style');
		$arrOrder = $objDcaExtractor->getOrderFields();

		// Add the child rows
		while ($objStyleSheet->next())
		{
			// Get all format definitions
			$objStyle = $this->Database->prepare("SELECT * FROM tl_style WHERE pid=? ORDER BY sorting")
									   ->execute($objStyleSheet->id);

			// Add the rows
			while ($objStyle->next())
			{
				$this->addDataRow($xml, $table, $objStyle, $arrOrder);
			}
		}
	}


	/**
	 * Add the table tl_module
	 * @param \DOMDocument
	 * @param \DOMElement
	 * @param \Database\Result
	 */
	protected function addTableTlModule(\DOMDocument $xml, \DOMElement $tables, \Database\Result $objTheme)
	{
		// Add the table
		$table = $xml->createElement('table');
		$table->setAttribute('name', 'tl_module');
		$table = $tables->appendChild($table);

		// Load the DCA
		$this->loadDataContainer('tl_module');

		// Get the order fields
		$objDcaExtractor = \DcaExtractor::getInstance('tl_module');
		$arrOrder = $objDcaExtractor->getOrderFields();

		// Get all modules
		$objModule = $this->Database->prepare("SELECT * FROM tl_module WHERE pid=? ORDER BY name")
									->execute($objTheme->id);

		// Add the rows
		while ($objModule->next())
		{
			$this->addDataRow($xml, $table, $objModule, $arrOrder);
		}
	}


	/**
	 * Add the table tl_layout
	 * @param \DOMDocument
	 * @param \DOMElement
	 * @param \Database\Result
	 */
	protected function addTableTlLayout(\DOMDocument $xml, \DOMElement $tables, \Database\Result $objTheme)
	{
		// Add the table
		$table = $xml->createElement('table');
		$table->setAttribute('name', 'tl_layout');
		$table = $tables->appendChild($table);

		// Load the DCA
		$this->loadDataContainer('tl_layout');

		// Get the order fields
		$objDcaExtractor = \DcaExtractor::getInstance('tl_layout');
		$arrOrder = $objDcaExtractor->getOrderFields();

		// Get all layouts
		$objLayout = $this->Database->prepare("SELECT * FROM tl_layout WHERE pid=? ORDER BY name")
									->execute($objTheme->id);

		// Add the rows
		while ($objLayout->next())
		{
			$this->addDataRow($xml, $table, $objLayout, $arrOrder);
		}
	}


	/**
	 * Add the table tl_image_size
	 * @param \DOMDocument
	 * @param \DOMElement
	 * @param \Database\Result
	 */
	protected function addTableTlImageSize(\DOMDocument $xml, \DOMElement $tables, \Database\Result $objTheme)
	{
		// Add the tables
		$imageSizeTable = $xml->createElement('table');
		$imageSizeTable->setAttribute('name', 'tl_image_size');
		$imageSizeTable = $tables->appendChild($imageSizeTable);

		$imageSizeItemTable = $xml->createElement('table');
		$imageSizeItemTable->setAttribute('name', 'tl_image_size_item');
		$imageSizeItemTable = $tables->appendChild($imageSizeItemTable);

		// Get all sizes
		$objSizes = $this->Database->prepare("SELECT * FROM tl_image_size WHERE pid=?")
								   ->execute($objTheme->id);

		// Add the rows
		while ($objSizes->next())
		{
			$this->addDataRow($xml, $imageSizeTable, $objSizes);

			// Get all size items
			$objSizeItems = $this->Database->prepare("SELECT * FROM tl_image_size_item WHERE pid=?")
										   ->execute($objSizes->id);

			// Add the rows
			while ($objSizeItems->next())
			{
				$this->addDataRow($xml, $imageSizeItemTable, $objSizeItems);
			}
		}
	}


	/**
	 * Add a data row to the XML document
	 * @param \DOMDocument
	 * @param \DOMElement
	 * @param \Database\Result
	 * @param array
	 */
	protected function addDataRow(\DOMDocument $xml, \DOMElement $table, \Database\Result $objData, array $arrOrder=array())
	{
		$t = $table->getAttribute('name');

		$row = $xml->createElement('row');
		$row = $table->appendChild($row);

		foreach ($objData->row() as $k=>$v)
		{
			$field = $xml->createElement('field');
			$field->setAttribute('name', $k);
			$field = $row->appendChild($field);

			if ($v === null)
			{
				$v = 'NULL';
			}

			// Replace the IDs of singleSRC fields with their path (see #4952)
			elseif ($GLOBALS['TL_DCA'][$t]['fields'][$k]['inputType'] == 'fileTree' && !$GLOBALS['TL_DCA'][$t]['fields'][$k]['eval']['multiple'])
			{
				$objFile = \FilesModel::findByUuid($v);

				if ($objFile !== null)
				{
					// Standardize the upload path if it is not "files"
					if (\Config::get('uploadPath') != 'files')
					{
						$v = 'files/' . preg_replace('@^'.preg_quote(\Config::get('uploadPath'), '@').'/@', '', $objFile->path);
					}
					else
					{
						$v = $objFile->path;
					}
				}
				else
				{
					$v = 'NULL';
				}
			}

			// Replace the IDs of multiSRC fields with their paths (see #4952)
			elseif ($GLOBALS['TL_DCA'][$t]['fields'][$k]['inputType'] == 'fileTree' || in_array($k, $arrOrder))
			{
				$arrFiles = deserialize($v);

				if (!empty($arrFiles) && is_array($arrFiles))
				{
					$objFiles = \FilesModel::findMultipleByUuids($arrFiles);

					if ($objFiles !== null)
					{
						// Standardize the upload path if it is not "files"
						if (\Config::get('uploadPath') != 'files')
						{
							$arrTmp = array();

							while ($objFiles->next())
							{
								$arrTmp[] = 'files/' . preg_replace('@^'.preg_quote(\Config::get('uploadPath'), '@').'/@', '', $objFiles->path);
							}

							$v = serialize($arrTmp);
						}
						else
						{
							$v = serialize($objFiles->fetchEach('path'));
						}
					}
					else
					{
						$v = 'NULL';
					}
				}
			}

			$value = $xml->createTextNode($v);
			$field->appendChild($value);
		}
	}


	/**
	 * Recursively add a folder to the archive
	 * @param \ZipWriter
	 * @param string
	 */
	protected function addFolderToArchive(\ZipWriter $objArchive, $strFolder)
	{
		// Sanitize the folder name
		$strFolder = str_replace('../', '', $strFolder);
		$strFolder = preg_replace('@^'.preg_quote(\Config::get('uploadPath'), '@').'/@', '', $strFolder);

		if ($strFolder == '')
		{
			$strTarget = 'files';
			$strFolder = \Config::get('uploadPath');
		}
		else
		{
			$strTarget = 'files/' . $strFolder;
			$strFolder = \Config::get('uploadPath') .'/'. $strFolder;
		}

		// Return if the folder does not exist
		if (!is_dir(TL_ROOT .'/'. $strFolder))
		{
			return;
		}

		// Recursively add the files and subfolders
		foreach (scan(TL_ROOT .'/'. $strFolder) as $strFile)
		{
			// Skip hidden resources
			if ($strFile == '.svn' || $strFile == '.DS_Store')
			{
				continue;
			}

			if (is_dir(TL_ROOT .'/'. $strFolder .'/'. $strFile))
			{
				$this->addFolderToArchive($objArchive, $strFolder .'/'. $strFile);
			}
			else
			{
				// Always store files in files and convert the directory upon import
				$objArchive->addFile($strFolder .'/'. $strFile, $strTarget .'/'. $strFile);
			}
		}
	}


	/**
	 * Add templates to the archive
	 * @param \ZipWriter
	 * @param string
	 */
	protected function addTemplatesToArchive(\ZipWriter $objArchive, $strFolder)
	{
		// Sanitize the folder name
		$strFolder = str_replace('../', '', $strFolder);
		$strFolder = preg_replace('@^templates/@', '', $strFolder);

		if ($strFolder == '')
		{
			$strFolder = 'templates';
		}
		else
		{
			$strFolder = 'templates/' . $strFolder;
		}

		// Return if the folder does not exist
		if (!is_dir(TL_ROOT .'/'. $strFolder))
		{
			return;
		}

		$arrAllowed = trimsplit(',', \Config::get('templateFiles'));
		array_push($arrAllowed, 'sql'); // see #7048

		// Add all template files to the archive
		foreach (scan(TL_ROOT .'/'. $strFolder) as $strFile)
		{
			if (preg_match('/\.(' . implode('|', $arrAllowed) . ')$/', $strFile) && strncmp($strFile, 'be_', 3) !== 0 && strncmp($strFile, 'nl_', 3) !== 0)
			{
				$objArchive->addFile($strFolder .'/'. $strFile);
			}
		}
	}
}<|MERGE_RESOLUTION|>--- conflicted
+++ resolved
@@ -436,11 +436,7 @@
 				$table = $tables->item($i)->getAttribute('name');
 
 				// Skip invalid tables
-<<<<<<< HEAD
-				if ($table != 'tl_theme' && $table != 'tl_style_sheet' && $table != 'tl_style' && $table != 'tl_module' && $table != 'tl_layout' && $table != 'tl_image_size' && $table != 'tl_image_size_item')
-=======
 				if ($table == 'tl_files' || !in_array($table, array_keys($arrLocks)))
->>>>>>> b7f8295d
 				{
 					continue;
 				}
