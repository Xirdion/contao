<?php

/**
 * Contao Open Source CMS
 *
 * Copyright (c) 2005-2015 Leo Feyer
 *
 * @license LGPL-3.0+
 */

namespace Contao;


/**
 * Provide methods to modify the file system.
 *
 * @author Leo Feyer <https://github.com/leofeyer>
 */
class DC_Folder extends \DataContainer implements \listable, \editable
{

	/**
	 * Current path
	 * @var string
	 */
	protected $strPath;

	/**
	 * Current file extension
	 * @var string
	 */
	protected $strExtension;

	/**
	 * Current filemounts
	 * @var array
	 */
	protected $arrFilemounts = array();

	/**
	 * Valid file types
	 * @var array
	 */
	protected $arrValidFileTypes = array();

	/**
	 * Messages
	 * @var array
	 */
	protected $arrMessages = array();

	/**
	 * Counts
	 * @var array
	 */
	protected $arrCounts = array();

	/**
	 * True if a new version has to be created
	 * @var boolean
	 */
	protected $blnCreateNewVersion = false;

	/**
	 * Database assisted
	 * @var boolean
	 */
	protected $blnIsDbAssisted = false;


	/**
	 * Initialize the object
	 *
	 * @param string $strTable
	 */
	public function __construct($strTable)
	{
		parent::__construct();

		// Check the request token (see #4007)
		if (isset($_GET['act']))
		{
			if (!isset($_GET['rt']) || !\RequestToken::validate(\Input::get('rt')))
			{
				$this->Session->set('INVALID_TOKEN_URL', \Environment::get('request'));
				$this->redirect('contao/confirm.php');
			}
		}

		$this->intId = \Input::get('id', true);

		// Clear the clipboard
		if (isset($_GET['clipboard']))
		{
			$this->Session->set('CLIPBOARD', array());
			$this->redirect($this->getReferer());
		}

		// Check whether the table is defined
		if ($strTable == '' || !isset($GLOBALS['TL_DCA'][$strTable]))
		{
			$this->log('Could not load data container configuration for "' . $strTable . '"', __METHOD__, TL_ERROR);
			trigger_error('Could not load data container configuration', E_USER_ERROR);
		}

		// Check permission to create new folders
		if (\Input::get('act') == 'paste' && \Input::get('mode') == 'create' && isset($GLOBALS['TL_DCA'][$strTable]['list']['new']))
		{
			$this->log('Attempt to create a new folder although the method has been overwritten in the data container', __METHOD__, TL_ERROR);
			$this->redirect('contao/main.php?act=error');
		}

		// Set IDs and redirect
		if (\Input::post('FORM_SUBMIT') == 'tl_select')
		{
			$ids = \Input::post('IDS');

			if (empty($ids) || !is_array($ids))
			{
				$this->reload();
			}

			// Decode the values (see #5764)
			$ids = array_map('rawurldecode', $ids);

			$session = $this->Session->getData();
			$session['CURRENT']['IDS'] = $ids;
			$this->Session->setData($session);

			if (isset($_POST['edit']))
			{
				$this->redirect(str_replace('act=select', 'act=editAll', \Environment::get('request')));
			}
			elseif (isset($_POST['delete']))
			{
				$this->redirect(str_replace('act=select', 'act=deleteAll', \Environment::get('request')));
			}
			elseif (isset($_POST['cut']) || isset($_POST['copy']))
			{
				$arrClipboard = $this->Session->get('CLIPBOARD');

				$arrClipboard[$strTable] = array
				(
					'id' => $ids,
					'mode' => (isset($_POST['cut']) ? 'cutAll' : 'copyAll')
				);

				$this->Session->set('CLIPBOARD', $arrClipboard);
				$this->redirect($this->getReferer());
			}
		}

		$this->strTable = $strTable;
		$this->blnIsDbAssisted = $GLOBALS['TL_DCA'][$strTable]['config']['databaseAssisted'];

		// Check for valid file types
		if ($GLOBALS['TL_DCA'][$this->strTable]['config']['validFileTypes'])
		{
			$this->arrValidFileTypes = trimsplit(',', $GLOBALS['TL_DCA'][$this->strTable]['config']['validFileTypes']);
		}

		// Call onload_callback (e.g. to check permissions)
		if (is_array($GLOBALS['TL_DCA'][$this->strTable]['config']['onload_callback']))
		{
			foreach ($GLOBALS['TL_DCA'][$this->strTable]['config']['onload_callback'] as $callback)
			{
				if (is_array($callback))
				{
					$this->import($callback[0]);
					$this->$callback[0]->$callback[1]($this);
				}
				elseif (is_callable($callback))
				{
					$callback($this);
				}
			}
		}

		// Get all filemounts (root folders)
		if (is_array($GLOBALS['TL_DCA'][$strTable]['list']['sorting']['root']))
		{
			$this->arrFilemounts = $this->eliminateNestedPaths($GLOBALS['TL_DCA'][$strTable]['list']['sorting']['root']);
		}
	}


	/**
	 * Set an object property
	 *
	 * @param string $strKey
	 * @param mixed  $varValue
	 */
	public function __set($strKey, $varValue)
	{
		switch ($strKey)
		{
			case 'createNewVersion':
				$this->blnCreateNewVersion = (bool) $varValue;
				break;

			default;
				parent::__set($strKey, $varValue);
				break;
		}
	}


	/**
	 * Return an object property
	 *
	 * @param string $strKey
	 *
	 * @return mixed
	 */
	public function __get($strKey)
	{
		switch ($strKey)
		{
			case 'path':
				return $this->strPath;
				break;

			case 'extension':
				return $this->strExtension;
				break;

			case 'createNewVersion':
				return $this->blnCreateNewVersion;
				break;

			case 'isDbAssisted':
				return $this->blnIsDbAssisted;
				break;
		}

		return parent::__get($strKey);
	}


	/**
	 * List all files and folders of the file system
	 *
	 * @return string
	 */
	public function showAll()
	{
		$return = '';

		// Add to clipboard
		if (\Input::get('act') == 'paste')
		{
			if (\Input::get('mode') != 'create' && \Input::get('mode') != 'move')
			{
				$this->isValid($this->intId);
			}

			$arrClipboard = $this->Session->get('CLIPBOARD');

			$arrClipboard[$this->strTable] = array
			(
				'id' => $this->urlEncode($this->intId),
				'childs' => \Input::get('childs'),
				'mode' => \Input::get('mode')
			);

			$this->Session->set('CLIPBOARD', $arrClipboard);
		}

		// Get the session data and toggle the nodes
		if (\Input::get('tg') == 'all')
		{
			$session = $this->Session->getData();

			// Expand tree
			if (!is_array($session['filetree']) || empty($session['filetree']) || current($session['filetree']) != 1)
			{
				$session['filetree'] = $this->getMD5Folders(\Config::get('uploadPath'));
			}
			// Collapse tree
			else
			{
				$session['filetree'] = array();
			}

			$this->Session->setData($session);
			$this->redirect(preg_replace('/(&(amp;)?|\?)tg=[^& ]*/i', '', \Environment::get('request')));
		}

		$blnClipboard = false;
		$arrClipboard = $this->Session->get('CLIPBOARD');

		// Check clipboard
		if (!empty($arrClipboard[$this->strTable]))
		{
			$blnClipboard = true;
			$arrClipboard = $arrClipboard[$this->strTable];
		}

		// Load the fonts to display the paste hint
		\Config::set('loadGoogleFonts', $blnClipboard);

		$this->import('Files');
		$this->import('BackendUser', 'User');

		// Call recursive function tree()
		if (empty($this->arrFilemounts) && !is_array($GLOBALS['TL_DCA'][$this->strTable]['list']['sorting']['root']) && $GLOBALS['TL_DCA'][$this->strTable]['list']['sorting']['root'] !== false)
		{
			$return .= $this->generateTree(TL_ROOT . '/' . \Config::get('uploadPath'), 0, false, true, ($blnClipboard ? $arrClipboard : false));
		}
		else
		{
			for ($i=0, $c=count($this->arrFilemounts); $i<$c; $i++)
			{
				if ($this->arrFilemounts[$i] != '' && is_dir(TL_ROOT . '/' . $this->arrFilemounts[$i]))
				{
					$return .= $this->generateTree(TL_ROOT . '/' . $this->arrFilemounts[$i], 0, true, true, ($blnClipboard ? $arrClipboard : false));
				}
			}
		}

		// Check for the "create new" button
		$clsNew = 'header_new_folder';
		$lblNew = $GLOBALS['TL_LANG'][$this->strTable]['new'][0];
		$ttlNew = $GLOBALS['TL_LANG'][$this->strTable]['new'][1];
		$hrfNew = '&amp;act=paste&amp;mode=create';

		if (isset($GLOBALS['TL_DCA'][$this->strTable]['list']['new']))
		{
			$clsNew = $GLOBALS['TL_DCA'][$this->strTable]['list']['new']['class'];
			$lblNew = $GLOBALS['TL_DCA'][$this->strTable]['list']['new']['label'][0];
			$ttlNew = $GLOBALS['TL_DCA'][$this->strTable]['list']['new']['label'][1];
			$hrfNew = $GLOBALS['TL_DCA'][$this->strTable]['list']['new']['href'];
		}

		$imagePasteInto = \Image::getHtml('pasteinto.gif', $GLOBALS['TL_LANG'][$this->strTable]['pasteinto'][0]);

		// Build the tree
		$return = '
<div id="tl_buttons">'.((\Input::get('act') == 'select') ? '
<a href="'.$this->getReferer(true).'" class="header_back" title="'.specialchars($GLOBALS['TL_LANG']['MSC']['backBTTitle']).'" accesskey="b" onclick="Backend.getScrollOffset()">'.$GLOBALS['TL_LANG']['MSC']['backBT'].'</a> ' : '') . ((\Input::get('act') != 'select' && !$blnClipboard) ? '
<a href="'.$this->addToUrl($hrfNew).'" class="'.$clsNew.'" title="'.specialchars($ttlNew).'" accesskey="n" onclick="Backend.getScrollOffset()">'.$lblNew.'</a> ' . ((!$GLOBALS['TL_DCA'][$this->strTable]['config']['closed'] && !$GLOBALS['TL_DCA'][$this->strTable]['config']['notCreatable']) ? '<a href="'.$this->addToUrl('&amp;act=paste&amp;mode=move').'" class="header_new" title="'.specialchars($GLOBALS['TL_LANG'][$this->strTable]['move'][1]).'" onclick="Backend.getScrollOffset()">'.$GLOBALS['TL_LANG'][$this->strTable]['move'][0].'</a> ' : '') . $this->generateGlobalButtons(true) : '') . ($blnClipboard ? '<a href="'.$this->addToUrl('clipboard=1').'" class="header_clipboard" title="'.specialchars($GLOBALS['TL_LANG']['MSC']['clearClipboard']).'" accesskey="x">'.$GLOBALS['TL_LANG']['MSC']['clearClipboard'].'</a> ' : '') . '
</div>' . \Message::generate(true) . ((\Input::get('act') == 'select') ? '

<form action="'.ampersand(\Environment::get('request'), true).'" id="tl_select" class="tl_form" method="post" novalidate>
<div class="tl_formbody">
<input type="hidden" name="FORM_SUBMIT" value="tl_select">
<input type="hidden" name="REQUEST_TOKEN" value="'.REQUEST_TOKEN.'">' : '').($blnClipboard ? '

<div id="paste_hint">
  <p>'.$GLOBALS['TL_LANG']['MSC']['selectNewPosition'].'</p>
</div>' : '').'

<div class="tl_listing_container tree_view" id="tl_listing">'.(isset($GLOBALS['TL_DCA'][$this->strTable]['list']['sorting']['breadcrumb']) ? $GLOBALS['TL_DCA'][$this->strTable]['list']['sorting']['breadcrumb'] : '').((\Input::get('act') == 'select') ? '

<div class="tl_select_trigger">
<label for="tl_select_trigger" class="tl_select_label">'.$GLOBALS['TL_LANG']['MSC']['selectAll'].'</label> <input type="checkbox" id="tl_select_trigger" onclick="Backend.toggleCheckboxes(this)" class="tl_tree_checkbox">
</div>' : '').'

<ul class="tl_listing">
  <li class="tl_folder_top" onmouseover="Theme.hoverDiv(this,1)" onmouseout="Theme.hoverDiv(this,0)"><div class="tl_left">'.\Image::getHtml('filemounts.gif').' '.$GLOBALS['TL_LANG']['MSC']['filetree'].'</div> <div class="tl_right">'.(($blnClipboard && empty($this->arrFilemounts) && !is_array($GLOBALS['TL_DCA'][$this->strTable]['list']['sorting']['root']) && $GLOBALS['TL_DCA'][$this->strTable]['list']['sorting']['root'] !== false) ? '<a href="'.$this->addToUrl('&amp;act='.$arrClipboard['mode'].'&amp;mode=2&amp;pid='.\Config::get('uploadPath').(!is_array($arrClipboard['id']) ? '&amp;id='.$arrClipboard['id'] : '')).'" title="'.specialchars($GLOBALS['TL_LANG'][$this->strTable]['pasteinto'][1]).'" onclick="Backend.getScrollOffset()">'.$imagePasteInto.'</a>' : '&nbsp;').'</div><div style="clear:both"></div></li>'.$return.'
</ul>

</div>';

		// Close the form
		if (\Input::get('act') == 'select')
		{
			// Submit buttons
			$arrButtons = array();

			if (!$GLOBALS['TL_DCA'][$this->strTable]['config']['notDeletable'])
			{
				$arrButtons['delete'] = '<input type="submit" name="delete" id="delete" class="tl_submit" accesskey="d" onclick="return confirm(\''.$GLOBALS['TL_LANG']['MSC']['delAllConfirmFile'].'\')" value="'.specialchars($GLOBALS['TL_LANG']['MSC']['deleteSelected']).'">';
			}

			if (!$GLOBALS['TL_DCA'][$this->strTable]['config']['notSortable'])
			{
				$arrButtons['cut'] = '<input type="submit" name="cut" id="cut" class="tl_submit" accesskey="x" value="'.specialchars($GLOBALS['TL_LANG']['MSC']['moveSelected']).'">';
			}

			if (!$GLOBALS['TL_DCA'][$this->strTable]['config']['notCopyable'])
			{
				$arrButtons['copy'] = '<input type="submit" name="copy" id="copy" class="tl_submit" accesskey="c" value="'.specialchars($GLOBALS['TL_LANG']['MSC']['copySelected']).'">';
			}

			if (!$GLOBALS['TL_DCA'][$this->strTable]['config']['notEditable'])
			{
				$arrButtons['edit'] = '<input type="submit" name="edit" id="edit" class="tl_submit" accesskey="s" value="'.specialchars($GLOBALS['TL_LANG']['MSC']['editSelected']).'">';
			}

			// Call the buttons_callback (see #4691)
			if (is_array($GLOBALS['TL_DCA'][$this->strTable]['select']['buttons_callback']))
			{
				foreach ($GLOBALS['TL_DCA'][$this->strTable]['select']['buttons_callback'] as $callback)
				{
					if (is_array($callback))
					{
						$this->import($callback[0]);
						$arrButtons = $this->$callback[0]->$callback[1]($arrButtons, $this);
					}
					elseif (is_callable($callback))
					{
						$arrButtons = $callback($arrButtons, $this);
					}
				}
			}

			$return .= '

<div class="tl_formbody_submit" style="text-align:right">

<div class="tl_submit_container">
  ' . implode(' ', $arrButtons) . '
</div>

</div>
</div>
</form>';
		}

		return $return;
	}


	/**
	 * Automatically switch to showAll
	 *
	 * @return string
	 */
	public function show()
	{
		return $this->showAll();
	}


	/**
	 * Create a new folder
	 */
	public function create()
	{
		if ($GLOBALS['TL_DCA'][$this->strTable]['config']['notCreatable'])
		{
			$this->log('Table "'.$this->strTable.'" is not creatable', __METHOD__, TL_ERROR);
			$this->redirect('contao/main.php?act=error');
		}

		$this->import('Files');
		$strFolder = \Input::get('pid', true);

		if ($strFolder == '' || !file_exists(TL_ROOT . '/' . $strFolder) || !$this->isMounted($strFolder))
		{
			$this->log('Folder "'.$strFolder.'" was not mounted or is not a directory', __METHOD__, TL_ERROR);
			$this->redirect('contao/main.php?act=error');
		}

		// Empty clipboard
		$arrClipboard = $this->Session->get('CLIPBOARD');
		$arrClipboard[$this->strTable] = array();
		$this->Session->set('CLIPBOARD', $arrClipboard);

		$this->Files->mkdir($strFolder . '/__new__');
		$this->redirect(html_entity_decode($this->switchToEdit($this->urlEncode($strFolder) . '/__new__')));
	}


	/**
	 * Move an existing file or folder
	 *
	 * @param string $source
	 */
	public function cut($source=null)
	{
		if ($GLOBALS['TL_DCA'][$this->strTable]['config']['notSortable'])
		{
			$this->log('Table "'.$this->strTable.'" is not sortable', __METHOD__, TL_ERROR);
			$this->redirect('contao/main.php?act=error');
		}

		$strFolder = \Input::get('pid', true);
		$blnDoNotRedirect = ($source !== null);

		if ($source === null)
		{
			$source = $this->intId;
		}

		$this->isValid($source);

		if (!file_exists(TL_ROOT . '/' . $source) || !$this->isMounted($source))
		{
			$this->log('File or folder "'.$source.'" was not mounted or could not be found', __METHOD__, TL_ERROR);
			$this->redirect('contao/main.php?act=error');
		}

		if (!file_exists(TL_ROOT . '/' . $strFolder) || !$this->isMounted($strFolder))
		{
			$this->log('Parent folder "'.$strFolder.'" was not mounted or is not a directory', __METHOD__, TL_ERROR);
			$this->redirect('contao/main.php?act=error');
		}

		// Avoid a circular reference
		if (preg_match('/^' . preg_quote($source, '/') . '/i', $strFolder))
		{
			$this->log('Attempt to move the folder "'.$source.'" to "'.$strFolder.'" (circular reference)', __METHOD__, TL_ERROR);
			$this->redirect('contao/main.php?act=error');
		}

		// Empty clipboard
		$arrClipboard = $this->Session->get('CLIPBOARD');
		$arrClipboard[$this->strTable] = array();
		$this->Session->set('CLIPBOARD', $arrClipboard);

		$this->import('Files');

		// Calculate the destination path
		$destination = str_replace(dirname($source), $strFolder, $source);

		// Do not move if the target exists and would be overriden (not possible for folders anyway)
		if (file_exists(TL_ROOT . '/' . $destination))
		{
			\Message::addError(sprintf($GLOBALS['TL_LANG']['ERR']['filetarget'], basename($source), dirname($destination)));
		}
		else
		{
			$this->Files->rename($source, $destination);

			// Update the database AFTER the file has been moved
			if ($this->blnIsDbAssisted)
			{
				\Dbafs::moveResource($source, $destination);
			}

			// Call the oncut_callback
			if (is_array($GLOBALS['TL_DCA'][$this->strTable]['config']['oncut_callback']))
			{
				foreach ($GLOBALS['TL_DCA'][$this->strTable]['config']['oncut_callback'] as $callback)
				{
					if (is_array($callback))
					{
						$this->import($callback[0]);
						$this->$callback[0]->$callback[1]($source, $destination, $this);
					}
					elseif (is_callable($callback))
					{
						$callback($source, $destination, $this);
					}
				}
			}

			// Add a log entry
			$this->log('File or folder "'.$source.'" has been moved to "'.$destination.'"', __METHOD__, TL_FILES);
		}

		// Redirect
		if (!$blnDoNotRedirect)
		{
			$this->redirect($this->getReferer());
		}
	}


	/**
	 * Move all selected files and folders
	 */
	public function cutAll()
	{
		if ($GLOBALS['TL_DCA'][$this->strTable]['config']['notSortable'])
		{
			$this->log('Table "'.$this->strTable.'" is not sortable', __METHOD__, TL_ERROR);
			$this->redirect('contao/main.php?act=error');
		}

		// PID is mandatory
		if (!strlen(\Input::get('pid', true)))
		{
			$this->redirect($this->getReferer());
		}

		$arrClipboard = $this->Session->get('CLIPBOARD');

		if (isset($arrClipboard[$this->strTable]) && is_array($arrClipboard[$this->strTable]['id']))
		{
			foreach ($arrClipboard[$this->strTable]['id'] as $id)
			{
				$this->cut($id); // do not urldecode() here (see #6840)
			}
		}

		$this->redirect($this->getReferer());
	}


	/**
	 * Recursively duplicate files and folders
	 *
	 * @param string $source
	 * @param string $destination
	 */
	public function copy($source=null, $destination=null)
	{
		if ($GLOBALS['TL_DCA'][$this->strTable]['config']['notCopyable'])
		{
			$this->log('Table "'.$this->strTable.'" is not copyable', __METHOD__, TL_ERROR);
			$this->redirect('contao/main.php?act=error');
		}

		$strFolder = \Input::get('pid', true);
		$blnDoNotRedirect = ($source !== null);

		if ($source === null)
		{
			$source = $this->intId;
		}

		if ($destination === null)
		{
			$destination = str_replace(dirname($source), $strFolder, $source);
		}

		$this->isValid($source);
		$this->isValid($destination);

		if (!file_exists(TL_ROOT . '/' . $source) || !$this->isMounted($source))
		{
			$this->log('File or folder "'.$source.'" was not mounted or could not be found', __METHOD__, TL_ERROR);
			$this->redirect('contao/main.php?act=error');
		}

		if (!file_exists(TL_ROOT . '/' . $strFolder) || !$this->isMounted($strFolder))
		{
			$this->log('Parent folder "'.$strFolder.'" was not mounted or is not a directory', __METHOD__, TL_ERROR);
			$this->redirect('contao/main.php?act=error');
		}

		// Avoid a circular reference
		if (preg_match('/^' . preg_quote($source, '/') . '/i', $strFolder))
		{
			$this->log('Attempt to copy the folder "'.$source.'" to "'.$strFolder.'" (circular reference)', __METHOD__, TL_ERROR);
			$this->redirect('contao/main.php?act=error');
		}

		// Empty clipboard
		$arrClipboard = $this->Session->get('CLIPBOARD');
		$arrClipboard[$this->strTable] = array();
		$this->Session->set('CLIPBOARD', $arrClipboard);

		$this->import('Files');

		// Copy folders
		if (is_dir(TL_ROOT . '/' . $source))
		{
			$count = 1;
			$new = $destination;

			// Add a suffix if the folder exists
			while (is_dir(TL_ROOT . '/' . $new) && $count < 12)
			{
				$new = $destination . '_' . $count++;
			}

			$destination = $new;
			$this->Files->rcopy($source, $destination);
		}

		// Copy a file
		else
		{
			$count = 1;
			$new = $destination;

			// Add a suffix if the file exists
			while (file_exists(TL_ROOT . '/' . $new) && $count < 12)
			{
				$ext = pathinfo($destination, PATHINFO_EXTENSION);
				$new = str_replace('.' . $ext, '_' . $count++ . '.' . $ext, $destination);
			}

			$destination = $new;
			$this->Files->copy($source, $destination);
		}

		// Update the database AFTER the file has been copied
		if ($this->blnIsDbAssisted)
		{
			\Dbafs::copyResource($source, $destination);
		}

		// Call the oncopy_callback
		if (is_array($GLOBALS['TL_DCA'][$this->strTable]['config']['oncopy_callback']))
		{
			foreach ($GLOBALS['TL_DCA'][$this->strTable]['config']['oncopy_callback'] as $callback)
			{
				if (is_array($callback))
				{
					$this->import($callback[0]);
					$this->$callback[0]->$callback[1]($source, $destination, $this);
				}
				elseif (is_callable($callback))
				{
					$callback($source, $destination, $this);
				}
			}
		}

		// Add a log entry
		$this->log('File or folder "'.$source.'" has been duplicated', __METHOD__, TL_FILES);

		// Redirect
		if (!$blnDoNotRedirect)
		{
			$this->redirect($this->getReferer());
		}
	}


	/**
	 * Move all selected files and folders
	 */
	public function copyAll()
	{
		if ($GLOBALS['TL_DCA'][$this->strTable]['config']['notCopyable'])
		{
			$this->log('Table "'.$this->strTable.'" is not copyable', __METHOD__, TL_ERROR);
			$this->redirect('contao/main.php?act=error');
		}

		// PID is mandatory
		if (!strlen(\Input::get('pid', true)))
		{
			$this->redirect($this->getReferer());
		}

		$arrClipboard = $this->Session->get('CLIPBOARD');

		if (isset($arrClipboard[$this->strTable]) && is_array($arrClipboard[$this->strTable]['id']))
		{
			foreach ($arrClipboard[$this->strTable]['id'] as $id)
			{
				$this->copy($id); // do not urldecode() here (see #6840)
			}
		}

		$this->redirect($this->getReferer());
	}


	/**
	 * Recursively delete files and folders
	 *
	 * @param string $source
	 */
	public function delete($source=null)
	{
		if ($GLOBALS['TL_DCA'][$this->strTable]['config']['notDeletable'])
		{
			$this->log('Table "'.$this->strTable.'" is not deletable', __METHOD__, TL_ERROR);
			$this->redirect('contao/main.php?act=error');
		}

		$blnDoNotRedirect = ($source !== null);

		if ($source === null)
		{
			$source = $this->intId;
		}

		$this->isValid($source);

		// Delete the file or folder
		if (!file_exists(TL_ROOT . '/' . $source) || !$this->isMounted($source))
		{
			$this->log('File or folder "'.$source.'" was not mounted or could not be found', __METHOD__, TL_ERROR);
			$this->redirect('contao/main.php?act=error');
		}

		// Call the ondelete_callback
		if (is_array($GLOBALS['TL_DCA'][$this->strTable]['config']['ondelete_callback']))
		{
			foreach ($GLOBALS['TL_DCA'][$this->strTable]['config']['ondelete_callback'] as $callback)
			{
				if (is_array($callback))
				{
					$this->import($callback[0]);
					$this->$callback[0]->$callback[1]($source, $this);
				}
				elseif (is_callable($callback))
				{
					$callback($source, $this);
				}
			}
		}

		$this->import('Files');

		// Delete the folder or file
		if (is_dir(TL_ROOT . '/' . $source))
		{
			$this->Files->rrdir($source);
		}
		else
		{
			$this->Files->delete($source);
		}

		// Update the database AFTER the resource has been deleted
		if ($this->blnIsDbAssisted)
		{
			\Dbafs::deleteResource($source);
		}

		// Add a log entry
		$this->log('File or folder "'.str_replace(TL_ROOT.'/', '', $source).'" has been deleted', __METHOD__, TL_FILES);

		// Redirect
		if (!$blnDoNotRedirect)
		{
			$this->redirect($this->getReferer());
		}
	}


	/**
	 * Delete all files and folders that are currently shown
	 */
	public function deleteAll()
	{
		if ($GLOBALS['TL_DCA'][$this->strTable]['config']['notDeletable'])
		{
			$this->log('Table "'.$this->strTable.'" is not deletable', __METHOD__, TL_ERROR);
			$this->redirect('contao/main.php?act=error');
		}

		$session = $this->Session->getData();
		$ids = $session['CURRENT']['IDS'];

		if (is_array($ids) && strlen($ids[0]))
		{
			foreach ($ids as $id)
			{
				$this->delete($id); // do not urldecode() here (see #6840)
			}
		}

		$this->redirect($this->getReferer());
	}


	/**
	 * Automatically switch to showAll
	 *
	 * @return string
	 */
	public function undo()
	{
		return $this->showAll();
	}


	/**
	 * Move one or more local files to the server
	 *
	 * @param boolean $blnIsAjax
	 *
	 * @return string
	 */
	public function move($blnIsAjax=false)
	{
		$strFolder = \Input::get('pid', true);

		if (!file_exists(TL_ROOT . '/' . $strFolder) || !$this->isMounted($strFolder))
		{
			$this->log('Folder "'.$strFolder.'" was not mounted or is not a directory', __METHOD__, TL_ERROR);
			$this->redirect('contao/main.php?act=error');
		}

		if (!preg_match('/^'.preg_quote(\Config::get('uploadPath'), '/').'/i', $strFolder))
		{
			$this->log('Parent folder "'.$strFolder.'" is not within the files directory', __METHOD__, TL_ERROR);
			$this->redirect('contao/main.php?act=error');
		}

		// Empty clipboard
		if (!$blnIsAjax)
		{
			$arrClipboard = $this->Session->get('CLIPBOARD');
			$arrClipboard[$this->strTable] = array();
			$this->Session->set('CLIPBOARD', $arrClipboard);
		}

		// Instantiate the uploader
		$this->import('BackendUser', 'User');
		$class = $this->User->uploader;

		// See #4086
		if (!class_exists($class))
		{
			$class = 'FileUpload';
		}

		/** @var \FileUpload $objUploader */
		$objUploader = new $class();

		// Process the uploaded files
		if (\Input::post('FORM_SUBMIT') == 'tl_upload')
		{
			// Generate the DB entries
			if ($this->blnIsDbAssisted)
			{
				// Upload the files
				$arrUploaded = $objUploader->uploadTo($strFolder);

				if (empty($arrUploaded))
				{
					\Message::addError($GLOBALS['TL_LANG']['ERR']['emptyUpload']);
					$this->reload();
				}

				foreach ($arrUploaded as $strFile)
				{
					$objFile = \FilesModel::findByPath($strFile);

					// Existing file is being replaced (see #4818)
					if ($objFile !== null)
					{
						$objFile->tstamp = time();
						$objFile->path   = $strFile;
						$objFile->hash   = md5_file(TL_ROOT . '/' . $strFile);
						$objFile->save();
					}
					else
					{
						\Dbafs::addResource($strFile);
					}
				}
			}
			else
			{
				// Not DB-assisted, so just upload the file
				$arrUploaded = $objUploader->uploadTo($strFolder);
			}

			// HOOK: post upload callback
			if (isset($GLOBALS['TL_HOOKS']['postUpload']) && is_array($GLOBALS['TL_HOOKS']['postUpload']))
			{
				foreach ($GLOBALS['TL_HOOKS']['postUpload'] as $callback)
				{
					if (is_array($callback))
					{
						$this->import($callback[0]);
						$this->$callback[0]->$callback[1]($arrUploaded);
					}
					elseif (is_callable($callback))
					{
						$callback($arrUploaded);
					}
				}
			}

			// Update the hash of the target folder
			if ($this->blnIsDbAssisted && $strFolder != \Config::get('uploadPath'))
			{
				\Dbafs::updateFolderHashes($strFolder);
			}

			// Redirect or reload
			if (!$objUploader->hasError())
			{
				// Do not purge the html folder (see #2898)
				if (\Input::post('uploadNback') && !$objUploader->hasResized())
				{
					\Message::reset();
					$this->redirect($this->getReferer());
				}

				$this->reload();
			}
		}

		// Submit buttons
		$arrButtons = array();
		$arrButtons['upload'] = '<input type="submit" name="upload" class="tl_submit" accesskey="s" value="'.specialchars($GLOBALS['TL_LANG'][$this->strTable]['upload']).'">';
		$arrButtons['uploadNback'] = '<input type="submit" name="uploadNback" class="tl_submit" accesskey="c" value="'.specialchars($GLOBALS['TL_LANG'][$this->strTable]['uploadNback']).'">';

		// Call the buttons_callback (see #4691)
		if (is_array($GLOBALS['TL_DCA'][$this->strTable]['edit']['buttons_callback']))
		{
			foreach ($GLOBALS['TL_DCA'][$this->strTable]['edit']['buttons_callback'] as $callback)
			{
				if (is_array($callback))
				{
					$this->import($callback[0]);
					$arrButtons = $this->$callback[0]->$callback[1]($arrButtons, $this);
				}
				elseif (is_callable($callback))
				{
					$arrButtons = $callback($arrButtons, $this);
				}
			}
		}

		// Display the upload form
		return '
<div id="tl_buttons">
<a href="'.$this->getReferer(true).'" class="header_back" title="'.specialchars($GLOBALS['TL_LANG']['MSC']['backBTTitle']).'" accesskey="b" onclick="Backend.getScrollOffset()">'.$GLOBALS['TL_LANG']['MSC']['backBT'].'</a>
</div>
'.\Message::generate().'
<form action="'.ampersand(\Environment::get('request'), true).'" id="'.$this->strTable.'" class="tl_form" method="post"'.(!empty($this->onsubmit) ? ' onsubmit="'.implode(' ', $this->onsubmit).'"' : '').' enctype="multipart/form-data">
<div class="tl_formbody_edit">
<input type="hidden" name="FORM_SUBMIT" value="tl_upload">
<input type="hidden" name="REQUEST_TOKEN" value="'.REQUEST_TOKEN.'">
<input type="hidden" name="MAX_FILE_SIZE" value="'.\Config::get('maxFileSize').'">

<div class="tl_tbox">
  <h3>'.$GLOBALS['TL_LANG'][$this->strTable]['fileupload'][0].'</h3>'.$objUploader->generateMarkup().(isset($GLOBALS['TL_LANG'][$this->strTable]['fileupload'][1]) ? '
  <p class="tl_help tl_tip">'.$GLOBALS['TL_LANG'][$this->strTable]['fileupload'][1].'</p>' : '').'
</div>

</div>

<div class="tl_formbody_submit">

<div class="tl_submit_container">
  ' . implode(' ', $arrButtons) . '
</div>

</div>

</form>';
	}


	/**
	 * Auto-generate a form to rename a file or folder
	 *
	 * @return string
	 */
	public function edit()
	{
		$return = '';
		$this->noReload = false;
		$this->isValid($this->intId);

		if (!file_exists(TL_ROOT . '/' . $this->intId) || !$this->isMounted($this->intId))
		{
			$this->log('File or folder "'.$this->intId.'" was not mounted or could not be found', __METHOD__, TL_ERROR);
			$this->redirect('contao/main.php?act=error');
		}

		// Get the DB entry
		if ($this->blnIsDbAssisted && stristr($this->intId, '__new__') === false)
		{
			$objFile = \FilesModel::findByPath($this->intId);

			if ($objFile === null)
			{
				$objFile = \Dbafs::addResource($this->intId);
			}

			$this->objActiveRecord = $objFile;
		}

		$this->blnCreateNewVersion = false;

		/** @var \FilesModel $objFile */
		$objVersions = new \Versions($this->strTable, $objFile->id);

		// Compare versions
		if (\Input::get('versions'))
		{
			$objVersions->compare();
		}

		// Restore a version
		if (\Input::post('FORM_SUBMIT') == 'tl_version' && \Input::post('version') != '')
		{
			$objVersions->restore(\Input::post('version'));
			$this->reload();
		}

		$objVersions->initialize();

		// Build an array from boxes and rows (do not show excluded fields)
		$this->strPalette = $this->getPalette();
		$boxes = trimsplit(';', $this->strPalette);

		if (!empty($boxes))
		{
			// Get fields
			foreach ($boxes as $k=>$v)
			{
				$boxes[$k] = trimsplit(',', $v);

				foreach ($boxes[$k] as $kk=>$vv)
				{
					if ($GLOBALS['TL_DCA'][$this->strTable]['fields'][$vv]['exclude'] || !isset($GLOBALS['TL_DCA'][$this->strTable]['fields'][$vv]))
					{
						unset($boxes[$k][$kk]);
					}
				}

				// Unset a box if it does not contain any fields
				if (empty($boxes[$k]))
				{
					unset($boxes[$k]);
				}
			}

			// Render boxes
			$class = 'tl_tbox';
			$blnIsFirst = true;

			foreach ($boxes as $v)
			{
				$return .= '
<div class="'.$class.'">';

				// Build rows of the current box
				foreach ($v as $vv)
				{
					$this->strField = $vv;
					$this->strInputName = $vv;

					// Load the current value
					if ($vv == 'name')
					{
						$pathinfo = pathinfo($this->intId);
						$this->strPath = $pathinfo['dirname'];

						if (is_dir(TL_ROOT . '/' . $this->intId))
						{
							$this->strExtension = '';
							$this->varValue = basename($pathinfo['basename']);
						}
						else
						{
							$this->strExtension = ($pathinfo['extension'] != '') ? '.'.$pathinfo['extension'] : '';
							$this->varValue = basename($pathinfo['basename'], $this->strExtension);
						}

						// Fix hidden Unix system files
						if (strncmp($this->varValue, '.', 1) === 0)
						{
							$this->strExtension = '';
						}

						// Clear the current value if it is a new folder
						if (\Input::post('FORM_SUBMIT') != 'tl_files' && \Input::post('FORM_SUBMIT') != 'tl_templates' && $this->varValue == '__new__')
						{
							$this->varValue = '';
						}
					}
					else
					{
						$this->varValue = $objFile->$vv;
					}

					// Autofocus the first field
					if ($blnIsFirst && $GLOBALS['TL_DCA'][$this->strTable]['fields'][$this->strField]['inputType'] == 'text')
					{
						$GLOBALS['TL_DCA'][$this->strTable]['fields'][$this->strField]['eval']['autofocus'] = 'autofocus';
						$blnIsFirst = false;
					}

					// Call load_callback
					if (is_array($GLOBALS['TL_DCA'][$this->strTable]['fields'][$this->strField]['load_callback']))
					{
						foreach ($GLOBALS['TL_DCA'][$this->strTable]['fields'][$this->strField]['load_callback'] as $callback)
						{
							if (is_array($callback))
							{
								$this->import($callback[0]);
								$this->varValue = $this->$callback[0]->$callback[1]($this->varValue, $this);
							}
							elseif (is_callable($callback))
							{
								$this->varValue = $callback($this->varValue, $this);
							}
						}
					}

					// Build row
					$return .= $this->row();
				}

				$class = 'tl_box';
				$return .= '
  <input type="hidden" name="FORM_FIELDS[]" value="'.specialchars($this->strPalette).'">
  <div class="clear"></div>
</div>';
			}
		}

		// Versions overview
		if ($GLOBALS['TL_DCA'][$this->strTable]['config']['enableVersioning'])
		{
			$version = $objVersions->renderDropdown();
		}
		else
		{
			$version = '';
		}

		// Submit buttons
		$arrButtons = array();
		$arrButtons['save'] = '<input type="submit" name="save" id="save" class="tl_submit" accesskey="s" value="'.specialchars($GLOBALS['TL_LANG']['MSC']['save']).'">';
		$arrButtons['saveNclose'] = '<input type="submit" name="saveNclose" id="saveNclose" class="tl_submit" accesskey="c" value="'.specialchars($GLOBALS['TL_LANG']['MSC']['saveNclose']).'">';

		// Call the buttons_callback (see #4691)
		if (is_array($GLOBALS['TL_DCA'][$this->strTable]['edit']['buttons_callback']))
		{
			foreach ($GLOBALS['TL_DCA'][$this->strTable]['edit']['buttons_callback'] as $callback)
			{
				if (is_array($callback))
				{
					$this->import($callback[0]);
					$arrButtons = $this->$callback[0]->$callback[1]($arrButtons, $this);
				}
				elseif (is_callable($callback))
				{
					$arrButtons = $callback($arrButtons, $this);
				}
			}
		}

		// Add the buttons and end the form
		$return .= '
</div>

<div class="tl_formbody_submit">

<div class="tl_submit_container">
  ' . implode(' ', $arrButtons) . '
</div>

</div>
</form>

<script>
  window.addEvent(\'domready\', function() {
    Theme.focusInput("'.$this->strTable.'");
  });
</script>';

		// Begin the form (-> DO NOT CHANGE THIS ORDER -> this way the onsubmit attribute of the form can be changed by a field)
		$return = $version . '
<div id="tl_buttons">
<a href="'.$this->getReferer(true).'" class="header_back" title="'.specialchars($GLOBALS['TL_LANG']['MSC']['backBTTitle']).'" accesskey="b" onclick="Backend.getScrollOffset()">'.$GLOBALS['TL_LANG']['MSC']['backBT'].'</a>
</div>
'.\Message::generate().'
<form action="'.ampersand(\Environment::get('request'), true).'" id="'.$this->strTable.'" class="tl_form" method="post"'.(!empty($this->onsubmit) ? ' onsubmit="'.implode(' ', $this->onsubmit).'"' : '').'>
<div class="tl_formbody_edit">
<input type="hidden" name="FORM_SUBMIT" value="'.specialchars($this->strTable).'">
<input type="hidden" name="REQUEST_TOKEN" value="'.REQUEST_TOKEN.'">'.($this->noReload ? '
<p class="tl_error">'.$GLOBALS['TL_LANG']['ERR']['general'].'</p>' : '').$return;

		// Reload the page to prevent _POST variables from being sent twice
		if (\Input::post('FORM_SUBMIT') == $this->strTable && !$this->noReload)
		{
			// Trigger the onsubmit_callback
			if (is_array($GLOBALS['TL_DCA'][$this->strTable]['config']['onsubmit_callback']))
			{
				foreach ($GLOBALS['TL_DCA'][$this->strTable]['config']['onsubmit_callback'] as $callback)
				{
					if (is_array($callback))
					{
						$this->import($callback[0]);
						$this->$callback[0]->$callback[1]($this);
					}
					elseif (is_callable($callback))
					{
						$callback($this);
					}
				}
			}

			// Save the current version
			if ($this->blnCreateNewVersion)
			{
				$objVersions->create();

				// Call the onversion_callback
				if (is_array($GLOBALS['TL_DCA'][$this->strTable]['config']['onversion_callback']))
				{
					foreach ($GLOBALS['TL_DCA'][$this->strTable]['config']['onversion_callback'] as $callback)
					{
						if (is_array($callback))
						{
							$this->import($callback[0]);
							$this->$callback[0]->$callback[1]($this->strTable, $objFile->id, $this);
						}
						elseif (is_callable($callback))
						{
							$callback($this->strTable, $objFile->id, $this);
						}
					}
				}

				$this->log('A new version of file "'.$objFile->path.'" has been created', __METHOD__, TL_GENERAL);
			}

			// Set the current timestamp (-> DO NOT CHANGE THE ORDER version - timestamp)
			if ($this->blnIsDbAssisted)
			{
				$this->Database->prepare("UPDATE " . $this->strTable . " SET tstamp=? WHERE id=?")
							   ->execute(time(), $objFile->id);
			}

			// Redirect
			if (\Input::post('saveNclose'))
			{
				\Message::reset();
				\System::setCookie('BE_PAGE_OFFSET', 0, 0);
				$this->redirect($this->getReferer());
			}

			// Reload
			if ($this->blnIsDbAssisted)
			{
				$this->redirect($this->addToUrl('id='.$this->urlEncode($this->objActiveRecord->path)));
			}
			else
			{
				$this->redirect($this->addToUrl('id='.$this->urlEncode($this->strPath.'/'.$this->varValue).$this->strExtension));
			}
		}

		// Set the focus if there is an error
		if ($this->noReload)
		{
			$return .= '

<script>
  window.addEvent(\'domready\', function() {
    Backend.vScrollTo(($(\'' . $this->strTable . '\').getElement(\'label.error\').getPosition().y - 20));
  });
</script>';
		}

		return $return;
	}


	/**
	 * Auto-generate a form to edit all records that are currently shown
	 *
	 * @return string
	 */
	public function editAll()
	{
		$return = '';

		if ($GLOBALS['TL_DCA'][$this->strTable]['config']['notEditable'])
		{
			$this->log('Table "'.$this->strTable.'" is not editable', __METHOD__, TL_ERROR);
			$this->redirect('contao/main.php?act=error');
		}

		// Get current IDs from session
		$session = $this->Session->getData();
		$ids = $session['CURRENT']['IDS'];

		// Save field selection in session
		if (\Input::post('FORM_SUBMIT') == $this->strTable.'_all' && \Input::get('fields'))
		{
			$session['CURRENT'][$this->strTable] = \Input::post('all_fields');
			$this->Session->setData($session);
		}

		$fields = $session['CURRENT'][$this->strTable];

		// Add fields
		if (!empty($fields) && is_array($fields) && \Input::get('fields'))
		{
			$class = 'tl_tbox';

			// Walk through each record
			foreach ($ids as $id)
			{
				$this->intId = md5($id);
				$this->strPalette = trimsplit('[;,]', $this->getPalette());
				$this->blnCreateNewVersion = false;

				// Get the DB entry
				if ($this->blnIsDbAssisted)
				{
					$objFile = \FilesModel::findByPath($id);

					if ($objFile === null)
					{
						$objFile = \Dbafs::addResource($id);
					}

					$this->objActiveRecord = $objFile;
				}

				/** @var \FilesModel $objFile */
				$objVersions = new \Versions($this->strTable, $objFile->id);
				$objVersions->initialize();

				$return .= '
<div class="'.$class.'">';

				$class = 'tl_box';
				$formFields = array();

				foreach ($this->strPalette as $v)
				{
					// Check whether field is excluded
					if ($GLOBALS['TL_DCA'][$this->strTable]['fields'][$this->strField]['exclude'])
					{
						continue;
					}

					if (!in_array($v, $fields))
					{
						continue;
					}

					$this->strField = $v;
					$this->strInputName = $v.'_'.$this->intId;
					$formFields[] = $v.'_'.$this->intId;

					// Load the current value
					if ($v == 'name')
					{
						$pathinfo = pathinfo($id); // do not urldecode() here (see #6840)

						$this->strPath = $pathinfo['dirname'];
						$this->strExtension = ($pathinfo['extension'] != '') ? '.'.$pathinfo['extension'] : '';
						$this->varValue = basename($pathinfo['basename'], $this->strExtension);

						// Fix hidden Unix system files
						if (strncmp($this->varValue, '.', 1) === 0)
						{
							$this->strExtension = '';
						}
					}
					else
					{
						$this->varValue = $objFile->$v;
					}

					// Call load_callback
					if (is_array($GLOBALS['TL_DCA'][$this->strTable]['fields'][$this->strField]['load_callback']))
					{
						foreach ($GLOBALS['TL_DCA'][$this->strTable]['fields'][$this->strField]['load_callback'] as $callback)
						{
							if (is_array($callback))
							{
								$this->import($callback[0]);
								$this->varValue = $this->$callback[0]->$callback[1]($this->varValue, $this);
							}
							elseif (is_callable($callback))
							{
								$this->varValue = $callback($this->varValue, $this);
							}
						}
					}

					// Build the current row
					$return .= $this->row();
				}

				// Close box
				$return .= '
  <input type="hidden" name="FORM_FIELDS_'.$this->intId.'[]" value="'.specialchars(implode(',', $formFields)).'">
</div>';

				// Save the record
				if (\Input::post('FORM_SUBMIT') == $this->strTable && !$this->noReload)
				{
					// Call onsubmit_callback
					if (is_array($GLOBALS['TL_DCA'][$this->strTable]['config']['onsubmit_callback']))
					{
						foreach ($GLOBALS['TL_DCA'][$this->strTable]['config']['onsubmit_callback'] as $callback)
						{
							if (is_array($callback))
							{
								$this->import($callback[0]);
								$this->$callback[0]->$callback[1]($this);
							}
							elseif (is_callable($callback))
							{
								$callback($this);
							}
						}
					}

					// Create a new version
					if ($this->blnCreateNewVersion)
					{
						$objVersions->create();

						// Call the onversion_callback
						if (is_array($GLOBALS['TL_DCA'][$this->strTable]['config']['onversion_callback']))
						{
							foreach ($GLOBALS['TL_DCA'][$this->strTable]['config']['onversion_callback'] as $callback)
							{
								if (is_array($callback))
								{
									$this->import($callback[0]);
									$this->$callback[0]->$callback[1]($this->strTable, $objFile->id, $this);
								}
								elseif (is_callable($callback))
								{
									$callback($this->strTable, $objFile->id, $this);
								}
							}
						}

						$this->log('A new version of file "'.$objFile->path.'" has been created', __METHOD__, TL_GENERAL);
					}

					// Set the current timestamp (-> DO NOT CHANGE ORDER version - timestamp)
					if ($this->blnIsDbAssisted)
					{
						$this->Database->prepare("UPDATE " . $this->strTable . " SET tstamp=? WHERE id=?")
									   ->execute(time(), $objFile->id);
					}
				}
			}

			// Submit buttons
			$arrButtons = array();
			$arrButtons['save'] = '<input type="submit" name="save" id="save" class="tl_submit" accesskey="s" value="'.specialchars($GLOBALS['TL_LANG']['MSC']['save']).'">';
			$arrButtons['saveNclose'] = '<input type="submit" name="saveNclose" id="saveNclose" class="tl_submit" accesskey="c" value="'.specialchars($GLOBALS['TL_LANG']['MSC']['saveNclose']).'">';

			// Call the buttons_callback (see #4691)
			if (is_array($GLOBALS['TL_DCA'][$this->strTable]['edit']['buttons_callback']))
			{
				foreach ($GLOBALS['TL_DCA'][$this->strTable]['edit']['buttons_callback'] as $callback)
				{
					if (is_array($callback))
					{
						$this->import($callback[0]);
						$arrButtons = $this->$callback[0]->$callback[1]($arrButtons, $this);
					}
					elseif (is_callable($callback))
					{
						$arrButtons = $callback($arrButtons, $this);
					}
				}
			}

			// Add the form
			$return = '

<form action="'.ampersand(\Environment::get('request'), true).'" id="'.$this->strTable.'" class="tl_form" method="post">
<div class="tl_formbody_edit">
<input type="hidden" name="FORM_SUBMIT" value="'.$this->strTable.'">
<input type="hidden" name="REQUEST_TOKEN" value="'.REQUEST_TOKEN.'">'.($this->noReload ? '

<p class="tl_error">'.$GLOBALS['TL_LANG']['ERR']['general'].'</p>' : '').$return.'

</div>

<div class="tl_formbody_submit">

<div class="tl_submit_container">
  ' . implode(' ', $arrButtons) . '
</div>

</div>
</form>

<script>
  window.addEvent(\'domready\', function() {
    Theme.focusInput("'.$this->strTable.'");
  });
</script>';

			// Set the focus if there is an error
			if ($this->noReload)
			{
				$return .= '

<script>
  window.addEvent(\'domready\', function() {
    Backend.vScrollTo(($(\'' . $this->strTable . '\').getElement(\'label.error\').getPosition().y - 20));
  });
</script>';
			}

			// Reload the page to prevent _POST variables from being sent twice
			if (\Input::post('FORM_SUBMIT') == $this->strTable && !$this->noReload)
			{
				if (\Input::post('saveNclose'))
				{
					\System::setCookie('BE_PAGE_OFFSET', 0, 0);
					$this->redirect($this->getReferer());
				}

				$this->reload();
			}
		}

		// Else show a form to select the fields
		else
		{
			$options = '';
			$fields = array();

			// Add fields of the current table
			$fields = array_merge($fields, array_keys($GLOBALS['TL_DCA'][$this->strTable]['fields']));

			// Show all non-excluded fields
			foreach ($fields as $field)
			{
				if (!$GLOBALS['TL_DCA'][$this->strTable]['fields'][$field]['exclude'] && !$GLOBALS['TL_DCA'][$this->strTable]['fields'][$field]['eval']['doNotShow'] && (strlen($GLOBALS['TL_DCA'][$this->strTable]['fields'][$field]['inputType']) || is_array($GLOBALS['TL_DCA'][$this->strTable]['fields'][$field]['input_field_callback'])))
				{
					$options .= '
  <input type="checkbox" name="all_fields[]" id="all_'.$field.'" class="tl_checkbox" value="'.specialchars($field).'"> <label for="all_'.$field.'" class="tl_checkbox_label">'.($GLOBALS['TL_DCA'][$this->strTable]['fields'][$field]['label'][0] ?: $GLOBALS['TL_LANG']['MSC'][$field][0]).'</label><br>';
				}
			}

			$blnIsError = ($_POST && empty($_POST['all_fields']));

			// Return the select menu
			$return .= '

<form action="'.ampersand(\Environment::get('request'), true).'&amp;fields=1" id="'.$this->strTable.'_all" class="tl_form" method="post">
<div class="tl_formbody_edit">
<input type="hidden" name="FORM_SUBMIT" value="'.$this->strTable.'_all">
<input type="hidden" name="REQUEST_TOKEN" value="'.REQUEST_TOKEN.'">'.($blnIsError ? '

<p class="tl_error">'.$GLOBALS['TL_LANG']['ERR']['general'].'</p>' : '').'

<div class="tl_tbox">
<fieldset class="tl_checkbox_container">
  <legend'.($blnIsError ? ' class="error"' : '').'>'.$GLOBALS['TL_LANG']['MSC']['all_fields'][0].'</legend>
  <input type="checkbox" id="check_all" class="tl_checkbox" onclick="Backend.toggleCheckboxes(this)"> <label for="check_all" style="color:#a6a6a6"><em>'.$GLOBALS['TL_LANG']['MSC']['selectAll'].'</em></label><br>'.$options.'
</fieldset>'.($blnIsError ? '
<p class="tl_error">'.$GLOBALS['TL_LANG']['ERR']['all_fields'].'</p>' : ((\Config::get('showHelp') && strlen($GLOBALS['TL_LANG']['MSC']['all_fields'][1])) ? '
<p class="tl_help tl_tip">'.$GLOBALS['TL_LANG']['MSC']['all_fields'][1].'</p>' : '')).'
</div>

</div>

<div class="tl_formbody_submit">

<div class="tl_submit_container">
  <input type="submit" name="save" id="save" class="tl_submit" accesskey="s" value="'.specialchars($GLOBALS['TL_LANG']['MSC']['continue']).'">
</div>

</div>
</form>';
		}

		// Return
		return '
<div id="tl_buttons">
<a href="'.$this->getReferer(true).'" class="header_back" title="'.specialchars($GLOBALS['TL_LANG']['MSC']['backBTTitle']).'" accesskey="b" onclick="Backend.getScrollOffset()">'.$GLOBALS['TL_LANG']['MSC']['backBT'].'</a>
</div>'.$return;
	}


	/**
	 * Load the source editor
	 *
	 * @return string
	 */
	public function source()
	{
		$this->isValid($this->intId);

		if (is_dir(TL_ROOT .'/'. $this->intId))
		{
			$this->log('Folder "'.$this->intId.'" cannot be edited', __METHOD__, TL_ERROR);
			$this->redirect('contao/main.php?act=error');
		}
		elseif (!file_exists(TL_ROOT .'/'. $this->intId))
		{
			$this->log('File "'.$this->intId.'" does not exist', __METHOD__, TL_ERROR);
			$this->redirect('contao/main.php?act=error');
		}

		$this->import('BackendUser', 'User');

		// Check user permission
		if (!$this->User->hasAccess('f5', 'fop'))
		{
			$this->log('Not enough permissions to edit the file source of file "'.$this->intId.'"', __METHOD__, TL_ERROR);
			$this->redirect('contao/main.php?act=error');
		}

		$objFile = new \File($this->intId);

		// Check whether file type is editable
		if (!in_array($objFile->extension, trimsplit(',', \Config::get('editableFiles'))))
		{
			$this->log('File type "'.$objFile->extension.'" ('.$this->intId.') is not allowed to be edited', __METHOD__, TL_ERROR);
			$this->redirect('contao/main.php?act=error');
		}

		// Add the versioning routines
		if ($this->blnIsDbAssisted)
		{
			$objMeta = \FilesModel::findByPath($objFile->value);

			if ($objMeta === null)
			{
				$objMeta = \Dbafs::addResource($objFile->value);
			}

			$objVersions = new \Versions($this->strTable, $objMeta->id);

			// Compare versions
			if (\Input::get('versions'))
			{
				$objVersions->compare();
			}

			// Restore a version
			if (\Input::post('FORM_SUBMIT') == 'tl_version' && \Input::post('version') != '')
			{
				$objVersions->restore(\Input::post('version'));

				// Purge the script cache (see #7005)
				if ($objFile->extension == 'css' || $objFile->extension == 'scss' || $objFile->extension == 'less')
				{
					$this->import('Automator');
					$this->Automator->purgeScriptCache();
				}

				$this->reload();
			}

			$objVersions->initialize();
		}

		$strContent = $objFile->getContent();

		if ($objFile->extension == 'svgz')
		{
			$strContent = gzdecode($strContent);
		}

		// Process the request
		if (\Input::post('FORM_SUBMIT') == 'tl_files')
		{
			// Restore the basic entities (see #7170)
			$strSource = \String::restoreBasicEntities(\Input::postRaw('source'));

			// Save the file
			if (md5($strContent) != md5($strSource))
			{
				if ($objFile->extension == 'svgz')
				{
					$strSource = gzencode($strSource);
				}

				// Write the file
				$objFile->write($strSource);
				$objFile->close();

				// Update the database
				if ($this->blnIsDbAssisted)
				{
					/** @var \FilesModel $objMeta */
					$objMeta->hash = $objFile->hash;
					$objMeta->save();

					$objVersions->create();
				}

				// Purge the script cache (see #7005)
				if ($objFile->extension == 'css' || $objFile->extension == 'scss' || $objFile->extension == 'less')
				{
					$this->import('Automator');
					$this->Automator->purgeScriptCache();
				}
			}

			if (\Input::post('saveNclose'))
			{
				\System::setCookie('BE_PAGE_OFFSET', 0, 0);
				$this->redirect($this->getReferer());
			}

			$this->reload();
		}

		$codeEditor = '';

		// Prepare the code editor
		if (\Config::get('useCE'))
		{
			$selector = 'ctrl_source';
			$type = $objFile->extension;

			// Load the code editor configuration
			ob_start();
			include TL_ROOT . '/system/config/ace.php';
<<<<<<< HEAD
			$codeEditor = ob_get_clean();
=======
			$codeEditor = ob_get_contents();
			ob_end_clean();

			unset($selector, $type);
>>>>>>> 87930c65
		}

		// Versions overview
		if ($this->blnIsDbAssisted && $GLOBALS['TL_DCA'][$this->strTable]['config']['enableVersioning'])
		{
			$version = $objVersions->renderDropdown();
		}
		else
		{
			$version = '';
		}

		// Submit buttons
		$arrButtons = array();
		$arrButtons['save'] = '<input type="submit" name="save" id="save" class="tl_submit" accesskey="s" value="'.specialchars($GLOBALS['TL_LANG']['MSC']['save']).'">';
		$arrButtons['saveNclose'] = '<input type="submit" name="saveNclose" id="saveNclose" class="tl_submit" accesskey="c" value="'.specialchars($GLOBALS['TL_LANG']['MSC']['saveNclose']).'">';

		// Call the buttons_callback (see #4691)
		if (is_array($GLOBALS['TL_DCA'][$this->strTable]['edit']['buttons_callback']))
		{
			foreach ($GLOBALS['TL_DCA'][$this->strTable]['edit']['buttons_callback'] as $callback)
			{
				if (is_array($callback))
				{
					$this->import($callback[0]);
					$arrButtons = $this->$callback[0]->$callback[1]($arrButtons, $this);
				}
				elseif (is_callable($callback))
				{
					$arrButtons = $callback($arrButtons, $this);
				}
			}
		}

		// Add the form
		return $version . '
<div id="tl_buttons">
<a href="'.$this->getReferer(true).'" class="header_back" title="'.specialchars($GLOBALS['TL_LANG']['MSC']['backBTTitle']).'" accesskey="b" onclick="Backend.getScrollOffset()">'.$GLOBALS['TL_LANG']['MSC']['backBT'].'</a>
</div>
'.\Message::generate().'
<form action="'.ampersand(\Environment::get('request'), true).'" id="tl_files" class="tl_form" method="post">
<div class="tl_formbody_edit">
<input type="hidden" name="FORM_SUBMIT" value="tl_files">
<input type="hidden" name="REQUEST_TOKEN" value="'.REQUEST_TOKEN.'">
<div class="tl_tbox">
  <h3><label for="ctrl_source">'.$GLOBALS['TL_LANG']['tl_files']['editor'][0].'</label></h3>
  <textarea name="source" id="ctrl_source" class="tl_textarea monospace" rows="12" cols="80" style="height:400px" onfocus="Backend.getScrollOffset()">' . "\n" . htmlspecialchars($strContent) . '</textarea>' . ((\Config::get('showHelp') && strlen($GLOBALS['TL_LANG']['tl_files']['editor'][1])) ? '
  <p class="tl_help tl_tip">'.$GLOBALS['TL_LANG']['tl_files']['editor'][1].'</p>' : '') . '
</div>
</div>

<div class="tl_formbody_submit">

<div class="tl_submit_container">
  ' . implode(' ', $arrButtons) . '
</div>

</div>
</form>' . "\n\n" . $codeEditor;
	}


	/**
	 * Protect a folder
	 */
	public function protect()
	{
		if (!is_dir(TL_ROOT . '/' . $this->intId))
		{
			$this->log('Resource "'.$this->intId.'" is not a directory', __METHOD__, TL_ERROR);
			$this->redirect('contao/main.php?act=error');
		}

		// Protect or unprotect the folder
		if (file_exists(TL_ROOT . '/' . $this->intId . '/.public'))
		{
			$objFolder = new \Folder($this->intId);
			$objFolder->protect();

			$this->import('Automator');
			$this->Automator->generateSymlinks();

			$this->log('Folder "'.$this->intId.'" has been protected', __METHOD__, TL_FILES);
		}
		else
		{
			$objFolder = new \Folder($this->intId);
			$objFolder->unprotect();

			$this->import('Automator');
			$this->Automator->generateSymlinks();

			$this->log('The protection from folder "'.$this->intId.'" has been removed', __METHOD__, TL_FILES);
		}

		$this->redirect($this->getReferer());
	}


	/**
	 * Save the current value
	 *
	 * @param mixed $varValue
	 *
	 * @throws \Exception
	 */
	protected function save($varValue)
	{
		if (\Input::post('FORM_SUBMIT') != $this->strTable)
		{
			return;
		}

		$arrData = $GLOBALS['TL_DCA'][$this->strTable]['fields'][$this->strField];

		// File names
		if ($this->strField == 'name')
		{
			if (!file_exists(TL_ROOT . '/' . $this->strPath . '/' . $this->varValue . $this->strExtension) || !$this->isMounted($this->strPath . '/' . $this->varValue . $this->strExtension) || $this->varValue === $varValue)
			{
				return;
			}

			$this->import('Files');
			$varValue = utf8_romanize($varValue);

			// Trigger the save_callback
			if (is_array($arrData['save_callback']))
			{
				foreach ($arrData['save_callback'] as $callback)
				{
					if (is_array($callback))
					{
						$this->import($callback[0]);
						$varValue = $this->$callback[0]->$callback[1]($varValue, $this);
					}
					elseif (is_callable($callback))
					{
						$varValue = $callback($varValue, $this);
					}
				}
			}

			// The target exists
			if (strcasecmp($this->strPath . '/' . $this->varValue . $this->strExtension, $this->strPath . '/' . $varValue . $this->strExtension) !== 0 && file_exists(TL_ROOT . '/' . $this->strPath . '/' . $varValue . $this->strExtension))
			{
				throw new \Exception(sprintf($GLOBALS['TL_LANG']['ERR']['fileExists'], $varValue));
			}

			$arrImageTypes = trimsplit(',', strtolower(\Config::get('validImageTypes')));

			// Remove potentially existing thumbnails (see #6641)
			if (in_array(substr($this->strExtension, 1), $arrImageTypes))
			{
				foreach (glob(TL_ROOT . '/assets/images/*/' . $this->varValue . '-*' . $this->strExtension) as $strThumbnail)
				{
					$this->Files->delete(str_replace(TL_ROOT, '', $strThumbnail));
				}
			}

			// Rename the file
			$this->Files->rename($this->strPath . '/' . $this->varValue . $this->strExtension, $this->strPath . '/' . $varValue . $this->strExtension);

			// Update the database
			if ($this->blnIsDbAssisted)
			{
				// New folders
				if (stristr($this->intId, '__new__') !== false)
				{
					$this->objActiveRecord = \Dbafs::addResource($this->strPath . '/' . $varValue . $this->strExtension);
					$this->log('Folder "'.$this->strPath.'/'.$varValue.$this->strExtension.'" has been created', __METHOD__, TL_FILES);
				}
				else
				{
					$this->objActiveRecord = \Dbafs::moveResource($this->strPath . '/' . $this->varValue . $this->strExtension, $this->strPath . '/' . $varValue . $this->strExtension);
					$this->log('File or folder "'.$this->strPath.'/'.$this->varValue.$this->strExtension.'" has been renamed to "'.$this->strPath.'/'.$varValue.$this->strExtension.'"', __METHOD__, TL_FILES);
				}
			}

			// Set the new value so the input field can show it
			if (\Input::get('act') == 'editAll')
			{
				$session = $this->Session->getData();

				if (($index = array_search($this->strPath.'/'.$this->varValue.$this->strExtension, $session['CURRENT']['IDS'])) !== false)
				{
					$session['CURRENT']['IDS'][$index] = $this->strPath.'/'.$varValue.$this->strExtension;
					$this->Session->setData($session);
				}
			}

			$this->varValue = $varValue;
		}
		elseif ($this->blnIsDbAssisted && $this->objActiveRecord !== null)
		{
			// Convert date formats into timestamps
			if ($varValue != '' && in_array($arrData['eval']['rgxp'], array('date', 'time', 'datim')))
			{
				$objDate = new \Date($varValue, \Config::get($arrData['eval']['rgxp'] . 'Format'));
				$varValue = $objDate->tstamp;
			}

			// Make sure unique fields are unique
			if ($arrData['eval']['unique'] && $varValue != '' && !$this->Database->isUniqueValue($this->strTable, $this->strField, $varValue, $this->objActiveRecord->id))
			{
				throw new \Exception(sprintf($GLOBALS['TL_LANG']['ERR']['unique'], $arrData['label'][0] ?: $this->strField));
			}

			// Handle multi-select fields in "override all" mode
			if (\Input::get('act') == 'overrideAll' && ($arrData['inputType'] == 'checkbox' || $arrData['inputType'] == 'checkboxWizard') && $arrData['eval']['multiple'])
			{
				if ($this->objActiveRecord !== null)
				{
					$new = deserialize($varValue, true);
					$old = deserialize($this->objActiveRecord->{$this->strField}, true);

					switch (\Input::post($this->strInputName . '_update'))
					{
						case 'add':
							$varValue = array_values(array_unique(array_merge($old, $new)));
							break;

						case 'remove':
							$varValue = array_values(array_diff($old, $new));
							break;

						case 'replace':
							$varValue = $new;
							break;
					}

					if (!is_array($varValue) || empty($varValue))
					{
						$varValue = '';
					}
					elseif (isset($arrData['eval']['csv']))
					{
						$varValue = implode($arrData['eval']['csv'], $varValue); // see #2890
					}
					else
					{
						$varValue = serialize($varValue);
					}
				}
			}

			// Convert arrays (see #2890)
			if ($arrData['eval']['multiple'] && isset($arrData['eval']['csv']))
			{
				$varValue = implode($arrData['eval']['csv'], deserialize($varValue, true));
			}

			// Trigger the save_callback
			if (is_array($arrData['save_callback']))
			{
				foreach ($arrData['save_callback'] as $callback)
				{
					if (is_array($callback))
					{
						$this->import($callback[0]);
						$varValue = $this->$callback[0]->$callback[1]($varValue, $this);
					}
					elseif (is_callable($callback))
					{
						$varValue = $callback($varValue, $this);
					}
				}
			}

			// Save the value if there was no error
			if (($varValue != '' || !$arrData['eval']['doNotSaveEmpty']) && ($this->varValue != $varValue || $arrData['eval']['alwaysSave']))
			{
				// If the field is a fallback field, empty all other columns
				if ($arrData['eval']['fallback'] && $varValue != '')
				{
					$this->Database->execute("UPDATE " . $this->strTable . " SET " . $this->strField . "=''");
				}

				// Set the correct empty value (see #6284, #6373)
				if ($varValue === '')
				{
					$varValue = \Widget::getEmptyValueByFieldType($GLOBALS['TL_DCA'][$this->strTable]['fields'][$this->strField]['sql']);
				}

				$this->objActiveRecord->{$this->strField} = $varValue;
				$this->objActiveRecord->save();

				$this->blnCreateNewVersion = true;
				$this->varValue = deserialize($varValue);
			}
		}
	}


	/**
	 * Synchronize the file system with the database
	 *
	 * @return string
	 */
	public function sync()
	{
		if (!$this->blnIsDbAssisted)
		{
			return '';
		}

		$this->import('BackendUser', 'User');
		$this->loadLanguageFile('tl_files');

		// Check the permission to synchronize
		if (!$this->User->hasAccess('f6', 'fop'))
		{
			$this->log('Not enough permissions to synchronize the file system', __METHOD__, TL_ERROR);
			$this->redirect('contao/main.php?act=error');
		}

		// Synchronize
		$strLog = \Dbafs::syncFiles();

		// Show the results
		$arrMessages = array();
		$arrCounts   = array('Added'=>0, 'Changed'=>0, 'Unchanged'=>0, 'Moved'=>0, 'Deleted'=>0);

		// Read the log file
		$fh = fopen(TL_ROOT . '/' . $strLog, 'rb');

		while (($buffer = fgets($fh)) !== false)
		{
			list($type, $file) = explode('] ', trim(substr($buffer, 1)), 2);

			// Add a message depending on the type
			switch ($type)
			{
				case 'Added';
					$arrMessages[] = '<p class="tl_new">' . sprintf($GLOBALS['TL_LANG']['tl_files']['syncAdded'], specialchars($file)) . '</p>';
					break;

				case 'Changed';
					$arrMessages[] = '<p class="tl_info">' . sprintf($GLOBALS['TL_LANG']['tl_files']['syncChanged'], specialchars($file)) . '</p>';
					break;

				case 'Unchanged';
					$arrMessages[] = '<p class="tl_confirm hidden">' . sprintf($GLOBALS['TL_LANG']['tl_files']['syncUnchanged'], specialchars($file)) . '</p>';
					break;

				case 'Moved';
					list($source, $target) = explode(' to ', $file, 2);
					$arrMessages[] = '<p class="tl_info">' . sprintf($GLOBALS['TL_LANG']['tl_files']['syncMoved'], specialchars($source), specialchars($target)) . '</p>';
					break;

				case 'Deleted';
					$arrMessages[] = '<p class="tl_error">' . sprintf($GLOBALS['TL_LANG']['tl_files']['syncDeleted'], specialchars($file)) . '</p>';
					break;
			}

			++$arrCounts[$type];
		}

		// Close the log file
		unset($buffer);
		fclose($fh);

		// Confirm
		\Message::addConfirmation($GLOBALS['TL_LANG']['tl_files']['syncComplete']);

		$return = '
<div id="tl_buttons">
<a href="'.$this->getReferer(true).'" class="header_back" title="'.specialchars($GLOBALS['TL_LANG']['MSC']['backBTTitle']).'" accesskey="b" onclick="Backend.getScrollOffset()">'.$GLOBALS['TL_LANG']['MSC']['backBT'].'</a>
</div>
'.\Message::generate().'
<div id="sync-results">
  <p class="left">' . sprintf($GLOBALS['TL_LANG']['tl_files']['syncResult'], \System::getFormattedNumber($arrCounts['Added'], 0), \System::getFormattedNumber($arrCounts['Changed'], 0), \System::getFormattedNumber($arrCounts['Unchanged'], 0), \System::getFormattedNumber($arrCounts['Moved'], 0), \System::getFormattedNumber($arrCounts['Deleted'], 0)) . '</p>
  <p class="right"><input type="checkbox" id="show-hidden" class="tl_checkbox" onclick="Backend.toggleUnchanged()"> <label for="show-hidden">' . $GLOBALS['TL_LANG']['tl_files']['syncShowUnchanged'] . '</label></p>
  <div class="clear"></div>
</div>
<div class="tl_message nobg" id="result-list" style="margin-bottom:2em">';

		// Add the messages
		foreach ($arrMessages as $strMessage)
		{
			$return .= "\n  " . $strMessage;
		}

		$return .= '
</div>

<div class="tl_submit_container">
  <a href="'.$this->getReferer(true).'" class="tl_submit" style="display:inline-block">'.$GLOBALS['TL_LANG']['MSC']['continue'].'</a>
</div>
';

		return $return;
	}


	/**
	 * Return the name of the current palette
	 *
	 * @return string
	 */
	public function getPalette()
	{
		return $GLOBALS['TL_DCA'][$this->strTable]['palettes']['default'];
	}


	/**
	 * Generate a particular subpart of the tree and return it as HTML string
	 *
	 * @param string  $strFolder
	 * @param integer $level
	 *
	 * @return string
	 */
	public function ajaxTreeView($strFolder, $level)
	{
		if (!\Environment::get('isAjaxRequest'))
		{
			return '';
		}

		$blnClipboard = false;
		$arrClipboard = $this->Session->get('CLIPBOARD');

		// Check clipboard
		if (!empty($arrClipboard[$this->strTable]))
		{
			$blnClipboard = true;
			$arrClipboard = $arrClipboard[$this->strTable];
		}

		$blnProtected = !file_exists(TL_ROOT . '/' . $strFolder . '/.public');

		$this->import('Files');
		$this->import('BackendUser', 'User');

		return $this->generateTree(TL_ROOT.'/'.$strFolder, ($level * 20), false, $blnProtected, ($blnClipboard ? $arrClipboard : false));
	}


	/**
	 * Render the file tree and return it as HTML string
	 *
	 * @param string  $path
	 * @param integer $intMargin
	 * @param boolean $mount
	 * @param boolean $blnProtected
	 * @param array   $arrClipboard
	 *
	 * @return string
	 */
	protected function generateTree($path, $intMargin, $mount=false, $blnProtected=true, $arrClipboard=null)
	{
		static $session;
		$session = $this->Session->getData();

		// Get the session data and toggle the nodes
		if (\Input::get('tg'))
		{
			$session['filetree'][\Input::get('tg')] = (isset($session['filetree'][\Input::get('tg')]) && $session['filetree'][\Input::get('tg')] == 1) ? 0 : 1;
			$this->Session->setData($session);
			$this->redirect(preg_replace('/(&(amp;)?|\?)tg=[^& ]*/i', '', \Environment::get('request')));
		}

		$return = '';
		$files = array();
		$folders = array();
		$intSpacing = 20;
		$level = ($intMargin / $intSpacing + 1);

		// Mount folder
		if ($mount)
		{
			$folders = array($path);
		}

		// Scan directory and sort the result
		else
		{
			foreach (scan($path) as $v)
			{
				if ($v == '.svn' || $v == '.DS_Store' || $v == '.public')
				{
					continue;
				}

				if (is_file($path . '/' . $v))
				{
					$files[] = $path . '/' . $v;
				}
				else
				{
					if ($v == '__new__')
					{
						$this->Files->rmdir(str_replace(TL_ROOT.'/', '', $path) . '/' . $v);
					}
					else
					{
						$folders[] = $path . '/' . $v;
					}
				}
			}

			natcasesort($folders);
			$folders = array_values($folders);

			natcasesort($files);
			$files = array_values($files);
		}

		// Folders
		for ($f=0, $c=count($folders); $f<$c; $f++)
		{
			$md5 = substr(md5($folders[$f]), 0, 8);
			$content = scan($folders[$f]);
			$currentFolder = str_replace(TL_ROOT.'/', '', $folders[$f]);
			$session['filetree'][$md5] = is_numeric($session['filetree'][$md5]) ? $session['filetree'][$md5] : 0;
			$currentEncoded = $this->urlEncode($currentFolder);
			$countFiles = count($content);

			// Subtract files that will not be shown
			if (!empty($this->arrValidFileTypes))
			{
				foreach ($content as $file)
				{
					// Folders
					if (is_dir($folders[$f] .'/'. $file))
					{
						if ($file == '.svn')
						{
							--$countFiles;
						}
					}

					// Files
					elseif (!in_array(strtolower(substr($file, (strrpos($file, '.') + 1))), $this->arrValidFileTypes))
					{
						--$countFiles;
					}
				}
			}

			$return .= "\n  " . '<li class="tl_folder click2edit" onmouseover="Theme.hoverDiv(this,1)" onmouseout="Theme.hoverDiv(this,0)" onclick="Theme.toggleSelect(this)"><div class="tl_left" style="padding-left:'.($intMargin + (($countFiles < 1) ? 20 : 0)).'px">';

			// Add a toggle button if there are childs
			if ($countFiles > 0)
			{
				$img = ($session['filetree'][$md5] == 1) ? 'folMinus.gif' : 'folPlus.gif';
				$alt = ($session['filetree'][$md5] == 1) ? $GLOBALS['TL_LANG']['MSC']['collapseNode'] : $GLOBALS['TL_LANG']['MSC']['expandNode'];
				$return .= '<a href="'.$this->addToUrl('tg='.$md5).'" title="'.specialchars($alt).'" onclick="Backend.getScrollOffset(); return AjaxRequest.toggleFileManager(this, \'filetree_'.$md5.'\', \''.$currentFolder.'\', '.$level.')">'.\Image::getHtml($img, '', 'style="margin-right:2px"').'</a>';
			}

			$protected = $blnProtected;

			// Check whether the folder is public
			if ($protected === true && array_search('.public', $content) !== false)
			{
				$protected = false;
			}

			$folderImg = ($session['filetree'][$md5] == 1 && $countFiles > 0) ? ($protected ? 'folderOP.gif' : 'folderO.gif') : ($protected ? 'folderCP.gif' : 'folderC.gif');

			// Add the current folder
			$strFolderNameEncoded = utf8_convert_encoding(specialchars(basename($currentFolder)), \Config::get('characterSet'));
			$return .= \Image::getHtml($folderImg, '').' <a href="' . $this->addToUrl('node='.$currentEncoded) . '" title="'.specialchars($GLOBALS['TL_LANG']['MSC']['selectNode']).'"><strong>'.$strFolderNameEncoded.'</strong></a></div> <div class="tl_right">';

			// Paste buttons
			if ($arrClipboard !== false && \Input::get('act') != 'select')
			{
				$imagePasteInto = \Image::getHtml('pasteinto.gif', $GLOBALS['TL_LANG'][$this->strTable]['pasteinto'][0]);
				$return .= (($arrClipboard['mode'] == 'cut' || $arrClipboard['mode'] == 'copy') && preg_match('/^' . preg_quote($arrClipboard['id'], '/') . '/i', $currentFolder)) ? \Image::getHtml('pasteinto_.gif') : '<a href="'.$this->addToUrl('act='.$arrClipboard['mode'].'&amp;mode=2&amp;pid='.$currentEncoded.(!is_array($arrClipboard['id']) ? '&amp;id='.$arrClipboard['id'] : '')).'" title="'.specialchars($GLOBALS['TL_LANG'][$this->strTable]['pasteinto'][1]).'" onclick="Backend.getScrollOffset()">'.$imagePasteInto.'</a> ';
			}
			// Default buttons
			else
			{
				// Do not display buttons for mounted folders
				if ($this->User->isAdmin || !in_array($currentFolder, $this->User->filemounts))
				{
					$return .= (\Input::get('act') == 'select') ? '<input type="checkbox" name="IDS[]" id="ids_'.md5($currentEncoded).'" class="tl_tree_checkbox" value="'.$currentEncoded.'">' : $this->generateButtons(array('id'=>$currentEncoded, 'popupWidth'=>600, 'popupHeight'=>123, 'fileNameEncoded'=>$strFolderNameEncoded), $this->strTable);
				}

				// Upload button
				if (!$GLOBALS['TL_DCA'][$this->strTable]['config']['closed'] && !$GLOBALS['TL_DCA'][$this->strTable]['config']['notCreatable'] && \Input::get('act') != 'select')
				{
					$return .= ' <a href="'.$this->addToUrl('&amp;act=move&amp;mode=2&amp;pid='.$currentEncoded).'" title="'.specialchars(sprintf($GLOBALS['TL_LANG']['tl_files']['uploadFF'], $currentEncoded)).'">'.\Image::getHtml('new.gif', $GLOBALS['TL_LANG'][$this->strTable]['move'][0]).'</a>';
				}
			}

			$return .= '</div><div style="clear:both"></div></li>';

			// Call the next node
			if (!empty($content) && $session['filetree'][$md5] == 1)
			{
				$return .= '<li class="parent" id="filetree_'.$md5.'"><ul class="level_'.$level.'">';
				$return .= $this->generateTree($folders[$f], ($intMargin + $intSpacing), false, $protected, $arrClipboard);
				$return .= '</ul></li>';
			}
		}

		// Process files
		for ($h=0, $c=count($files); $h<$c; $h++)
		{
			$thumbnail = '';
			$popupWidth = 600;
			$popupHeight = 161;
			$currentFile = str_replace(TL_ROOT.'/', '', $files[$h]);

			$objFile = new \File($currentFile);

			if (!empty($this->arrValidFileTypes) && !in_array($objFile->extension, $this->arrValidFileTypes))
			{
				continue;
			}

			$currentEncoded = $this->urlEncode($currentFile);
			$return .= "\n  " . '<li class="tl_file click2edit" onmouseover="Theme.hoverDiv(this,1)" onmouseout="Theme.hoverDiv(this,0)" onclick="Theme.toggleSelect(this)"><div class="tl_left" style="padding-left:'.($intMargin + $intSpacing).'px">';

			// Generate the thumbnail
			if ($objFile->isImage && $objFile->height > 0)
			{
				$popupWidth = ($objFile->width > 600) ? ($objFile->width + 61) : 661;
				$popupHeight = ($objFile->height + 200);
				$thumbnail .= ' <span class="tl_gray">('.$this->getReadableSize($objFile->filesize).', '.$objFile->width.'x'.$objFile->height.' px)</span>';

				if (\Config::get('thumbnails') && ($objFile->isSvgImage || $objFile->height <= \Config::get('gdMaxImgHeight') && $objFile->width <= \Config::get('gdMaxImgWidth')))
				{
					$_height = ($objFile->height < 50) ? $objFile->height : 50;
					$_width = (($objFile->width * $_height / $objFile->height) > 400) ? 90 : '';

					$thumbnail .= '<br><img src="' . TL_FILES_URL . \Image::get($currentEncoded, $_width, $_height) . '" alt="" style="margin:0 0 2px -19px">';
				}
			}
			else
			{
				$thumbnail .= ' <span class="tl_gray">('.$this->getReadableSize($objFile->filesize).')</span>';
			}

			$strFileNameEncoded = utf8_convert_encoding(specialchars(basename($currentFile)), \Config::get('characterSet'));

			// No popup links for templates and in the popup file manager
			if ($this->strTable == 'tl_templates' || \Input::get('popup'))
			{
				$return .= \Image::getHtml($objFile->icon).' '.$strFileNameEncoded.$thumbnail.'</div> <div class="tl_right">';
			}
			else
			{
				$return .= '<a href="'. $currentEncoded.'" title="'.specialchars($GLOBALS['TL_LANG']['MSC']['view']).'" target="_blank">' . \Image::getHtml($objFile->icon, $objFile->mime).'</a> '.$strFileNameEncoded.$thumbnail.'</div> <div class="tl_right">';
			}

			// Buttons
			if ($arrClipboard !== false && \Input::get('act') != 'select')
			{
				$_buttons = '&nbsp;';
			}
			else
			{
				$_buttons = (\Input::get('act') == 'select') ? '<input type="checkbox" name="IDS[]" id="ids_'.md5($currentEncoded).'" class="tl_tree_checkbox" value="'.$currentEncoded.'">' : $this->generateButtons(array('id'=>$currentEncoded, 'popupWidth'=>$popupWidth, 'popupHeight'=>$popupHeight, 'fileNameEncoded'=>$strFileNameEncoded), $this->strTable);
			}

			$return .= $_buttons . '</div><div style="clear:both"></div></li>';
		}

		return $return;
	}


	/**
	 * Return true if the current folder is mounted
	 *
	 * @param string $strFolder
	 *
	 * @return boolean
	 */
	protected function isMounted($strFolder)
	{
		if ($strFolder == '')
		{
			return false;
		}

		if (empty($this->arrFilemounts))
		{
			return true;
		}

		$path = $strFolder;

		while (is_array($this->arrFilemounts) && substr_count($path, '/') > 0)
		{
			if (in_array($path, $this->arrFilemounts))
			{
				return true;
			}

			$path = dirname($path);
		}

		return false;
	}


	/**
	 * Check a file operation
	 *
	 * @param string $strFile
	 *
	 * @return boolean
	 */
	protected function isValid($strFile)
	{
		$strFolder = \Input::get('pid', true);

		// Check the path
		if (\Validator::isInsecurePath($strFile))
		{
			$this->log('Invalid file name "'.$strFile.'" (hacking attempt)', __METHOD__, TL_ERROR);
			$this->redirect('contao/main.php?act=error');
		}
		elseif (\Validator::isInsecurePath($strFolder))
		{
			$this->log('Invalid folder name "'.$strFolder.'" (hacking attempt)', __METHOD__, TL_ERROR);
			$this->redirect('contao/main.php?act=error');
		}

		// Check for valid file types
		if (!empty($this->arrValidFileTypes) && is_file(TL_ROOT . '/' . $strFile))
		{
			$fileinfo = preg_replace('/.*\.(.*)$/ui', '$1', $strFile);

			if (!in_array(strtolower($fileinfo), $this->arrValidFileTypes))
			{
				$this->log('File "'.$strFile.'" is not an allowed file type', __METHOD__, TL_ERROR);
				$this->redirect('contao/main.php?act=error');
			}
		}

		// Check whether the file is within the files directory
		if (!preg_match('/^'.preg_quote(\Config::get('uploadPath'), '/').'/i', $strFile))
		{
			$this->log('File or folder "'.$strFile.'" is not within the files directory', __METHOD__, TL_ERROR);
			$this->redirect('contao/main.php?act=error');
		}

		// Check whether the parent folder is within the files directory
		if ($strFolder && !preg_match('/^'.preg_quote(\Config::get('uploadPath'), '/').'/i', $strFolder))
		{
			$this->log('Parent folder "'.$strFolder.'" is not within the files directory', __METHOD__, TL_ERROR);
			$this->redirect('contao/main.php?act=error');
		}

		// Do not allow file operations on root folders
		if (\Input::get('act') == 'edit' || \Input::get('act') == 'paste' || \Input::get('act') == 'delete')
		{
			$this->import('BackendUser', 'User');

			if (!$this->User->isAdmin && in_array($strFile, $this->User->filemounts))
			{
				$this->log('Attempt to edit, copy, move or delete the root folder "'.$strFile.'"', __METHOD__, TL_ERROR);
				$this->redirect('contao/main.php?act=error');
			}
		}

		return true;
	}


	/**
	 * Return an array of encrypted folder names
	 *
	 * @param string $strPath
	 *
	 * @return array
	 */
	protected function getMD5Folders($strPath)
	{
		$arrFiles = array();

		foreach (scan(TL_ROOT . '/' . $strPath) as $strFile)
		{
			if (!is_dir(TL_ROOT . '/' . $strPath . '/' . $strFile))
			{
				continue;
			}

			$strHash = md5(TL_ROOT . '/' . $strPath . '/' . $strFile);

			$arrFiles[substr($strHash, 0, 8)] = 1;
			$arrFiles = array_merge($arrFiles, $this->getMD5Folders($strPath . '/' . $strFile));
		}

		return $arrFiles;
	}
}<|MERGE_RESOLUTION|>--- conflicted
+++ resolved
@@ -1791,14 +1791,9 @@
 			// Load the code editor configuration
 			ob_start();
 			include TL_ROOT . '/system/config/ace.php';
-<<<<<<< HEAD
 			$codeEditor = ob_get_clean();
-=======
-			$codeEditor = ob_get_contents();
-			ob_end_clean();
 
 			unset($selector, $type);
->>>>>>> 87930c65
 		}
 
 		// Versions overview
