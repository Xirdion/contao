# Contao core bundle change log

<<<<<<< HEAD
## 4.5.9 (2018-06-18)
=======
## 4.4.20 (2018-06-26)

 * Make the session listener compatible with Symfony 3.4.12.

## 4.4.19 (2018-06-18)
>>>>>>> 2506264e

 * Show the 404 page if there is no match in the set of potential pages (see #1522).
 * Correctly calculate the nodes when initializing the picker (see #1535).
 * Do not re-send the activation mail if auto-registration is disabled (see #1526).
 * Remove the app_dev.php/ fragment when generating sitemaps (see #1520).
 * Show the 404 page if a numeric aliases has no url suffix (see #1508).
 * Fix the schema.org markup so the breadcrumb is linked to the webpage (see #1527).
 * Reduce memory consumption during sitemap generation (see #1549).
 * Correctly handle spaces when opening nodes in the file picker (see #1449).
 * Also check the InnoDB file system (see contao/installation-bundle#91).

## 4.5.8 (2018-04-18)

 * Fix an XSS vulnerability in the system log (see CVE-2018-10125).
 * Correctly highlight all keywords in the search results (see #1461).
 * Log unknown insert tag (flags) in the system log (see #1182).

## 4.5.7 (2018-04-04)

 * Correctly hide empty custom layout sections (see #1115).
 * Correctly generate the login target URLs in the back end (see #1432).

## 4.5.6 (2018-03-06)

 * Use the DCA information to determine the index length (see contao/installation-bundle#88).

## 4.5.5 (2018-03-06)

 * Support using InnoDB without the `innodb_large_prefix` option.
 * Correctly track modified fields in the `Model` class (see #1290).
 * Use the normalized package versions for the CDN scripts (see #1391).

## 4.5.4 (2018-02-14)

 * Preserve custom CSS classes in the back end navigation (see #1357).

## 4.5.3 (2018-01-23)

 * Correctly select folders as gallery source (see #1328).

## 4.5.2 (2018-01-12)

 * Use the `BINARY` flag instead of `COLLATE utf8mb4_bin` (see #1286).
 * Use a custom toggle parameter for content elements (see #1291).
 * Dynamically register the user session response listener (see #1293).
 * Redirect to the last page visited if a back end session expires.

## 4.5.1 (2018-01-04)

 * Set the correct CSS classes in the back end navigation (see #1278).
 * Correctly handle authentication through the Symfony firewall entry point (see #1275).
 * Make services public that we need to access directly.

## 4.5.0 (2017-12-28)

 * Apply the schema filter in the DCA schema provider.

## 4.5.0-RC1 (2017-12-12)

 * Use the Symfony security component for authentication (see #685).

## 4.5.0-beta3 (2017-12-04)

 * Use InnoDB as default storage engine (see #188).
 * Use "utf8mb4" as default charset for MySQL (see #113).
 * Add roles and ARIA landmarks in the back end (see #768).
 * Add all the player options to the YouTube element (see #938).
 * Add the toggle icon of the parent record in parent view (see contao/core#2266).
 * Decrease the number of DB queries by reusing the page model (see #1090).

## 4.5.0-beta2 (2017-11-24)

 * Display form fieldsets as wrappers in the back end view (see #1102).
 * Replace the back end "limit width" option with a "fullscreen" option (see #1082).
 * Support translating the date format strings (see #872).
 * Add the "require an item" option to the site structure (see contao/core#8361).
 * Support adding external JavaScripts to a page layout (see #690).
 * Support media:content tags when generating feeds (see contao/news-bundle#7).
 * Support wildcards in the "iflng" and "ifnlng" insert tags (see contao/core#8313).
 * Add the FilesModel::findByPid() method (see #925).
 * Support sorting enclosures (see contao/calendar-bundle#16).
 * Show the default value of overwritable fields as placeholder (see #1120).
 * Also use STRONG instead of SPAN in the breadcrumb menu (see #1154).
 * Use the Symfony assets component for the Contao assets (see #1165).
 * Do not log known exceptions with a pretty error screen (see #1139).

## 4.5.0-beta1 (2017-11-06)

 * Use ausi/slug-generator to auto-generate aliases (see #1016).
 * Allow to register hooks listeners as tagged services (see #1094).
 * Use a service to build the back end menu (see #1066).
 * Add the FilesModel::findMultipleFoldersByFolder() method (see contao/core#7942).
 * Add the fragment registry and the fragment renderers (see #700).
 * Use a double submit cookie instead of storing the CSRF token in the PHP session (see #1065).
 * Decorate the Symfony translator so it reads the Contao labels (see #1072).
 * Improve the locale handling (see #1064).<|MERGE_RESOLUTION|>--- conflicted
+++ resolved
@@ -1,14 +1,10 @@
 # Contao core bundle change log
 
-<<<<<<< HEAD
-## 4.5.9 (2018-06-18)
-=======
-## 4.4.20 (2018-06-26)
+## DEV
 
  * Make the session listener compatible with Symfony 3.4.12.
 
-## 4.4.19 (2018-06-18)
->>>>>>> 2506264e
+## 4.5.9 (2018-06-18)
 
  * Show the 404 page if there is no match in the set of potential pages (see #1522).
  * Correctly calculate the nodes when initializing the picker (see #1535).
