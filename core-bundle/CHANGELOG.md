--- conflicted
+++ resolved
@@ -2,9 +2,6 @@
 
 ## DEV
 
-<<<<<<< HEAD
- * Also check the InnoDB file system (see contao/installation-bundle#91).
-=======
  * Show the 404 page if there is no match in the set of potential pages (see #1522).
  * Correctly calculate the nodes when initializing the picker (see #1535).
  * Do not re-send the activation mail if auto-registration is disabled (see #1526).
@@ -13,7 +10,7 @@
  * Fix the schema.org markup so the breadcrumb is linked to the webpage (see #1527).
  * Reduce memory consumption during sitemap generation (see #1549).
  * Correctly handle spaces when opening nodes in the file picker (see #1449).
->>>>>>> bc244cd1
+ * Also check the InnoDB file system (see contao/installation-bundle#91).
 
 ## 4.5.8 (2018-04-18)
 
