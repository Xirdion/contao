--- conflicted
+++ resolved
@@ -16,18 +16,7 @@
 
 class RedirectResponseException extends ResponseException
 {
-<<<<<<< HEAD
-    public function __construct(string $location, int $status = 303, \Exception $previous = null)
-=======
-    /**
-     * Constructor.
-     *
-     * @param string          $location
-     * @param int             $status
-     * @param \Exception|null $previous
-     */
-    public function __construct($location, $status = 307, \Exception $previous = null)
->>>>>>> e994176d
+    public function __construct(string $location, int $status = 307, \Exception $previous = null)
     {
         parent::__construct(new RedirectResponse($location, $status), $previous);
     }
