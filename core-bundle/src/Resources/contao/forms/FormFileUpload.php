<?php

/**
 * Contao Open Source CMS
 *
 * Copyright (c) 2005-2016 Leo Feyer
 *
 * @license LGPL-3.0+
 */

namespace Contao;


/**
 * Class FormFileUpload
 *
 * @property boolean $mandatory
 * @property integer $maxlength
 * @property integer $fSize
 * @property string  $extensions
 * @property string  $uploadFolder
 * @property boolean $doNotOverwrite
 *
 * @author Leo Feyer <https://github.com/leofeyer>
 */
class FormFileUpload extends \Widget implements \uploadable
{

	/**
	 * Template
	 *
	 * @var string
	 */
	protected $strTemplate = 'form_upload';

	/**
	 * The CSS class prefix
	 *
	 * @var string
	 */
	protected $strPrefix = 'widget widget-upload';


	/**
	 * Add specific attributes
	 *
	 * @param string $strKey   The attribute name
	 * @param mixed  $varValue The attribute value
	 */
	public function __set($strKey, $varValue)
	{
		switch ($strKey)
		{
			case 'maxlength':
				// Do not add as attribute (see #3094)
				$this->arrConfiguration['maxlength'] = $varValue;
				break;

			case 'mandatory':
				if ($varValue)
				{
					$this->arrAttributes['required'] = 'required';
				}
				else
				{
					unset($this->arrAttributes['required']);
				}
				parent::__set($strKey, $varValue);
				break;

			case 'fSize':
				if ($varValue > 0)
				{
					$this->arrAttributes['size'] = $varValue;
				}
				break;

			default:
				parent::__set($strKey, $varValue);
				break;
		}
	}


	/**
	 * Validate the input and set the value
	 */
	public function validate()
	{
		// No file specified
		if (!isset($_FILES[$this->strName]) || empty($_FILES[$this->strName]['name']))
		{
			if ($this->mandatory)
			{
				if ($this->strLabel == '')
				{
					$this->addError($GLOBALS['TL_LANG']['ERR']['mdtryNoLabel']);
				}
				else
				{
					$this->addError(sprintf($GLOBALS['TL_LANG']['ERR']['mandatory'], $this->strLabel));
				}
			}

			return;
		}

		$file = $_FILES[$this->strName];
		$maxlength_kb = $this->getReadableSize($this->maxlength);

		// Sanitize the filename
		try
		{
			$file['name'] = \StringUtil::sanitizeFileName($file['name']);
		}
		catch (\InvalidArgumentException $e)
		{
			$this->addError($GLOBALS['TL_LANG']['ERR']['filename']);

			return;
		}

		// Invalid file name
		if (!\Validator::isValidFileName($file['name']))
		{
			$this->addError($GLOBALS['TL_LANG']['ERR']['filename']);

			return;
		}

		// File was not uploaded
		if (!is_uploaded_file($file['tmp_name']))
		{
			if ($file['error'] == 1 || $file['error'] == 2)
			{
				$this->addError(sprintf($GLOBALS['TL_LANG']['ERR']['filesize'], $maxlength_kb));
				$this->log('File "'.$file['name'].'" exceeds the maximum file size of '.$maxlength_kb, __METHOD__, TL_ERROR);
			}
			elseif ($file['error'] == 3)
			{
				$this->addError(sprintf($GLOBALS['TL_LANG']['ERR']['filepartial'], $file['name']));
				$this->log('File "'.$file['name'].'" was only partially uploaded', __METHOD__, TL_ERROR);
			}
			elseif ($file['error'] > 0)
			{
				$this->addError(sprintf($GLOBALS['TL_LANG']['ERR']['fileerror'], $file['error'], $file['name']));
				$this->log('File "'.$file['name'].'" could not be uploaded (error '.$file['error'].')' , __METHOD__, TL_ERROR);
			}

			unset($_FILES[$this->strName]);

			return;
		}

		// File is too big
		if ($this->maxlength > 0 && $file['size'] > $this->maxlength)
		{
			$this->addError(sprintf($GLOBALS['TL_LANG']['ERR']['filesize'], $maxlength_kb));
			$this->log('File "'.$file['name'].'" exceeds the maximum file size of '.$maxlength_kb, __METHOD__, TL_ERROR);

			unset($_FILES[$this->strName]);

			return;
		}

		$objFile = new \File($file['name'], true);
		$uploadTypes = trimsplit(',', strtolower($this->extensions));

		// File type is not allowed
		if (!in_array($objFile->extension, $uploadTypes))
		{
			$this->addError(sprintf($GLOBALS['TL_LANG']['ERR']['filetype'], $objFile->extension));
			$this->log('File type "'.$objFile->extension.'" is not allowed to be uploaded ('.$file['name'].')', __METHOD__, TL_ERROR);

			unset($_FILES[$this->strName]);

			return;
		}

		if (($arrImageSize = @getimagesize($file['tmp_name'])) != false)
		{
			// Image exceeds maximum image width
			if ($arrImageSize[0] > \Config::get('imageWidth'))
			{
				$this->addError(sprintf($GLOBALS['TL_LANG']['ERR']['filewidth'], $file['name'], \Config::get('imageWidth')));
				$this->log('File "'.$file['name'].'" exceeds the maximum image width of '.\Config::get('imageWidth').' pixels', __METHOD__, TL_ERROR);

				unset($_FILES[$this->strName]);

				return;
			}

			// Image exceeds maximum image height
			if ($arrImageSize[1] > \Config::get('imageHeight'))
			{
				$this->addError(sprintf($GLOBALS['TL_LANG']['ERR']['fileheight'], $file['name'], \Config::get('imageHeight')));
				$this->log('File "'.$file['name'].'" exceeds the maximum image height of '.\Config::get('imageHeight').' pixels', __METHOD__, TL_ERROR);

				unset($_FILES[$this->strName]);

				return;
			}
		}

		// Store file in the session and optionally on the server
		if (!$this->hasErrors())
		{
			$_SESSION['FILES'][$this->strName] = $_FILES[$this->strName];
			$this->log('File "'.$file['name'].'" uploaded successfully', __METHOD__, TL_FILES);

			if ($this->storeFile)
			{
				$intUploadFolder = $this->uploadFolder;

				// Overwrite the upload folder with user's home directory
				if ($this->useHomeDir && FE_USER_LOGGED_IN)
				{
					$this->import('FrontendUser', 'User');

					if ($this->User->assignDir && $this->User->homeDir)
					{
						$intUploadFolder = $this->User->homeDir;
					}
				}

				$objUploadFolder = \FilesModel::findByUuid($intUploadFolder);

				// The upload folder could not be found
				if ($objUploadFolder === null)
				{
					throw new \Exception("Invalid upload folder ID $intUploadFolder");
				}

				$strUploadFolder = $objUploadFolder->path;

				// Store the file if the upload folder exists
				if ($strUploadFolder != '' && is_dir(TL_ROOT . '/' . $strUploadFolder))
				{
					$this->import('Files');

					// Do not overwrite existing files
					if ($this->doNotOverwrite && file_exists(TL_ROOT . '/' . $strUploadFolder . '/' . $file['name']))
					{
						$offset = 1;

						$arrAll = scan(TL_ROOT . '/' . $strUploadFolder);
						$arrFiles = preg_grep('/^' . preg_quote($objFile->filename, '/') . '.*\.' . preg_quote($objFile->extension, '/') . '/', $arrAll);

						foreach ($arrFiles as $strFile)
						{
							if (preg_match('/__[0-9]+\.' . preg_quote($objFile->extension, '/') . '$/', $strFile))
							{
								$strFile = str_replace('.' . $objFile->extension, '', $strFile);
								$intValue = intval(substr($strFile, (strrpos($strFile, '_') + 1)));

								$offset = max($offset, $intValue);
							}
						}

						$file['name'] = str_replace($objFile->filename, $objFile->filename . '__' . ++$offset, $file['name']);
					}

					// Move the file to its destination
					$this->Files->move_uploaded_file($file['tmp_name'], $strUploadFolder . '/' . $file['name']);
					$this->Files->chmod($strUploadFolder . '/' . $file['name'], \Config::get('defaultFileChmod'));

					$strUuid = null;
					$strFile = $strUploadFolder . '/' . $file['name'];

					// Generate the DB entries
					if (\Dbafs::shouldBeSynchronized($strFile))
					{
						$objModel = \FilesModel::findByPath($strFile);

<<<<<<< HEAD
						if ($objFile === null)
						{
							$objFile = \Dbafs::addResource($strFile);
=======
						// Existing file is being replaced (see #4818)
						if ($objModel !== null)
						{
							$objModel->tstamp = time();
							$objModel->path   = $strFile;
							$objModel->hash   = md5_file(TL_ROOT . '/' . $strFile);
							$objModel->save();
						}
						else
						{
							$strUuid = \StringUtil::binToUuid(\Dbafs::addResource($strFile)->uuid);
>>>>>>> 9a72ea70
						}

						$strUuid = \StringUtil::binToUuid($objFile->uuid);

						// Update the hash of the target folder
						\Dbafs::updateFolderHashes($strUploadFolder);
					}

					// Add the session entry (see #6986)
					$_SESSION['FILES'][$this->strName] = array
					(
						'name'     => $file['name'],
						'type'     => $file['type'],
						'tmp_name' => TL_ROOT . '/' . $strFile,
						'error'    => $file['error'],
						'size'     => $file['size'],
						'uploaded' => true,
						'uuid'     => $strUuid
					);

					// Add a log entry
					$this->log('File "'.$file['name'].'" has been moved to "'.$strUploadFolder.'"', __METHOD__, TL_FILES);
				}
			}
		}

		unset($_FILES[$this->strName]);
	}


	/**
	 * Generate the widget and return it as string
	 *
	 * @return string The widget markup
	 */
	public function generate()
	{
		return sprintf('<input type="file" name="%s" id="ctrl_%s" class="upload%s"%s%s',
						$this->strName,
						$this->strId,
						(($this->strClass != '') ? ' ' . $this->strClass : ''),
						$this->getAttributes(),
						$this->strTagEnding);
	}
}<|MERGE_RESOLUTION|>--- conflicted
+++ resolved
@@ -163,7 +163,7 @@
 			return;
 		}
 
-		$objFile = new \File($file['name'], true);
+		$objFile = new \File($file['name']);
 		$uploadTypes = trimsplit(',', strtolower($this->extensions));
 
 		// File type is not allowed
@@ -272,26 +272,12 @@
 					{
 						$objModel = \FilesModel::findByPath($strFile);
 
-<<<<<<< HEAD
-						if ($objFile === null)
+						if ($objModel === null)
 						{
-							$objFile = \Dbafs::addResource($strFile);
-=======
-						// Existing file is being replaced (see #4818)
-						if ($objModel !== null)
-						{
-							$objModel->tstamp = time();
-							$objModel->path   = $strFile;
-							$objModel->hash   = md5_file(TL_ROOT . '/' . $strFile);
-							$objModel->save();
+							$objModel = \Dbafs::addResource($strFile);
 						}
-						else
-						{
-							$strUuid = \StringUtil::binToUuid(\Dbafs::addResource($strFile)->uuid);
->>>>>>> 9a72ea70
-						}
-
-						$strUuid = \StringUtil::binToUuid($objFile->uuid);
+
+						$strUuid = \StringUtil::binToUuid($objModel->uuid);
 
 						// Update the hash of the target folder
 						\Dbafs::updateFolderHashes($strUploadFolder);
