<?php

/**
 * Contao Open Source CMS
 *
 * Copyright (c) 2005-2014 Leo Feyer
 *
 * @package Core
 * @link    https://contao.org
 * @license http://www.gnu.org/licenses/lgpl-3.0.html LGPL
 */


/**
 * Run in a custom namespace, so the class can be replaced
 */
namespace Contao;


/**
 * Class FormTextField
 *
 * @copyright  Leo Feyer 2005-2014
 * @author     Leo Feyer <https://contao.org>
 * @package    Core
 */
class FormTextField extends \Widget
{

	/**
	 * Submit user input
	 *
	 * @var boolean
	 */
	protected $blnSubmitInput = true;

	/**
	 * Add a for attribute
	 *
	 * @var boolean
	 */
	protected $blnForAttribute = true;

	/**
	 * Template
	 *
	 * @var string
	 */
	protected $strTemplate = 'form_textfield';


	/**
	 * Add specific attributes
	 *
	 * @param string $strKey   The attribute key
	 * @param mixed  $varValue The attribute value
	 */
	public function __set($strKey, $varValue)
	{
		switch ($strKey)
		{
			case 'maxlength':
				if ($varValue > 0)
				{
					$this->arrAttributes['maxlength'] =  $varValue;
				}
				break;

			case 'mandatory':
				if ($varValue)
				{
					$this->arrAttributes['required'] = 'required';
				}
				else
				{
					unset($this->arrAttributes['required']);
				}
				parent::__set($strKey, $varValue);
				break;

			case 'placeholder':
				$this->arrAttributes['placeholder'] = $varValue;
				break;

			default:
				parent::__set($strKey, $varValue);
				break;
		}
	}


	/**
<<<<<<< HEAD
=======
	 * Return a parameter
	 *
	 * @param string $strKey The parameter key
	 *
	 * @return mixed The parameter value
	 */
	public function __get($strKey)
	{
		switch ($strKey)
		{
			case 'value':
				// Hide the Punycode format (see #2750)
				if ($this->rgxp == 'email' || $this->rgxp == 'friendly' || $this->rgxp == 'url')
				{
					return \Idna::decode($this->varValue);
				}
				else
				{
					return $this->varValue;
				}
				break;

			case 'type':
				// Use the HTML5 types (see #4138) but not the date, time and datetime types (see #5918)
				if ($this->hideInput)
				{
					return 'password';
				}

				if ($this->strFormat != 'xhtml')
				{
					switch ($this->rgxp)
					{
						case 'digit':
							return 'number';
							break;

						case 'phone':
							return 'tel';
							break;

						case 'email':
							return 'email';
							break;

						case 'url':
							return 'url';
							break;
					}
				}

				return 'text';
				break;

			default:
				return parent::__get($strKey);
				break;
		}
	}


	/**
>>>>>>> 01f055e5
	 * Trim the values
	 *
	 * @param mixed $varInput The user input
	 *
	 * @return mixed The validated user input
	 */
	protected function validator($varInput)
	{
		if (is_array($varInput))
		{
			return parent::validator($varInput);
		}

		// Convert to Punycode format (see #5571)
		if ($this->rgxp == 'url')
		{
			$varInput = \Idna::encodeUrl($varInput);
		}
		elseif ($this->rgxp == 'email' || $this->rgxp == 'friendly')
		{
			$varInput = \Idna::encodeEmail($varInput);
		}

		return parent::validator(trim($varInput));
	}


	/**
<<<<<<< HEAD
	 * Parse the template file and return it as string
	 *
	 * @param array $arrAttributes An optional attributes array
	 *
	 * @return string The template markup
=======
	 * Generate the widget and return it as string
	 *
	 * @return string The widget markup
>>>>>>> 01f055e5
	 */
	public function parse($arrAttributes=null)
	{
<<<<<<< HEAD
		// Hide the Punycode format (see #2750)
		if ($this->rgxp == 'email' || $this->rgxp == 'friendly' || $this->rgxp == 'url')
		{
			$this->varValue = \Idna::decode($this->varValue);
		}

		// Use the HTML5 types (see #4138) but not the date, time and datetime types (see #5918)
		if ($this->hideInput)
		{
			$this->type = 'password';
		}
		elseif ($this->strFormat != 'xhtml')
		{
			switch ($this->rgxp)
			{
				case 'digit':
					$this->type = 'number';
					break;

				case 'phone':
					$this->type = 'tel';
					break;

				case 'email':
					$this->type = 'email';
					break;

				case 'url':
					$this->type = 'url';
					break;

				default:
					$this->type = 'text';
					break;
			}
		}
		else
		{
			$this->type = 'text';
		}

		return parent::parse($arrAttributes);
	}


	/**
	 * Generate the widget and return it as string
	 *
	 * @return string The widget markup
	 *
	 * @deprecated The logic has been moved into the template (see #6834)
	 */
	public function generate()
	{
=======
>>>>>>> 01f055e5
		return sprintf('<input type="%s" name="%s" id="ctrl_%s" class="text%s%s" value="%s"%s%s',
						$this->type,
						$this->strName,
						$this->strId,
						($this->hideInput ? ' password' : ''),
						(($this->strClass != '') ? ' ' . $this->strClass : ''),
<<<<<<< HEAD
						specialchars($this->varValue),
=======
						specialchars($this->value),
>>>>>>> 01f055e5
						$this->getAttributes(),
						$this->strTagEnding) . $this->addSubmit();
	}
}<|MERGE_RESOLUTION|>--- conflicted
+++ resolved
@@ -90,8 +90,6 @@
 
 
 	/**
-<<<<<<< HEAD
-=======
 	 * Return a parameter
 	 *
 	 * @param string $strKey The parameter key
@@ -154,7 +152,6 @@
 
 
 	/**
->>>>>>> 01f055e5
 	 * Trim the values
 	 *
 	 * @param mixed $varInput The user input
@@ -183,88 +180,19 @@
 
 
 	/**
-<<<<<<< HEAD
-	 * Parse the template file and return it as string
-	 *
-	 * @param array $arrAttributes An optional attributes array
-	 *
-	 * @return string The template markup
-=======
 	 * Generate the widget and return it as string
 	 *
 	 * @return string The widget markup
->>>>>>> 01f055e5
-	 */
-	public function parse($arrAttributes=null)
-	{
-<<<<<<< HEAD
-		// Hide the Punycode format (see #2750)
-		if ($this->rgxp == 'email' || $this->rgxp == 'friendly' || $this->rgxp == 'url')
-		{
-			$this->varValue = \Idna::decode($this->varValue);
-		}
-
-		// Use the HTML5 types (see #4138) but not the date, time and datetime types (see #5918)
-		if ($this->hideInput)
-		{
-			$this->type = 'password';
-		}
-		elseif ($this->strFormat != 'xhtml')
-		{
-			switch ($this->rgxp)
-			{
-				case 'digit':
-					$this->type = 'number';
-					break;
-
-				case 'phone':
-					$this->type = 'tel';
-					break;
-
-				case 'email':
-					$this->type = 'email';
-					break;
-
-				case 'url':
-					$this->type = 'url';
-					break;
-
-				default:
-					$this->type = 'text';
-					break;
-			}
-		}
-		else
-		{
-			$this->type = 'text';
-		}
-
-		return parent::parse($arrAttributes);
-	}
-
-
-	/**
-	 * Generate the widget and return it as string
-	 *
-	 * @return string The widget markup
-	 *
-	 * @deprecated The logic has been moved into the template (see #6834)
 	 */
 	public function generate()
 	{
-=======
->>>>>>> 01f055e5
 		return sprintf('<input type="%s" name="%s" id="ctrl_%s" class="text%s%s" value="%s"%s%s',
 						$this->type,
 						$this->strName,
 						$this->strId,
 						($this->hideInput ? ' password' : ''),
 						(($this->strClass != '') ? ' ' . $this->strClass : ''),
-<<<<<<< HEAD
-						specialchars($this->varValue),
-=======
 						specialchars($this->value),
->>>>>>> 01f055e5
 						$this->getAttributes(),
 						$this->strTagEnding) . $this->addSubmit();
 	}
