--- conflicted
+++ resolved
@@ -1758,13 +1758,8 @@
 						case 'ltrim':
 						case 'utf8_romanize':
 						case 'strrev':
-<<<<<<< HEAD
-						case 'base64_encode':
-						case 'base64_decode':
 						case 'urlencode':
 						case 'rawurlencode':
-=======
->>>>>>> b1b3609f
 							$arrCache[$strTag] = $flag($arrCache[$strTag]);
 							break;
 
