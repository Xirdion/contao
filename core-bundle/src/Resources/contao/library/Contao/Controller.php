<?php

/**
 * Contao Open Source CMS
 *
 * Copyright (c) 2005-2017 Leo Feyer
 *
 * @license LGPL-3.0+
 */

namespace Contao;

use Contao\CoreBundle\Exception\AccessDeniedException;
use Contao\CoreBundle\Exception\AjaxRedirectResponseException;
use Contao\CoreBundle\Exception\PageNotFoundException;
use Contao\CoreBundle\Exception\RedirectResponseException;
use League\Uri\Components\Query;


/**
 * Abstract parent class for Controllers
 *
 * Some of the methods have been made static in Contao 3 and can be used in
 * non-object context as well.
 *
 * Usage:
 *
 *     echo Controller::getTheme();
 *
 * Inside a controller:
 *
 *     public function generate()
 *     {
 *         return $this->getArticle(2);
 *     }
 *
 * @author Leo Feyer <https://github.com/leofeyer>
 */
abstract class Controller extends \System
{

	/**
	 * Find a particular template file and return its path
	 *
	 * @param string $strTemplate The name of the template
	 * @param string $strFormat   The file extension
	 *
	 * @return string The path to the template file
	 *
	 * @throws \InvalidArgumentException If $strFormat is unknown
	 * @throws \RuntimeException         If the template group folder is insecure
	 */
	public static function getTemplate($strTemplate, $strFormat='html5')
	{
		$arrAllowed = \StringUtil::trimsplit(',', strtolower(\Config::get('templateFiles')));
		array_push($arrAllowed, 'html5'); // see #3398

		if (!in_array($strFormat, $arrAllowed))
		{
			throw new \InvalidArgumentException('Invalid output format ' . $strFormat);
		}

		$strTemplate = basename($strTemplate);

		// Check for a theme folder
		if (TL_MODE == 'FE')
		{
			/** @var PageModel $objPage */
			global $objPage;

			if ($objPage->templateGroup != '')
			{
				if (\Validator::isInsecurePath($objPage->templateGroup))
				{
					throw new \RuntimeException('Invalid path ' . $objPage->templateGroup);
				}

				return \TemplateLoader::getPath($strTemplate, $strFormat, $objPage->templateGroup);
			}
		}

		return \TemplateLoader::getPath($strTemplate, $strFormat);
	}


	/**
	 * Return all template files of a particular group as array
	 *
	 * @param string $strPrefix The template name prefix (e.g. "ce_")
	 *
	 * @return array An array of template names
	 */
	public static function getTemplateGroup($strPrefix)
	{
		$arrTemplates = array();

		// Get the default templates
		foreach (\TemplateLoader::getPrefixedFiles($strPrefix) as $strTemplate)
		{
			$arrTemplates[$strTemplate][] = 'root';
		}

		$arrCustomized = glob(TL_ROOT . '/templates/' . $strPrefix . '*');

		// Add the customized templates
		if (is_array($arrCustomized))
		{
			foreach ($arrCustomized as $strFile)
			{
				$strTemplate = basename($strFile, strrchr($strFile, '.'));
				$arrTemplates[$strTemplate][] = $GLOBALS['TL_LANG']['MSC']['global'];
			}
		}

		// Do not look for back end templates in theme folders (see #5379)
		if ($strPrefix != 'be_' && $strPrefix != 'mail_')
		{
			// Try to select the themes (see #5210)
			try
			{
				$objTheme = \ThemeModel::findAll(array('order'=>'name'));
			}
			catch (\Exception $e)
			{
				$objTheme = null;
			}

			// Add the theme templates
			if ($objTheme !== null)
			{
				while ($objTheme->next())
				{
					if ($objTheme->templates != '')
					{
						$arrThemeTemplates = glob(TL_ROOT . '/' . $objTheme->templates . '/' . $strPrefix . '*');

						if (is_array($arrThemeTemplates))
						{
							foreach ($arrThemeTemplates as $strFile)
							{
								$strTemplate = basename($strFile, strrchr($strFile, '.'));
								$arrTemplates[$strTemplate][] = $objTheme->name;
							}
						}
					}
				}
			}
		}

		// Show the template sources (see #6875)
		foreach ($arrTemplates as $k=>$v)
		{
			$v = array_filter($v, function($a) {
				return $a != 'root';
			});

			if (empty($v))
			{
				$arrTemplates[$k] = $k;
			}
			else
			{
				$arrTemplates[$k] = $k . ' (' . implode(', ', $v) . ')';
			}
		}

		// Sort the template names
		ksort($arrTemplates);

		return $arrTemplates;
	}


	/**
	 * Generate a front end module and return it as string
	 *
	 * @param mixed  $intId     A module ID or a Model object
	 * @param string $strColumn The name of the column
	 *
	 * @return string The module HTML markup
	 */
	public static function getFrontendModule($intId, $strColumn='main')
	{
		if (!is_object($intId) && !strlen($intId))
		{
			return '';
		}

		/** @var PageModel $objPage */
		global $objPage;

		// Articles
		if (!is_object($intId) && $intId == 0)
		{
			// Show a particular article only
			if ($objPage->type == 'regular' && \Input::get('articles'))
			{
				list($strSection, $strArticle) = explode(':', \Input::get('articles'));

				if ($strArticle === null)
				{
					$strArticle = $strSection;
					$strSection = 'main';
				}

				if ($strSection == $strColumn)
				{
					$objArticle = \ArticleModel::findPublishedByIdOrAliasAndPid($strArticle, $objPage->id);

					// Send a 404 header if there is no published article
					if (null === $objArticle)
					{
						throw new PageNotFoundException('Page not found: ' . \Environment::get('uri'));
					}

					// Send a 403 header if the article cannot be accessed
					if (!static::isVisibleElement($objArticle))
					{
						throw new AccessDeniedException('Access denied: ' . \Environment::get('uri'));
					}

					// Add the "first" and "last" classes (see #2583)
					$objArticle->classes = array('first', 'last');

					return static::getArticle($objArticle);
				}
			}

			// HOOK: add custom logic
			if (isset($GLOBALS['TL_HOOKS']['getArticles']) && is_array($GLOBALS['TL_HOOKS']['getArticles']))
			{
				foreach ($GLOBALS['TL_HOOKS']['getArticles'] as $callback)
				{
					$return = static::importStatic($callback[0])->{$callback[1]}($objPage->id, $strColumn);

					if (is_string($return))
					{
						return $return;
					}
				}
			}

			// Show all articles (no else block here, see #4740)
			$objArticles = \ArticleModel::findPublishedByPidAndColumn($objPage->id, $strColumn);

			if ($objArticles === null)
			{
				return '';
			}

			$return = '';
			$intCount = 0;
			$blnMultiMode = ($objArticles->count() > 1);
			$intLast = $objArticles->count() - 1;

			while ($objArticles->next())
			{
				/** @var ArticleModel $objRow */
				$objRow = $objArticles->current();

				// Add the "first" and "last" classes (see #2583)
				if ($intCount == 0 || $intCount == $intLast)
				{
					$arrCss = array();

					if ($intCount == 0)
					{
						$arrCss[] = 'first';
					}

					if ($intCount == $intLast)
					{
						$arrCss[] = 'last';
					}

					$objRow->classes = $arrCss;
				}

				$return .= static::getArticle($objRow, $blnMultiMode, false, $strColumn);
				++$intCount;
			}

			return $return;
		}

		// Other modules
		else
		{
			if (is_object($intId))
			{
				$objRow = $intId;
			}
			else
			{
				$objRow = \ModuleModel::findByPk($intId);

				if ($objRow === null)
				{
					return '';
				}
			}

			// Check the visibility (see #6311)
			if (!static::isVisibleElement($objRow))
			{
				return '';
			}

			$strClass = \Module::findClass($objRow->type);

			// Return if the class does not exist
			if (!class_exists($strClass))
			{
				static::log('Module class "'.$strClass.'" (module "'.$objRow->type.'") does not exist', __METHOD__, TL_ERROR);

				return '';
			}

			$objRow->typePrefix = 'mod_';

			/** @var Module $objModule */
			$objModule = new $strClass($objRow, $strColumn);
			$strBuffer = $objModule->generate();

			// HOOK: add custom logic
			if (isset($GLOBALS['TL_HOOKS']['getFrontendModule']) && is_array($GLOBALS['TL_HOOKS']['getFrontendModule']))
			{
				foreach ($GLOBALS['TL_HOOKS']['getFrontendModule'] as $callback)
				{
					$strBuffer = static::importStatic($callback[0])->{$callback[1]}($objRow, $strBuffer, $objModule);
				}
			}

			// Disable indexing if protected
			if ($objModule->protected && !preg_match('/^\s*<!-- indexer::stop/', $strBuffer))
			{
				$strBuffer = "\n<!-- indexer::stop -->". $strBuffer ."<!-- indexer::continue -->\n";
			}

			return $strBuffer;
		}
	}


	/**
	 * Generate an article and return it as string
	 *
	 * @param mixed   $varId          The article ID or a Model object
	 * @param boolean $blnMultiMode   If true, only teasers will be shown
	 * @param boolean $blnIsInsertTag If true, there will be no page relation
	 * @param string  $strColumn      The name of the column
	 *
	 * @return string|boolean The article HTML markup or false
	 */
	public static function getArticle($varId, $blnMultiMode=false, $blnIsInsertTag=false, $strColumn='main')
	{
		/** @var PageModel $objPage */
		global $objPage;

		if (is_object($varId))
		{
			$objRow = $varId;
		}
		else
		{
			if (!$varId)
			{
				return '';
			}

			$objRow = \ArticleModel::findByIdOrAliasAndPid($varId, (!$blnIsInsertTag ? $objPage->id : null));

			if ($objRow === null)
			{
				return false;
			}
		}

		// Check the visibility (see #6311)
		if (!static::isVisibleElement($objRow))
		{
			return '';
		}

		// Print the article as PDF
		if (isset($_GET['pdf']) && \Input::get('pdf') == $objRow->id)
		{
			// Deprecated since Contao 4.0, to be removed in Contao 5.0
			if ($objRow->printable == 1)
			{
				@trigger_error('Setting tl_article.printable to "1" has been deprecated and will no longer work in Contao 5.0.', E_USER_DEPRECATED);

				$objArticle = new \ModuleArticle($objRow);
				$objArticle->generatePdf();
			}
			elseif ($objRow->printable != '')
			{
				$options = \StringUtil::deserialize($objRow->printable);

				if (is_array($options) && in_array('pdf', $options))
				{
					$objArticle = new \ModuleArticle($objRow);
					$objArticle->generatePdf();
				}
			}
		}

		$objRow->headline = $objRow->title;
		$objRow->multiMode = $blnMultiMode;

		// HOOK: add custom logic
		if (isset($GLOBALS['TL_HOOKS']['getArticle']) && is_array($GLOBALS['TL_HOOKS']['getArticle']))
		{
			foreach ($GLOBALS['TL_HOOKS']['getArticle'] as $callback)
			{
				static::importStatic($callback[0])->{$callback[1]}($objRow);
			}
		}

		$objArticle = new \ModuleArticle($objRow, $strColumn);
		$strBuffer = $objArticle->generate($blnIsInsertTag);

		// Disable indexing if protected
		if ($objArticle->protected && !preg_match('/^\s*<!-- indexer::stop/', $strBuffer))
		{
			$strBuffer = "\n<!-- indexer::stop -->". $strBuffer ."<!-- indexer::continue -->\n";
		}

		return $strBuffer;
	}


	/**
	 * Generate a content element and return it as string
	 *
	 * @param mixed  $intId     A content element ID or a Model object
	 * @param string $strColumn The column the element is in
	 *
	 * @return string The content element HTML markup
	 */
	public static function getContentElement($intId, $strColumn='main')
	{
		if (is_object($intId))
		{
			$objRow = $intId;
		}
		else
		{
			if (!strlen($intId) || $intId < 1)
			{
				return '';
			}

			$objRow = \ContentModel::findByPk($intId);

			if ($objRow === null)
			{
				return '';
			}
		}

		// Check the visibility (see #6311)
		if (!static::isVisibleElement($objRow))
		{
			return '';
		}

		$strClass = \ContentElement::findClass($objRow->type);

		// Return if the class does not exist
		if (!class_exists($strClass))
		{
			static::log('Content element class "'.$strClass.'" (content element "'.$objRow->type.'") does not exist', __METHOD__, TL_ERROR);

			return '';
		}

		$objRow->typePrefix = 'ce_';

		/** @var ContentElement $objElement */
		$objElement = new $strClass($objRow, $strColumn);
		$strBuffer = $objElement->generate();

		// HOOK: add custom logic
		if (isset($GLOBALS['TL_HOOKS']['getContentElement']) && is_array($GLOBALS['TL_HOOKS']['getContentElement']))
		{
			foreach ($GLOBALS['TL_HOOKS']['getContentElement'] as $callback)
			{
				$strBuffer = static::importStatic($callback[0])->{$callback[1]}($objRow, $strBuffer, $objElement);
			}
		}

		// Disable indexing if protected
		if ($objElement->protected && !preg_match('/^\s*<!-- indexer::stop/', $strBuffer))
		{
			$strBuffer = "\n<!-- indexer::stop -->". $strBuffer ."<!-- indexer::continue -->\n";
		}

		return $strBuffer;
	}


	/**
	 * Generate a form and return it as string
	 *
	 * @param mixed  $varId     A form ID or a Model object
	 * @param string $strColumn The column the form is in
	 *
	 * @return string The form HTML markup
	 */
	public static function getForm($varId, $strColumn='main')
	{
		if (is_object($varId))
		{
			$objRow = $varId;
		}
		else
		{
			if ($varId == '')
			{
				return '';
			}

			$objRow = \FormModel::findByIdOrAlias($varId);

			if ($objRow === null)
			{
				return '';
			}
		}

		$objRow->typePrefix = 'ce_';
		$objRow->form = $objRow->id;
		$objElement = new \Form($objRow, $strColumn);
		$strBuffer = $objElement->generate();

		// HOOK: add custom logic
		if (isset($GLOBALS['TL_HOOKS']['getForm']) && is_array($GLOBALS['TL_HOOKS']['getForm']))
		{
			foreach ($GLOBALS['TL_HOOKS']['getForm'] as $callback)
			{
				$strBuffer = static::importStatic($callback[0])->{$callback[1]}($objRow, $strBuffer, $objElement);
			}
		}

		return $strBuffer;
	}


	/**
	 * Return the languages for the TinyMCE spellchecker
	 *
	 * @return string The TinyMCE spellchecker language string
	 */
	protected function getSpellcheckerString()
	{
		\System::loadLanguageFile('languages');

		$return = array();
		$langs = scan(__DIR__ . '/../../languages');
		array_unshift($langs, $GLOBALS['TL_LANGUAGE']);

		foreach ($langs as $lang)
		{
			$lang = substr($lang, 0, 2);

			if (isset($GLOBALS['TL_LANG']['LNG'][$lang]))
			{
				$return[$lang] = $GLOBALS['TL_LANG']['LNG'][$lang] . '=' . $lang;
			}
		}

		return '+' . implode(',', array_unique($return));
	}


	/**
	 * Calculate the page status icon name based on the page parameters
	 *
	 * @param PageModel|Database\Result|object $objPage The page object
	 *
	 * @return string The status icon name
	 */
	public static function getPageStatusIcon($objPage)
	{
		$sub = 0;
		$image = $objPage->type.'.svg';

		// Page not published or not active
		if (!$objPage->published || ($objPage->start != '' && $objPage->start > time()) || ($objPage->stop != '' && $objPage->stop < time()))
		{
			$sub += 1;
		}

		// Page hidden from menu
		if ($objPage->hide && !in_array($objPage->type, array('root', 'error_403', 'error_404')))
		{
			$sub += 2;
		}

		// Page protected
		if ($objPage->protected && !in_array($objPage->type, array('root', 'error_403', 'error_404')))
		{
			$sub += 4;
		}

		// Get the image name
		if ($sub > 0)
		{
			$image = $objPage->type.'_'.$sub.'.svg';
		}

		// HOOK: add custom logic
		if (isset($GLOBALS['TL_HOOKS']['getPageStatusIcon']) && is_array($GLOBALS['TL_HOOKS']['getPageStatusIcon']))
		{
			foreach ($GLOBALS['TL_HOOKS']['getPageStatusIcon'] as $callback)
			{
				$image = static::importStatic($callback[0])->{$callback[1]}($objPage, $image);
			}
		}

		return $image;
	}


	/**
	 * Check whether an element is visible in the front end
	 *
	 * @param Model|ContentModel|ModuleModel $objElement The element model
	 *
	 * @return boolean True if the element is visible
	 */
	public static function isVisibleElement(Model $objElement)
	{
		$blnReturn = true;

		// Only apply the restrictions in the front end
		if (TL_MODE == 'FE')
		{
			// Protected element
			if ($objElement->protected)
			{
				if (!FE_USER_LOGGED_IN)
				{
					$blnReturn = false;
				}
				else
				{
					$groups = \StringUtil::deserialize($objElement->groups);

					if (empty($groups) || !is_array($groups) || !count(array_intersect($groups, \FrontendUser::getInstance()->groups)))
					{
						$blnReturn = false;
					}
				}
			}

			// Show to guests only
			elseif ($objElement->guests && FE_USER_LOGGED_IN)
			{
				$blnReturn = false;
			}
		}

		// HOOK: add custom logic
		if (isset($GLOBALS['TL_HOOKS']['isVisibleElement']) && is_array($GLOBALS['TL_HOOKS']['isVisibleElement']))
		{
			foreach ($GLOBALS['TL_HOOKS']['isVisibleElement'] as $callback)
			{
				$blnReturn = static::importStatic($callback[0])->{$callback[1]}($objElement, $blnReturn);
			}
		}

		return $blnReturn;
	}


	/**
	 * Replace insert tags with their values
	 *
	 * @param string  $strBuffer The text with the tags to be replaced
	 * @param boolean $blnCache  If false, non-cacheable tags will be replaced
	 *
	 * @return string The text with the replaced tags
	 */
	public static function replaceInsertTags($strBuffer, $blnCache=true)
	{
		$objIt = new InsertTags();

		return $objIt->replace($strBuffer, $blnCache);
	}


	/**
	 * Replace the dynamic script tags (see #4203)
	 *
	 * @param string $strBuffer The string with the tags to be replaced
	 *
	 * @return string The string with the replaced tags
	 */
	public static function replaceDynamicScriptTags($strBuffer)
	{
		// HOOK: add custom logic
		if (isset($GLOBALS['TL_HOOKS']['replaceDynamicScriptTags']) && is_array($GLOBALS['TL_HOOKS']['replaceDynamicScriptTags']))
		{
			foreach ($GLOBALS['TL_HOOKS']['replaceDynamicScriptTags'] as $callback)
			{
				$strBuffer = static::importStatic($callback[0])->{$callback[1]}($strBuffer);
			}
		}

		$arrReplace = array();
		$strScripts = '';

		// Add the internal jQuery scripts
		if (!empty($GLOBALS['TL_JQUERY']) && is_array($GLOBALS['TL_JQUERY']))
		{
			foreach (array_unique($GLOBALS['TL_JQUERY']) as $script)
			{
				$strScripts .= "\n" . trim($script) . "\n";
			}
		}

		$arrReplace['[[TL_JQUERY]]'] = $strScripts;
		$strScripts = '';

		// Add the internal MooTools scripts
		if (!empty($GLOBALS['TL_MOOTOOLS']) && is_array($GLOBALS['TL_MOOTOOLS']))
		{
			foreach (array_unique($GLOBALS['TL_MOOTOOLS']) as $script)
			{
				$strScripts .= "\n" . trim($script) . "\n";
			}
		}

		$arrReplace['[[TL_MOOTOOLS]]'] = $strScripts;
		$strScripts = '';

		// Add the internal <body> tags
		if (!empty($GLOBALS['TL_BODY']) && is_array($GLOBALS['TL_BODY']))
		{
			foreach (array_unique($GLOBALS['TL_BODY']) as $script)
			{
				$strScripts .= trim($script) . "\n";
			}
		}

		global $objPage;

		$objLayout = \LayoutModel::findByPk($objPage->layoutId);
		$blnCombineScripts = ($objLayout === null) ? false : $objLayout->combineScripts;

		$arrReplace['[[TL_BODY]]'] = $strScripts;
		$strScripts = '';

		$objCombiner = new \Combiner();

		// Add the CSS framework style sheets
		if (!empty($GLOBALS['TL_FRAMEWORK_CSS']) && is_array($GLOBALS['TL_FRAMEWORK_CSS']))
		{
			foreach (array_unique($GLOBALS['TL_FRAMEWORK_CSS']) as $stylesheet)
			{
				$objCombiner->add($stylesheet);
			}
		}

		// Add the internal style sheets
		if (!empty($GLOBALS['TL_CSS']) && is_array($GLOBALS['TL_CSS']))
		{
			foreach (array_unique($GLOBALS['TL_CSS']) as $stylesheet)
			{
				$options = \StringUtil::resolveFlaggedUrl($stylesheet);

				if ($options->static)
				{
					if ($options->mtime === null)
					{
						$options->mtime = filemtime(TL_ROOT . '/' . $stylesheet);
					}

					$objCombiner->add($stylesheet, $options->mtime, $options->media);
				}
				else
				{
					$strScripts .= \Template::generateStyleTag(static::addStaticUrlTo($stylesheet), $options->media) . "\n";
				}
			}
		}

		// Add the user style sheets
		if (!empty($GLOBALS['TL_USER_CSS']) && is_array($GLOBALS['TL_USER_CSS']))
		{
			foreach (array_unique($GLOBALS['TL_USER_CSS']) as $stylesheet)
			{
				$options = \StringUtil::resolveFlaggedUrl($stylesheet);

				if ($options->static)
				{
					$objCombiner->add($stylesheet, $options->mtime, $options->media);
				}
				else
				{
					$strScripts .= \Template::generateStyleTag(static::addStaticUrlTo($stylesheet), $options->media) . "\n";
				}
			}
		}

		// Create the aggregated style sheet
		if ($objCombiner->hasEntries())
		{
			if ($blnCombineScripts)
			{
				$strScripts .= \Template::generateStyleTag($objCombiner->getCombinedFile(), 'all') . "\n";
			}
			else
			{
				foreach ($objCombiner->getFileUrls() as $strUrl)
				{
					$strScripts .= \Template::generateStyleTag($strUrl, 'all') . "\n";
				}
			}
		}

		$arrReplace['[[TL_CSS]]'] = $strScripts;
		$strScripts = '';

		// Add the internal scripts
		if (!empty($GLOBALS['TL_JAVASCRIPT']) && is_array($GLOBALS['TL_JAVASCRIPT']))
		{
			$objCombiner = new \Combiner();
			$objCombinerAsync = new \Combiner();

			foreach (array_unique($GLOBALS['TL_JAVASCRIPT']) as $javascript)
			{
				$options = \StringUtil::resolveFlaggedUrl($javascript);

				if ($options->static)
				{
					if ($options->mtime === null)
					{
						$options->mtime = filemtime(TL_ROOT . '/' . $javascript);
					}

					$options->async ? $objCombinerAsync->add($javascript, $options->mtime) : $objCombiner->add($javascript, $options->mtime);
				}
				else
				{
					$strScripts .= \Template::generateScriptTag(static::addStaticUrlTo($javascript), $options->async) . "\n";
				}
			}

			// Create the aggregated script and add it before the non-static scripts (see #4890)
			if ($objCombiner->hasEntries())
			{
				if ($blnCombineScripts)
				{
					$strScripts = \Template::generateScriptTag($objCombiner->getCombinedFile()) . "\n" . $strScripts;
				}
				else
				{
					$arrReversed = array_reverse($objCombiner->getFileUrls());

					foreach ($arrReversed as $strUrl)
					{
						$strScripts = \Template::generateScriptTag($strUrl) . "\n" . $strScripts;
					}
				}
			}

			if ($objCombinerAsync->hasEntries())
			{
				if ($blnCombineScripts)
				{
					$strScripts = \Template::generateScriptTag($objCombinerAsync->getCombinedFile(), true) . "\n" . $strScripts;
				}
				else
				{
					$arrReversed = array_reverse($objCombinerAsync->getFileUrls());

					foreach ($arrReversed as $strUrl)
					{
						$strScripts = \Template::generateScriptTag($strUrl, true) . "\n" . $strScripts;
					}
				}
			}
		}

		// Add the internal <head> tags
		if (!empty($GLOBALS['TL_HEAD']) && is_array($GLOBALS['TL_HEAD']))
		{
			foreach (array_unique($GLOBALS['TL_HEAD']) as $head)
			{
				$strScripts .= trim($head) . "\n";
			}
		}

		$arrReplace['[[TL_HEAD]]'] = $strScripts;

		return str_replace(array_keys($arrReplace), array_values($arrReplace), $strBuffer);
	}


	/**
	 * Compile the margin format definition based on an array of values
	 *
	 * @param array  $arrValues An array of four values and a unit
	 * @param string $strType   Either "margin" or "padding"
	 *
	 * @return string The CSS markup
	 */
	public static function generateMargin($arrValues, $strType='margin')
	{
		// Initialize an empty array (see #5217)
		if (!is_array($arrValues))
		{
			$arrValues = array('top'=>'', 'right'=>'', 'bottom'=>'', 'left'=>'', 'unit'=>'');
		}

		$top = $arrValues['top'];
		$right = $arrValues['right'];
		$bottom = $arrValues['bottom'];
		$left = $arrValues['left'];

		// Try to shorten the definition
		if ($top != '' && $right != '' && $bottom != '' && $left != '')
		{
			if ($top == $right && $top == $bottom && $top == $left)
			{
				return $strType . ':' . $top . $arrValues['unit'] . ';';
			}
			elseif ($top == $bottom && $right == $left)
			{
				return $strType . ':' . $top . $arrValues['unit'] . ' ' . $left . $arrValues['unit'] . ';';
			}
			elseif ($top != $bottom && $right == $left)
			{
				return $strType . ':' . $top . $arrValues['unit'] . ' ' . $right . $arrValues['unit'] . ' ' . $bottom . $arrValues['unit'] . ';';
			}
			else
			{
				return $strType . ':' . $top . $arrValues['unit'] . ' ' . $right . $arrValues['unit'] . ' ' . $bottom . $arrValues['unit'] . ' ' . $left . $arrValues['unit'] . ';';
			}
		}

		$return = array();
		$arrDir = array('top'=>$top, 'right'=>$right, 'bottom'=>$bottom, 'left'=>$left);

		foreach ($arrDir as $k=>$v)
		{
			if ($v != '')
			{
				$return[] = $strType . '-' . $k . ':' . $v . $arrValues['unit'] . ';';
			}
		}

		return implode($return);
	}


	/**
	 * Add a request string to the current URL
	 *
	 * @param string  $strRequest The string to be added
	 * @param boolean $blnAddRef  Add the referer ID
	 * @param array   $arrUnset   An optional array of keys to unset
	 *
	 * @return string The new URL
	 */
	public static function addToUrl($strRequest, $blnAddRef=true, $arrUnset=array())
	{
		/** @var Query $query */
		$query = new Query(\Environment::get('queryString'));

		// Remove the request token and referer ID
		$query = $query->without(array_merge(array('rt', 'ref'), $arrUnset));

		// Merge the request string to be added
		$query = $query->merge(str_replace('&amp;', '&', $strRequest));

		// Add the referer ID
		if (isset($_GET['ref']) || ($strRequest != '' && $blnAddRef))
		{
			$query = $query->merge('ref=' . TL_REFERER_ID);
		}

		$uri = $query->getUriComponent();

		// The query parser automatically converts %2B to +, so re-convert it here
		if (strpos($strRequest, '%2B') !== false)
		{
			$uri = str_replace('+', '%2B', $uri);
		}

		return TL_SCRIPT . ampersand($uri);
	}


	/**
	 * Reload the current page
	 */
	public static function reload()
	{
		static::redirect(\Environment::get('uri'));
	}


	/**
	 * Redirect to another page
	 *
	 * @param string  $strLocation The target URL
	 * @param integer $intStatus   The HTTP status code (defaults to 303)
	 */
	public static function redirect($strLocation, $intStatus=303)
	{
		if (headers_sent())
		{
			exit;
		}

		$strLocation = str_replace('&amp;', '&', $strLocation);
		$strLocation = static::replaceOldBePaths($strLocation);

		// Make the location an absolute URL
		if (!preg_match('@^https?://@i', $strLocation))
		{
			$strLocation = \Environment::get('base') . ltrim($strLocation, '/');
		}

		// Ajax request
		if (\Environment::get('isAjaxRequest'))
		{
			throw new AjaxRedirectResponseException($strLocation);
		}

		throw new RedirectResponseException($strLocation, $intStatus);
	}


	/**
	 * Replace the old back end paths
	 *
	 * @param string $strContext The context
	 *
	 * @return string The modified context
	 */
	protected static function replaceOldBePaths($strContext)
	{
<<<<<<< HEAD
		$router = \System::getContainer()->get('router');
=======
		if (TL_SCRIPT == 'contao/install.php')
		{
			return;
		}

		$strOrigin = \Environment::get('httpOrigin');
>>>>>>> 3b608582

		$generate = function ($route) use ($router) {
			return substr($router->generate($route), strlen(\Environment::get('path')) + 1);
		};

		$arrMapper = array
		(
			'contao/confirm.php'   => $generate('contao_backend_confirm'),
			'contao/file.php'      => $generate('contao_backend_file'),
			'contao/help.php'      => $generate('contao_backend_help'),
			'contao/index.php'     => $generate('contao_backend_login'),
			'contao/main.php'      => $generate('contao_backend'),
			'contao/page.php'      => $generate('contao_backend_page'),
			'contao/password.php'  => $generate('contao_backend_password'),
			'contao/popup.php'     => $generate('contao_backend_popup'),
			'contao/preview.php'   => $generate('contao_backend_preview'),
			'contao/switch.php'    => $generate('contao_backend_switch')
		);

		return str_replace(array_keys($arrMapper), array_values($arrMapper), $strContext);
	}


	/**
	 * Generate a front end URL
	 *
	 * @param array   $arrRow       An array of page parameters
	 * @param string  $strParams    An optional string of URL parameters
	 * @param string  $strForceLang Force a certain language
	 * @param boolean $blnFixDomain Check the domain of the target page and append it if necessary
	 *
	 * @return string An URL that can be used in the front end
	 *
	 * @deprecated Deprecated since Contao 4.2, to be removed in Contao 5.0.
	 *             Use the contao.routing.url_generator service or PageModel::getFrontendUrl() instead.
	 */
	public static function generateFrontendUrl(array $arrRow, $strParams=null, $strForceLang=null, $blnFixDomain=false)
	{
		@trigger_error('Using Controller::generateFrontendUrl() has been deprecated and will no longer work in Contao 5.0. Use the contao.routing.url_generator service or PageModel::getFrontendUrl() instead.', E_USER_DEPRECATED);

		if (!isset($arrRow['rootId']))
		{
			$row = \PageModel::findWithDetails($arrRow['id']);

			$arrRow['rootId'] = $row->rootId;

			foreach (array('domain', 'rootLanguage', 'rootUseSSL') as $key)
			{
				if (!isset($arrRow[$key]))
				{
					$arrRow[$key] = $row->$key;
				}
			}
		}

		$arrParams = [];

		// Set the language
		if ($strForceLang != '')
		{
			$arrParams['_locale'] = $strForceLang;
		}
		elseif (isset($arrRow['rootLanguage']))
		{
			$arrParams['_locale'] = $arrRow['rootLanguage'];
		}
		elseif (isset($arrRow['language']) && $arrRow['type'] == 'root')
		{
			$arrParams['_locale'] = $arrRow['language'];
		}
		elseif (TL_MODE == 'FE')
		{
			/** @var PageModel $objPage */
			global $objPage;

			$arrParams['_locale'] = $objPage->rootLanguage;
		}

		// Add the domain if it differs from the current one (see #3765 and #6927)
		if ($blnFixDomain)
		{
			$arrParams['_domain'] = $arrRow['domain'];
			$arrParams['_ssl'] = (bool) $arrRow['rootUseSSL'];
		}

		$objUrlGenerator = \System::getContainer()->get('contao.routing.url_generator');
		$strUrl = $objUrlGenerator->generate(($arrRow['alias'] ?: $arrRow['id']) . $strParams, $arrParams);

		// Remove path from absolute URLs
		if (0 === strpos($strUrl, '/'))
		{
			$strUrl = substr($strUrl, strlen(\Environment::get('path')) + 1);
		}

		// Decode sprintf placeholders
		if (strpos($strParams, '%') !== false)
		{
			$arrMatches = array();
			preg_match_all('/%([sducoxXbgGeEfF])/', $strParams, $arrMatches);

			foreach (array_unique($arrMatches[1]) as $v)
			{
				$strUrl = str_replace('%25' . $v, '%' . $v, $strUrl);
			}
		}

		// HOOK: add custom logic
		if (isset($GLOBALS['TL_HOOKS']['generateFrontendUrl']) && is_array($GLOBALS['TL_HOOKS']['generateFrontendUrl']))
		{
			foreach ($GLOBALS['TL_HOOKS']['generateFrontendUrl'] as $callback)
			{
				$strUrl = static::importStatic($callback[0])->{$callback[1]}($arrRow, $strParams, $strUrl);
			}
		}

		return $strUrl;
	}


	/**
	 * Convert relative URLs in href and src attributes to absolute URLs
	 *
	 * @param string  $strContent  The text with the URLs to be converted
	 * @param string  $strBase     An optional base URL
	 * @param boolean $blnHrefOnly If true, only href attributes will be converted
	 *
	 * @return string The text with the replaced URLs
	 */
	public static function convertRelativeUrls($strContent, $strBase='', $blnHrefOnly=false)
	{
		if ($strBase == '')
		{
			$strBase = \Environment::get('base');
		}

		$search = $blnHrefOnly ? 'href' : 'href|src';
		$arrUrls = preg_split('/(('.$search.')="([^"]+)")/i', $strContent, -1, PREG_SPLIT_DELIM_CAPTURE);
		$strContent = '';

		for ($i=0, $c=count($arrUrls); $i<$c; $i=$i+4)
		{
			$strContent .= $arrUrls[$i];

			if (!isset($arrUrls[$i+2]))
			{
				continue;
			}

			$strAttribute = $arrUrls[$i+2];
			$strUrl = $arrUrls[$i+3];

			if (!preg_match('@^(?:[a-z0-9]+:|#)@i', $strUrl))
			{
				$strUrl = $strBase . (($strUrl != '/') ? $strUrl : '');
			}

			$strContent .= $strAttribute . '="' . $strUrl . '"';
		}

		return $strContent;
	}


	/**
	 * Send a file to the browser so the "save as …" dialogue opens
	 *
	 * @param string $strFile The file path
	 *
	 * @throws AccessDeniedException
	 */
	public static function sendFileToBrowser($strFile)
	{
		// Make sure there are no attempts to hack the file system
		if (preg_match('@^\.+@i', $strFile) || preg_match('@\.+/@i', $strFile) || preg_match('@(://)+@i', $strFile))
		{
			throw new PageNotFoundException('Invalid file name');
		}

		// Limit downloads to the files directory
		if (!preg_match('@^' . preg_quote(\Config::get('uploadPath'), '@') . '@i', $strFile))
		{
			throw new PageNotFoundException('Invalid path');
		}

		// Check whether the file exists
		if (!file_exists(TL_ROOT . '/' . $strFile))
		{
			throw new PageNotFoundException('File not found');
		}

		$objFile = new \File($strFile);
		$arrAllowedTypes = \StringUtil::trimsplit(',', strtolower(\Config::get('allowedDownload')));

		// Check whether the file type is allowed to be downloaded
		if (!in_array($objFile->extension, $arrAllowedTypes))
		{
			throw new AccessDeniedException(sprintf('File type "%s" is not allowed', $objFile->extension));
		}

		// HOOK: post download callback
		if (isset($GLOBALS['TL_HOOKS']['postDownload']) && is_array($GLOBALS['TL_HOOKS']['postDownload']))
		{
			foreach ($GLOBALS['TL_HOOKS']['postDownload'] as $callback)
			{
				static::importStatic($callback[0])->{$callback[1]}($strFile);
			}
		}

		// Send the file (will stop the script execution)
		$objFile->sendToBrowser();
	}


	/**
	 * Load a set of DCA files
	 *
	 * @param string  $strTable   The table name
	 * @param boolean $blnNoCache If true, the cache will be bypassed
	 */
	public static function loadDataContainer($strTable, $blnNoCache=false)
	{
		$loader = new \DcaLoader($strTable);
		$loader->load($blnNoCache);
	}


	/**
	 * Redirect to a front end page
	 *
	 * @param integer $intPage    The page ID
	 * @param string  $strArticle An optional article alias
	 * @param boolean $blnReturn  If true, return the URL and don't redirect
	 *
	 * @return string The URL of the target page
	 */
	protected function redirectToFrontendPage($intPage, $strArticle=null, $blnReturn=false)
	{
		if (($intPage = intval($intPage)) <= 0)
		{
			return '';
		}

		$objPage = \PageModel::findWithDetails($intPage);

		if ($objPage === null)
		{
			return '';
		}

		$strParams = null;

		// Add the /article/ fragment (see #673)
		if ($strArticle !== null && ($objArticle = \ArticleModel::findByAlias($strArticle)) !== null)
		{
			$strParams = '/articles/' . (($objArticle->inColumn != 'main') ? $objArticle->inColumn . ':' : '') . $strArticle;
		}

		$strUrl = $objPage->getFrontendUrl($strParams);

		// Make sure the URL is absolute (see #4332)
		if (strncmp($strUrl, 'http://', 7) !== 0 && strncmp($strUrl, 'https://', 8) !== 0)
		{
			$strUrl = \Environment::get('base') . $strUrl;
		}

		if (!$blnReturn)
		{
			$this->redirect($strUrl);
		}

		return $strUrl;
	}


	/**
	 * Get the parent records of an entry and return them as string which can
	 * be used in a log message
	 *
	 * @param string  $strTable The table name
	 * @param integer $intId    The record ID
	 *
	 * @return string A string that can be used in a log message
	 */
	protected function getParentEntries($strTable, $intId)
	{
		// No parent table
		if (!isset($GLOBALS['TL_DCA'][$strTable]['config']['ptable']))
		{
			return '';
		}

		$arrParent = array();

		do
		{
			// Get the pid
			$objParent = $this->Database->prepare("SELECT pid FROM " . $strTable . " WHERE id=?")
										->limit(1)
										->execute($intId);

			if ($objParent->numRows < 1)
			{
				break;
			}

			// Store the parent table information
			$strTable = $GLOBALS['TL_DCA'][$strTable]['config']['ptable'];
			$intId = $objParent->pid;

			// Add the log entry
			$arrParent[] = $strTable .'.id=' . $intId;

			// Load the data container of the parent table
			$this->loadDataContainer($strTable);
		}
		while ($intId && isset($GLOBALS['TL_DCA'][$strTable]['config']['ptable']));

		if (empty($arrParent))
		{
			return '';
		}

		return ' (parent records: ' . implode(', ', $arrParent) . ')';
	}


	/**
	 * Take an array of file paths and eliminate the nested ones
	 *
	 * @param array $arrPaths The array of file paths
	 *
	 * @return array The file paths array without the nested paths
	 */
	protected function eliminateNestedPaths($arrPaths)
	{
		$arrPaths = array_filter($arrPaths);

		if (!is_array($arrPaths) || empty($arrPaths))
		{
			return array();
		}

		$nested = array();

		foreach ($arrPaths as $path)
		{
			$nested = array_merge($nested, preg_grep('/^' . preg_quote($path, '/') . '\/.+/', $arrPaths));
		}

		return array_values(array_diff($arrPaths, $nested));
	}


	/**
	 * Take an array of pages and eliminate the nested ones
	 *
	 * @param array   $arrPages   The array of page IDs
	 * @param string  $strTable   The table name
	 * @param boolean $blnSorting True if the table has a sorting field
	 *
	 * @return array The page IDs array without the nested IDs
	 */
	protected function eliminateNestedPages($arrPages, $strTable=null, $blnSorting=false)
	{
		if (!is_array($arrPages) || empty($arrPages))
		{
			return array();
		}

		if (!$strTable)
		{
			$strTable = 'tl_page';
		}

		// Thanks to Andreas Schempp (see #2475 and #3423)
		$arrPages = array_intersect($arrPages, $this->Database->getChildRecords(0, $strTable, $blnSorting));
		$arrPages = array_values(array_diff($arrPages, $this->Database->getChildRecords($arrPages, $strTable, $blnSorting)));

		return $arrPages;
	}


	/**
	 * Add an image to a template
	 *
	 * @param object  $objTemplate   The template object to add the image to
	 * @param array   $arrItem       The element or module as array
	 * @param integer $intMaxWidth   An optional maximum width of the image
	 * @param string  $strLightboxId An optional lightbox ID
	 */
	public static function addImageToTemplate($objTemplate, $arrItem, $intMaxWidth=null, $strLightboxId=null)
	{
		try
		{
			$objFile = new \File($arrItem['singleSRC']);
		}
		catch (\Exception $e)
		{
			$objFile = new \stdClass();
			$objFile->imageSize = false;
		}

		$imgSize = $objFile->imageSize;
		$size = \StringUtil::deserialize($arrItem['size']);

		if (is_numeric($size))
		{
			$size = array(0, 0, (int) $size);
		}
		elseif (!is_array($size))
		{
			$size = array();
		}

		$size += array(0, 0, 'crop');

		if ($intMaxWidth === null)
		{
			$intMaxWidth = (TL_MODE == 'BE') ? 320 : \Config::get('maxImageWidth');
		}

		$arrMargin = (TL_MODE == 'BE') ? array() : \StringUtil::deserialize($arrItem['imagemargin']);

		// Store the original dimensions
		$objTemplate->width = $imgSize[0];
		$objTemplate->height = $imgSize[1];

		// Adjust the image size
		if ($intMaxWidth > 0)
		{
			// Subtract the margins before deciding whether to resize (see #6018)
			if (is_array($arrMargin) && $arrMargin['unit'] == 'px')
			{
				$intMargin = (int) $arrMargin['left'] + (int) $arrMargin['right'];

				// Reset the margin if it exceeds the maximum width (see #7245)
				if ($intMaxWidth - $intMargin < 1)
				{
					$arrMargin['left'] = '';
					$arrMargin['right'] = '';
				}
				else
				{
					$intMaxWidth = $intMaxWidth - $intMargin;
				}
			}

			if ($size[0] > $intMaxWidth || (!$size[0] && !$size[1] && (!$imgSize[0] || $imgSize[0] > $intMaxWidth)))
			{
				// See #2268 (thanks to Thyon)
				$ratio = ($size[0] && $size[1]) ? $size[1] / $size[0] : (($imgSize[0] && $imgSize[1]) ? $imgSize[1] / $imgSize[0] : 0);

				$size[0] = $intMaxWidth;
				$size[1] = floor($intMaxWidth * $ratio);
			}
		}

		// Disable responsive images in the back end (see #7875)
		if (TL_MODE == 'BE')
		{
			unset($size[2]);
		}

		try
		{
			$src = \System::getContainer()->get('contao.image.image_factory')->create(TL_ROOT . '/' . $arrItem['singleSRC'], $size)->getUrl(TL_ROOT);
			$picture = \System::getContainer()->get('contao.image.picture_factory')->create(TL_ROOT . '/' . $arrItem['singleSRC'], $size);

			$picture = array
			(
				'img' => $picture->getImg(TL_ROOT, TL_FILES_URL),
				'sources' => $picture->getSources(TL_ROOT, TL_FILES_URL)
			);

			if ($src !== $arrItem['singleSRC'])
			{
				$objFile = new \File(rawurldecode($src));
			}
		}
		catch (\Exception $e)
		{
			\System::log('Image "' . $arrItem['singleSRC'] . '" could not be processed: ' . $e->getMessage(), __METHOD__, TL_ERROR);

			$src = '';
			$picture = array('img'=>array('src'=>'', 'srcset'=>''), 'sources'=>array());
		}

		// Image dimensions
		if (($imgSize = $objFile->imageSize) !== false)
		{
			$objTemplate->arrSize = $imgSize;
			$objTemplate->imgSize = ' width="' . $imgSize[0] . '" height="' . $imgSize[1] . '"';
		}

		$picture['alt'] = \StringUtil::specialchars($arrItem['alt']);

		// Only add the title if the image is not part of an image link
		if (empty($arrItem['imageUrl']) && empty($arrItem['fullsize']))
		{
			$picture['title'] = \StringUtil::specialchars($arrItem['title']);
		}

		$objTemplate->picture = $picture;

		// Provide an ID for single lightbox images in HTML5 (see #3742)
		if ($strLightboxId === null && $arrItem['fullsize'])
		{
			$strLightboxId = 'lightbox[' . substr(md5($objTemplate->getName() . '_' . $arrItem['id']), 0, 6) . ']';
		}

		// Float image
		if ($arrItem['floating'])
		{
			$objTemplate->floatClass = ' float_' . $arrItem['floating'];
		}

		// Do not override the "href" key (see #6468)
		$strHrefKey = ($objTemplate->href != '') ? 'imageHref' : 'href';

		// Image link
		if ($arrItem['imageUrl'] && TL_MODE == 'FE')
		{
			$objTemplate->$strHrefKey = $arrItem['imageUrl'];
			$objTemplate->attributes = '';

			if ($arrItem['fullsize'])
			{
				// Open images in the lightbox
				if (preg_match('/\.(jpe?g|gif|png)$/', $arrItem['imageUrl']))
				{
					// Do not add the TL_FILES_URL to external URLs (see #4923)
					if (strncmp($arrItem['imageUrl'], 'http://', 7) !== 0 && strncmp($arrItem['imageUrl'], 'https://', 8) !== 0)
					{
						$objTemplate->$strHrefKey = TL_FILES_URL . \System::urlEncode($arrItem['imageUrl']);
					}

					$objTemplate->attributes = ' data-lightbox="' . substr($strLightboxId, 9, -1) . '"';
				}
				else
				{
					$objTemplate->attributes = ' target="_blank"';
				}
			}
		}

		// Fullsize view
		elseif ($arrItem['fullsize'] && TL_MODE == 'FE')
		{
			$objTemplate->$strHrefKey = TL_FILES_URL . \System::urlEncode($arrItem['singleSRC']);
			$objTemplate->attributes = ' data-lightbox="' . substr($strLightboxId, 9, -1) . '"';
		}

		// Do not urlEncode() here because getImage() already does (see #3817)
		$objTemplate->src = TL_FILES_URL . $src;
		$objTemplate->alt = \StringUtil::specialchars($arrItem['alt']);
		$objTemplate->title = \StringUtil::specialchars($arrItem['title']);
		$objTemplate->linkTitle = \StringUtil::specialchars($arrItem['linkTitle'] ?: $arrItem['title']);
		$objTemplate->fullsize = $arrItem['fullsize'] ? true : false;
		$objTemplate->addBefore = ($arrItem['floating'] != 'below');
		$objTemplate->margin = static::generateMargin($arrMargin);
		$objTemplate->caption = $arrItem['caption'];
		$objTemplate->singleSRC = $arrItem['singleSRC'];
		$objTemplate->addImage = true;
	}


	/**
	 * Add enclosures to a template
	 *
	 * @param object $objTemplate The template object to add the enclosures to
	 * @param array  $arrItem     The element or module as array
	 * @param string $strKey      The name of the enclosures field in $arrItem
	 */
	public static function addEnclosuresToTemplate($objTemplate, $arrItem, $strKey='enclosure')
	{
		$arrEnclosures = \StringUtil::deserialize($arrItem[$strKey]);

		if (!is_array($arrEnclosures) || empty($arrEnclosures))
		{
			return;
		}

		$objFiles = \FilesModel::findMultipleByUuids($arrEnclosures);

		if ($objFiles === null)
		{
			return;
		}

		$file = \Input::get('file', true);

		// Send the file to the browser and do not send a 404 header (see #5178)
		if ($file != '')
		{
			while ($objFiles->next())
			{
				if ($file == $objFiles->path)
				{
					static::sendFileToBrowser($file);
				}
			}

			$objFiles->reset();
		}

		/** @var PageModel $objPage */
		global $objPage;

		$arrEnclosures = array();
		$allowedDownload = \StringUtil::trimsplit(',', strtolower(\Config::get('allowedDownload')));

		// Add download links
		while ($objFiles->next())
		{
			if ($objFiles->type == 'file')
			{
				if (!in_array($objFiles->extension, $allowedDownload) || !is_file(TL_ROOT . '/' . $objFiles->path))
				{
					continue;
				}

				$objFile = new \File($objFiles->path);
				$strHref = \Environment::get('request');

				// Remove an existing file parameter (see #5683)
				if (preg_match('/(&(amp;)?|\?)file=/', $strHref))
				{
					$strHref = preg_replace('/(&(amp;)?|\?)file=[^&]+/', '', $strHref);
				}

				$strHref .= ((strpos($strHref, '?') !== false) ? '&amp;' : '?') . 'file=' . \System::urlEncode($objFiles->path);

				$arrMeta = \Frontend::getMetaData($objFiles->meta, $objPage->language);

				if (empty($arrMeta) && $objPage->rootFallbackLanguage !== null)
				{
					$arrMeta = \Frontend::getMetaData($objFiles->meta, $objPage->rootFallbackLanguage);
				}

				// Use the file name as title if none is given
				if ($arrMeta['title'] == '')
				{
					$arrMeta['title'] = \StringUtil::specialchars($objFile->basename);
				}

				$arrEnclosures[] = array
				(
					'id'        => $objFiles->id,
					'uuid'      => $objFiles->uuid,
					'name'      => $objFile->basename,
					'title'     => \StringUtil::specialchars(sprintf($GLOBALS['TL_LANG']['MSC']['download'], $objFile->basename)),
					'link'      => $arrMeta['title'],
					'caption'   => $arrMeta['caption'],
					'href'      => $strHref,
					'filesize'  => static::getReadableSize($objFile->filesize),
					'icon'      => \Image::getPath($objFile->icon),
					'mime'      => $objFile->mime,
					'meta'      => $arrMeta,
					'extension' => $objFile->extension,
					'path'      => $objFile->dirname,
					'enclosure' => $objFiles->path // backwards compatibility
				);
			}
		}

		$objTemplate->enclosure = $arrEnclosures;
	}


	/**
	 * Set the static URL constants
	 *
	 * @param PageModel $objPage An optional page object
	 */
	public static function setStaticUrls($objPage=null)
	{
		if (defined('TL_FILES_URL'))
		{
			return;
		}

		// Use the global object (see #5906)
		if ($objPage === null)
		{
			global $objPage;
		}

		$arrConstants = array
		(
			'staticFiles'   => 'TL_FILES_URL',
			'staticPlugins' => 'TL_ASSETS_URL'
		);

		foreach ($arrConstants as $strKey=>$strConstant)
		{
			$url = ($objPage !== null) ? $objPage->$strKey : \Config::get($strKey);

			if ($url == '' || \Config::get('debugMode'))
			{
				define($strConstant, '');
			}
			else
			{
				$strProtocol = (($objPage !== null && $objPage->rootUseSSL) || \Environment::get('ssl')) ? 'https://' : 'http://';
				define($strConstant, $strProtocol . preg_replace('@https?://@', '', $url) . \Environment::get('path') . '/');
			}
		}

		// Deprecated since Contao 4.0, to be removed in Contao 5.0
		define('TL_SCRIPT_URL', TL_ASSETS_URL);
		define('TL_PLUGINS_URL', TL_ASSETS_URL);
	}


	/**
	 * Add a static URL to a script
	 *
	 * @param string $script The script path
	 *
	 * @return string The script path with the static URL
	 */
	public static function addStaticUrlTo($script)
	{
		// The feature is not used
		if (TL_ASSETS_URL == '')
		{
			return $script;
		}

		// Absolut URLs
		if (preg_match('@^https?://@', $script))
		{
			return $script;
		}

		return TL_ASSETS_URL . $script;
	}


	/**
	 * Return the current theme as string
	 *
	 * @return string The name of the theme
	 *
	 * @deprecated Deprecated since Contao 4.0, to be removed in Contao 5.0.
	 *             Use Backend::getTheme() instead.
	 */
	public static function getTheme()
	{
		@trigger_error('Using Controller::getTheme() has been deprecated and will no longer work in Contao 5.0. Use Backend::getTheme() instead.', E_USER_DEPRECATED);

		return \Backend::getTheme();
	}


	/**
	 * Return the back end themes as array
	 *
	 * @return array An array of available back end themes
	 *
	 * @deprecated Deprecated since Contao 4.0, to be removed in Contao 5.0.
	 *             Use Backend::getThemes() instead.
	 */
	public static function getBackendThemes()
	{
		@trigger_error('Using Controller::getBackendThemes() has been deprecated and will no longer work in Contao 5.0. Use Backend::getThemes() instead.', E_USER_DEPRECATED);

		return \Backend::getThemes();
	}


	/**
	 * Get the details of a page including inherited parameters
	 *
	 * @param mixed $intId A page ID or a Model object
	 *
	 * @return PageModel The page model or null
	 *
	 * @deprecated Deprecated since Contao 4.0, to be removed in Contao 5.0.
	 *             Use PageModel::findWithDetails() or PageModel->loadDetails() instead.
	 */
	public static function getPageDetails($intId)
	{
		@trigger_error('Using Controller::getPageDetails() has been deprecated and will no longer work in Contao 5.0. Use PageModel::findWithDetails() or PageModel->loadDetails() instead.', E_USER_DEPRECATED);

		if ($intId instanceof PageModel)
		{
			return $intId->loadDetails();
		}
		elseif ($intId instanceof Model\Collection)
		{
			/** @var PageModel $objPage */
			$objPage = $intId->current();

			return $objPage->loadDetails();
		}
		elseif (is_object($intId))
		{
			$strKey = __METHOD__ . '-' . $intId->id;

			// Try to load from cache
			if (\Cache::has($strKey))
			{
				return \Cache::get($strKey);
			}

			// Create a model from the database result
			$objPage = new \PageModel();
			$objPage->setRow($intId->row());
			$objPage->loadDetails();

			\Cache::set($strKey, $objPage);

			return $objPage;
		}
		else
		{
			// Invalid ID
			if (!strlen($intId) || $intId < 1)
			{
				return null;
			}

			$strKey = __METHOD__ . '-' . $intId;

			// Try to load from cache
			if (\Cache::has($strKey))
			{
				return \Cache::get($strKey);
			}

			$objPage = \PageModel::findWithDetails($intId);

			\Cache::set($strKey, $objPage);

			return $objPage;
		}
	}


	/**
	 * Remove old XML files from the share directory
	 *
	 * @param boolean $blnReturn If true, only return the finds and don't delete
	 *
<<<<<<< HEAD
	 * @return array An array of old XML files
	 *
	 * @deprecated Deprecated since Contao 4.0, to be removed in Contao 5.0.
	 *             Use Automator::purgeXmlFiles() instead.
=======
	 * @deprecated Use Automator::purgeXmlFiles() instead
>>>>>>> 3b608582
	 */
	protected function removeOldFeeds($blnReturn=false)
	{
		@trigger_error('Using Controller::removeOldFeeds() has been deprecated and will no longer work in Contao 5.0. Use Automator::purgeXmlFiles() instead.', E_USER_DEPRECATED);

		$this->import('Automator');
		$this->Automator->purgeXmlFiles($blnReturn);
	}


	/**
	 * Return true if a class exists (tries to autoload the class)
	 *
	 * @param string $strClass The class name
	 *
	 * @return boolean True if the class exists
	 *
	 * @deprecated Deprecated since Contao 4.0, to be removed in Contao 5.0.
	 *             Use the PHP function class_exists() instead.
	 */
	protected function classFileExists($strClass)
	{
		@trigger_error('Using Controller::classFileExists() has been deprecated and will no longer work in Contao 5.0. Use the PHP function class_exists() instead.', E_USER_DEPRECATED);

		return class_exists($strClass);
	}


	/**
	 * Restore basic entities
	 *
	 * @param string $strBuffer The string with the tags to be replaced
	 *
	 * @return string The string with the original entities
	 *
	 * @deprecated Deprecated since Contao 4.0, to be removed in Contao 5.0.
	 *             Use StringUtil::restoreBasicEntities() instead.
	 */
	public static function restoreBasicEntities($strBuffer)
	{
		@trigger_error('Using Controller::restoreBasicEntities() has been deprecated and will no longer work in Contao 5.0. Use StringUtil::restoreBasicEntities() instead.', E_USER_DEPRECATED);

		return \StringUtil::restoreBasicEntities($strBuffer);
	}


	/**
	 * Resize an image and crop it if necessary
	 *
	 * @param string  $image  The image path
	 * @param integer $width  The target width
	 * @param integer $height The target height
	 * @param string  $mode   An optional resize mode
	 *
	 * @return boolean True if the image has been resized correctly
	 *
	 * @deprecated Deprecated since Contao 4.0, to be removed in Contao 5.0.
	 *             Use Image::resize() instead.
	 */
	protected function resizeImage($image, $width, $height, $mode='')
	{
		@trigger_error('Using Controller::resizeImage() has been deprecated and will no longer work in Contao 5.0. Use Image::resize() instead.', E_USER_DEPRECATED);

		return \Image::resize($image, $width, $height, $mode);
	}


	/**
	 * Resize an image and crop it if necessary
	 *
	 * @param string  $image  The image path
	 * @param integer $width  The target width
	 * @param integer $height The target height
	 * @param string  $mode   An optional resize mode
	 * @param string  $target An optional target to be replaced
	 * @param boolean $force  Override existing target images
	 *
	 * @return string|null The image path or null
	 *
	 * @deprecated Deprecated since Contao 4.0, to be removed in Contao 5.0.
	 *             Use Image::get() instead.
	 */
	protected function getImage($image, $width, $height, $mode='', $target=null, $force=false)
	{
		@trigger_error('Using Controller::getImage() has been deprecated and will no longer work in Contao 5.0. Use Image::get() instead.', E_USER_DEPRECATED);

		return \Image::get($image, $width, $height, $mode, $target, $force);
	}


	/**
	 * Generate an image tag and return it as string
	 *
	 * @param string $src        The image path
	 * @param string $alt        An optional alt attribute
	 * @param string $attributes A string of other attributes
	 *
	 * @return string The image HTML tag
	 *
	 * @deprecated Deprecated since Contao 4.0, to be removed in Contao 5.0.
	 *             Use Image::getHtml() instead.
	 */
	public static function generateImage($src, $alt='', $attributes='')
	{
		@trigger_error('Using Controller::generateImage() has been deprecated and will no longer work in Contao 5.0. Use Image::getHtml() instead.', E_USER_DEPRECATED);

		return \Image::getHtml($src, $alt, $attributes);
	}


	/**
	 * Return the date picker string (see #3218)
	 *
	 * @return boolean
	 *
	 * @deprecated Deprecated since Contao 4.0, to be removed in Contao 5.0.
	 *             Specify "datepicker"=>true in your DCA file instead.
	 */
	protected function getDatePickerString()
	{
		@trigger_error('Using Controller::getDatePickerString() has been deprecated and will no longer work in Contao 5.0. Specify "datepicker"=>true in your DCA file instead.', E_USER_DEPRECATED);

		return true;
	}


	/**
	 * Return the installed back end languages as array
	 *
	 * @return array An array of available back end languages
	 *
	 * @deprecated Deprecated since Contao 4.0, to be removed in Contao 5.0.
	 *             Use System::getLanguages(true) instead.
	 */
	protected function getBackendLanguages()
	{
		@trigger_error('Using Controller::getBackendLanguages() has been deprecated and will no longer work in Contao 5.0. Use System::getLanguages(true) instead.', E_USER_DEPRECATED);

		return $this->getLanguages(true);
	}


	/**
	 * Parse simple tokens that can be used to personalize newsletters
	 *
	 * @param string $strBuffer The text with the tokens to be replaced
	 * @param array  $arrData   The replacement data as array
	 *
	 * @return string The text with the replaced tokens
	 *
	 * @deprecated Deprecated since Contao 4.0, to be removed in Contao 5.0.
	 *             Use StringUtil::parseSimpleTokens() instead.
	 */
	protected function parseSimpleTokens($strBuffer, $arrData)
	{
		@trigger_error('Using Controller::parseSimpleTokens() has been deprecated and will no longer work in Contao 5.0. Use StringUtil::parseSimpleTokens() instead.', E_USER_DEPRECATED);

		return \StringUtil::parseSimpleTokens($strBuffer, $arrData);
	}


	/**
	 * Convert a DCA file configuration to be used with widgets
	 *
	 * @param array  $arrData  The field configuration array
	 * @param string $strName  The field name in the form
	 * @param mixed  $varValue The field value
	 * @param string $strField The field name in the database
	 * @param string $strTable The table name
	 *
	 * @return array An array that can be passed to a widget
	 *
	 * @deprecated Deprecated since Contao 4.0, to be removed in Contao 5.0.
	 *             Use Widget::getAttributesFromDca() instead.
	 */
	protected function prepareForWidget($arrData, $strName, $varValue=null, $strField='', $strTable='')
	{
		@trigger_error('Using Controller::prepareForWidget() has been deprecated and will no longer work in Contao 5.0. Use Widget::getAttributesFromDca() instead.', E_USER_DEPRECATED);

		return \Widget::getAttributesFromDca($arrData, $strName, $varValue, $strField, $strTable);
	}


	/**
	 * Return the IDs of all child records of a particular record (see #2475)
	 *
	 * @author Andreas Schempp
	 *
	 * @param mixed   $arrParentIds An array of parent IDs
	 * @param string  $strTable     The table name
	 * @param boolean $blnSorting   True if the table has a sorting field
	 * @param array   $arrReturn    The array to be returned
	 * @param string  $strWhere     Additional WHERE condition
	 *
	 * @return array An array of child record IDs
	 *
	 * @deprecated Deprecated since Contao 4.0, to be removed in Contao 5.0.
	 *             Use Database::getChildRecords() instead.
	 */
	protected function getChildRecords($arrParentIds, $strTable, $blnSorting=false, $arrReturn=array(), $strWhere='')
	{
		@trigger_error('Using Controller::getChildRecords() has been deprecated and will no longer work in Contao 5.0. Use Database::getChildRecords() instead.', E_USER_DEPRECATED);

		return $this->Database->getChildRecords($arrParentIds, $strTable, $blnSorting, $arrReturn, $strWhere);
	}


	/**
	 * Return the IDs of all parent records of a particular record
	 *
	 * @param integer $intId    The ID of the record
	 * @param string  $strTable The table name
	 *
	 * @return array An array of parent record IDs
	 *
	 * @deprecated Deprecated since Contao 4.0, to be removed in Contao 5.0.
	 *             Use Database::getParentRecords() instead.
	 */
	protected function getParentRecords($intId, $strTable)
	{
		@trigger_error('Using Controller::getParentRecords() has been deprecated and will no longer work in Contao 5.0. Use Database::getParentRecords() instead.', E_USER_DEPRECATED);

		return $this->Database->getParentRecords($intId, $strTable);
	}


	/**
	 * Print an article as PDF and stream it to the browser
	 *
	 * @param ModuleModel $objArticle An article object
	 *
	 * @deprecated Deprecated since Contao 4.0, to be removed in Contao 5.0.
	 *             Use ModuleArticle->generatePdf() instead.
	 */
	protected function printArticleAsPdf($objArticle)
	{
		@trigger_error('Using Controller::printArticleAsPdf() has been deprecated and will no longer work in Contao 5.0. Use ModuleArticle->generatePdf() instead.', E_USER_DEPRECATED);

		$objArticle = new \ModuleArticle($objArticle);
		$objArticle->generatePdf();
	}


	/**
	 * Return all page sections as array
	 *
	 * @return array An array of active page sections
	 *
	 * @deprecated Deprecated since Contao 4.0, to be removed in Contao 5.0.
	 *             See https://github.com/contao/core/issues/4693.
	 */
	public static function getPageSections()
	{
		@trigger_error('Using Controller::getPageSections() has been deprecated and will no longer work in Contao 5.0.', E_USER_DEPRECATED);

		return array('header', 'left', 'right', 'main', 'footer');
	}


	/**
	 * Return a "selected" attribute if the option is selected
	 *
	 * @param string $strOption The option to check
	 * @param mixed  $varValues One or more values to check against
	 *
	 * @return string The attribute or an empty string
	 *
	 * @deprecated Deprecated since Contao 4.0, to be removed in Contao 5.0.
	 *             Use Widget::optionSelected() instead.
	 */
	public static function optionSelected($strOption, $varValues)
	{
		@trigger_error('Using Controller::optionSelected() has been deprecated and will no longer work in Contao 5.0. Use Widget::optionSelected() instead.', E_USER_DEPRECATED);

		return \Widget::optionSelected($strOption, $varValues);
	}


	/**
	 * Return a "checked" attribute if the option is checked
	 *
	 * @param string $strOption The option to check
	 * @param mixed  $varValues One or more values to check against
	 *
	 * @return string The attribute or an empty string
	 *
	 * @deprecated Deprecated since Contao 4.0, to be removed in Contao 5.0.
	 *             Use Widget::optionChecked() instead.
	 */
	public static function optionChecked($strOption, $varValues)
	{
		@trigger_error('Using Controller::optionChecked() has been deprecated and will no longer work in Contao 5.0. Use Widget::optionChecked() instead.', E_USER_DEPRECATED);

		return \Widget::optionChecked($strOption, $varValues);
	}


	/**
	 * Find a content element in the TL_CTE array and return the class name
	 *
	 * @param string $strName The content element name
	 *
	 * @return string The class name
	 *
	 * @deprecated Deprecated since Contao 4.0, to be removed in Contao 5.0.
	 *             Use ContentElement::findClass() instead.
	 */
	public static function findContentElement($strName)
	{
		@trigger_error('Using Controller::findContentElement() has been deprecated and will no longer work in Contao 5.0. Use ContentElement::findClass() instead.', E_USER_DEPRECATED);

		return \ContentElement::findClass($strName);
	}


	/**
	 * Find a front end module in the FE_MOD array and return the class name
	 *
	 * @param string $strName The front end module name
	 *
	 * @return string The class name
	 *
	 * @deprecated Deprecated since Contao 4.0, to be removed in Contao 5.0.
	 *             Use Module::findClass() instead.
	 */
	public static function findFrontendModule($strName)
	{
		@trigger_error('Using Controller::findFrontendModule() has been deprecated and will no longer work in Contao 5.0. Use Module::findClass() instead.', E_USER_DEPRECATED);

		return \Module::findClass($strName);
	}


	/**
	 * Create an initial version of a record
	 *
	 * @param string  $strTable The table name
	 * @param integer $intId    The ID of the element to be versioned
	 *
	 * @deprecated Deprecated since Contao 4.0, to be removed in Contao 5.0.
	 *             Use Versions->initialize() instead.
	 */
	protected function createInitialVersion($strTable, $intId)
	{
		@trigger_error('Using Controller::createInitialVersion() has been deprecated and will no longer work in Contao 5.0. Use Versions->initialize() instead.', E_USER_DEPRECATED);

		$objVersions = new \Versions($strTable, $intId);
		$objVersions->initialize();
	}


	/**
	 * Create a new version of a record
	 *
	 * @param string  $strTable The table name
	 * @param integer $intId    The ID of the element to be versioned
	 *
	 * @deprecated Deprecated since Contao 4.0, to be removed in Contao 5.0.
	 *             Use Versions->create() instead.
	 */
	protected function createNewVersion($strTable, $intId)
	{
		@trigger_error('Using Controller::createNewVersion() has been deprecated and will no longer work in Contao 5.0. Use Versions->create() instead.', E_USER_DEPRECATED);

		$objVersions = new \Versions($strTable, $intId);
		$objVersions->create();
	}
}<|MERGE_RESOLUTION|>--- conflicted
+++ resolved
@@ -1045,16 +1045,7 @@
 	 */
 	protected static function replaceOldBePaths($strContext)
 	{
-<<<<<<< HEAD
 		$router = \System::getContainer()->get('router');
-=======
-		if (TL_SCRIPT == 'contao/install.php')
-		{
-			return;
-		}
-
-		$strOrigin = \Environment::get('httpOrigin');
->>>>>>> 3b608582
 
 		$generate = function ($route) use ($router) {
 			return substr($router->generate($route), strlen(\Environment::get('path')) + 1);
@@ -1900,14 +1891,8 @@
 	 *
 	 * @param boolean $blnReturn If true, only return the finds and don't delete
 	 *
-<<<<<<< HEAD
-	 * @return array An array of old XML files
-	 *
 	 * @deprecated Deprecated since Contao 4.0, to be removed in Contao 5.0.
 	 *             Use Automator::purgeXmlFiles() instead.
-=======
-	 * @deprecated Use Automator::purgeXmlFiles() instead
->>>>>>> 3b608582
 	 */
 	protected function removeOldFeeds($blnReturn=false)
 	{
