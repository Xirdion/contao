--- conflicted
+++ resolved
@@ -1054,14 +1054,9 @@
 	{
 		$router = \System::getContainer()->get('router');
 
-<<<<<<< HEAD
-		$generate = function ($route) use ($router) {
+		$generate = function ($route) use ($router)
+		{
 			return substr($router->generate($route), \strlen(\Environment::get('path')) + 1);
-=======
-		$generate = function ($route) use ($router)
-		{
-			return substr($router->generate($route), strlen(\Environment::get('path')) + 1);
->>>>>>> 3aaf1087
 		};
 
 		$arrMapper = array
