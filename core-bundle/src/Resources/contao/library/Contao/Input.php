<?php

/**
 * Contao Open Source CMS
 *
 * Copyright (c) 2005-2013 Leo Feyer
 *
 * @package Library
 * @link    https://contao.org
 * @license http://www.gnu.org/licenses/lgpl-3.0.html LGPL
 */

namespace Contao;


/**
 * Safely read the user input
 *
 * The class functions as an adapter for the global input arrays ($_GET, $_POST,
 * $_COOKIE) and safely returns their values. To prevent XSS vulnerabilities,
 * you should always use the class when reading user input.
 *
 * Usage:
 *
 *     if (Input::get('action') == 'register')
 *     {
 *         $username = Input::post('username');
 *         $password = Input::post('password');
 *     }
 *
 * @package   Library
 * @author    Leo Feyer <https://github.com/leofeyer>
 * @copyright Leo Feyer 2005-2013
 */
class Input
{

	/**
	 * Object instance (Singleton)
	 * @var \Input
	 */
	protected static $objInstance;

	/**
	 * Cache
	 * @var array
	 */
	protected static $arrCache = array();

	/**
	 * Unused $_GET parameters
	 * @var array
	 */
	protected static $arrUnusedGet = array();

	/**
	 * Magic quotes setting
	 * @var boolean
	 */
	protected static $blnMagicQuotes;


	/**
	 * Clean the global GPC arrays
	 */
	public static function initialize()
	{
		$_GET    = static::cleanKey($_GET);
		$_POST   = static::cleanKey($_POST);
		$_COOKIE = static::cleanKey($_COOKIE);

		// Only check magic quotes once (see #3438)
		static::$blnMagicQuotes = function_exists('get_magic_quotes_gpc') && @get_magic_quotes_gpc();
	}


	/**
	 * Return a $_GET variable
	 *
	 * @param string  $strKey            The variable name
	 * @param boolean $blnDecodeEntities If true, all entities will be decoded
<<<<<<< HEAD
	 *
=======
	 * @param boolean $blnKeepUnused     If true, the parameter will not be marked as used (see #4277)
	 * 
>>>>>>> 707c89b7
	 * @return mixed The cleaned variable value
	 */
	public static function get($strKey, $blnDecodeEntities=false, $blnKeepUnused=false)
	{
		if (!isset($_GET[$strKey]))
		{
			return null;
		}

		$strCacheKey = $blnDecodeEntities ? 'getDecoded' : 'getEncoded';

		if (!isset(static::$arrCache[$strCacheKey][$strKey]))
		{
			$varValue = $_GET[$strKey];

			$varValue = static::stripSlashes($varValue);
			$varValue = static::decodeEntities($varValue);
			$varValue = static::xssClean($varValue, true);
			$varValue = static::stripTags($varValue);

			if (!$blnDecodeEntities)
			{
				$varValue = static::encodeSpecialChars($varValue);
			}

			static::$arrCache[$strCacheKey][$strKey] = $varValue;

			// Mark the parameter as used (see #4277)
			if (!$blnKeepUnused)
			{
				unset(static::$arrUnusedGet[$strKey]);
			}
		}

		return static::$arrCache[$strCacheKey][$strKey];
	}


	/**
	 * Return a $_POST variable
	 *
	 * @param string  $strKey            The variable name
	 * @param boolean $blnDecodeEntities If true, all entities will be decoded
	 *
	 * @return mixed The cleaned variable value
	 */
	public static function post($strKey, $blnDecodeEntities=false)
	{
		$strCacheKey = $blnDecodeEntities ? 'postDecoded' : 'postEncoded';

		if (!isset(static::$arrCache[$strCacheKey][$strKey]))
		{
			$varValue = static::findPost($strKey);

			if ($varValue === null)
			{
				return $varValue;
			}

			$varValue = static::stripSlashes($varValue);
			$varValue = static::decodeEntities($varValue);
			$varValue = static::xssClean($varValue, true);
			$varValue = static::stripTags($varValue);

			if (!$blnDecodeEntities)
			{
				$varValue = static::encodeSpecialChars($varValue);
			}

			static::$arrCache[$strCacheKey][$strKey] = $varValue;
		}

		return static::$arrCache[$strCacheKey][$strKey];
	}


	/**
	 * Return a $_POST variable preserving allowed HTML tags
	 *
	 * @param string  $strKey            The variable name
	 * @param boolean $blnDecodeEntities If true, all entities will be decoded
	 *
	 * @return mixed The cleaned variable value
	 */
	public static function postHtml($strKey, $blnDecodeEntities=false)
	{
		$strCacheKey = $blnDecodeEntities ? 'postHtmlDecoded' : 'postHtmlEncoded';

		if (!isset(static::$arrCache[$strCacheKey][$strKey]))
		{
			$varValue = static::findPost($strKey);

			if ($varValue === null)
			{
				return $varValue;
			}

			$varValue = static::stripSlashes($varValue);
			$varValue = static::decodeEntities($varValue);
			$varValue = static::xssClean($varValue);
			$varValue = static::stripTags($varValue, $GLOBALS['TL_CONFIG']['allowedTags']);

			if (!$blnDecodeEntities)
			{
				$varValue = static::encodeSpecialChars($varValue);
			}

			static::$arrCache[$strCacheKey][$strKey] = $varValue;
		}

		return static::$arrCache[$strCacheKey][$strKey];
	}


	/**
	 * Return a raw, unsafe $_POST variable
	 *
	 * @param string $strKey The variable name
	 *
	 * @return mixed The raw variable value
	 */
	public static function postRaw($strKey)
	{
		$strCacheKey = 'postRaw';

		if (!isset(static::$arrCache[$strCacheKey][$strKey]))
		{
			$varValue = static::findPost($strKey);

			if ($varValue === null)
			{
				return $varValue;
			}

			$varValue = static::stripSlashes($varValue);
			$varValue = static::preserveBasicEntities($varValue);
			$varValue = static::xssClean($varValue);

			static::$arrCache[$strCacheKey][$strKey] = $varValue;
		}

		return static::$arrCache[$strCacheKey][$strKey];
	}


	/**
	 * Return a $_COOKIE variable
	 *
	 * @param string  $strKey            The variable name
	 * @param boolean $blnDecodeEntities If true, all entities will be decoded
	 *
	 * @return mixed The cleaned variable value
	 */
	public static function cookie($strKey, $blnDecodeEntities=false)
	{
		if (!isset($_COOKIE[$strKey]))
		{
			return null;
		}

		$strCacheKey = $blnDecodeEntities ? 'cookieDecoded' : 'cookieEncoded';

		if (!isset(static::$arrCache[$strCacheKey][$strKey]))
		{
			$varValue = $_COOKIE[$strKey];

			$varValue = static::stripSlashes($varValue);
			$varValue = static::decodeEntities($varValue);
			$varValue = static::xssClean($varValue, true);
			$varValue = static::stripTags($varValue);

			if (!$blnDecodeEntities)
			{
				$varValue = static::encodeSpecialChars($varValue);
			}

			static::$arrCache[$strCacheKey][$strKey] = $varValue;
		}

		return static::$arrCache[$strCacheKey][$strKey];
	}


	/**
	 * Set a $_GET variable
<<<<<<< HEAD
	 *
	 * @param string $strKey   The variable name
	 * @param mixed  $varValue The variable value
=======
	 * 
	 * @param string  $strKey       The variable name
	 * @param mixed   $varValue     The variable value
	 * @param boolean $blnAddUnused If true, the value usage will be checked
>>>>>>> 707c89b7
	 */
	public static function setGet($strKey, $varValue, $blnAddUnused=false)
	{
		$strKey = static::cleanKey($strKey);

		unset(static::$arrCache['getEncoded'][$strKey]);
		unset(static::$arrCache['getDecoded'][$strKey]);

		if ($varValue === null)
		{
			unset($_GET[$strKey]);
		}
		else
		{
			$_GET[$strKey] = $varValue;

			if ($blnAddUnused)
			{
				static::$arrUnusedGet[$strKey] = $varValue; // see #4277
			}
		}
	}


	/**
	 * Set a $_POST variable
	 *
	 * @param string $strKey   The variable name
	 * @param mixed  $varValue The variable value
	 */
	public static function setPost($strKey, $varValue)
	{
		$strKey = static::cleanKey($strKey);

		unset(static::$arrCache['postEncoded'][$strKey]);
		unset(static::$arrCache['postDecoded'][$strKey]);
		unset(static::$arrCache['postHtmlEncoded'][$strKey]);
		unset(static::$arrCache['postHtmlDecoded'][$strKey]);
		unset(static::$arrCache['postRaw'][$strKey]);

		if ($varValue === null)
		{
			unset($_POST[$strKey]);
		}
		else
		{
			$_POST[$strKey] = $varValue;
		}
	}


	/**
	 * Set a $_COOKIE variable
	 *
	 * @param string $strKey   The variable name
	 * @param mixed  $varValue The variable value
	 */
	public static function setCookie($strKey, $varValue)
	{
		$strKey = static::cleanKey($strKey);

		unset(static::$arrCache['cookieEncoded'][$strKey]);
		unset(static::$arrCache['cookieDecoded'][$strKey]);

		if ($varValue === null)
		{
			unset($_COOKIE[$strKey]);
		}
		else
		{
			$_COOKIE[$strKey] = $varValue;
		}
	}


	/**
	 * Reset the internal cache
	 */
	public static function resetCache()
	{
		static::$arrCache = array();
	}


	/**
	 * Return whether there are unused GET parameters
	 * 
	 * @return boolean True if there are unused GET parameters
	 */
	public static function hasUnusedGet()
	{
		return count(static::$arrUnusedGet) > 0;
	}


	/**
	 * Sanitize the variable names (thanks to Andreas Schempp)
	 *
	 * @param mixed $varValue A variable name or an array of variable names
	 *
	 * @return mixed The clean name or array of names
	 */
	protected static function cleanKey($varValue)
	{
		// Recursively clean arrays
		if (is_array($varValue))
		{
			$return = array();

			foreach ($varValue as $k=>$v)
			{
				$k = static::cleanKey($k);

				if (is_array($v))
				{
					$v = static::cleanKey($v);
				}

				$return[$k] = $v;
			}

			return $return;
		}

		$varValue = static::stripSlashes($varValue);
		$varValue = static::decodeEntities($varValue);
		$varValue = static::xssClean($varValue, true);
		$varValue = static::stripTags($varValue);

		return $varValue;
	}


	/**
	 * Strip slashes
	 *
	 * @param mixed $varValue A string or array
	 *
	 * @return mixed The string or array without slashes
	 */
	protected static function stripSlashes($varValue)
	{
		if ($varValue == '' || !static::$blnMagicQuotes)
		{
			return $varValue;
		}

		// Recursively clean arrays
		if (is_array($varValue))
		{
			foreach ($varValue as $k=>$v)
			{
				$varValue[$k] = static::stripSlashes($v);
			}

			return $varValue;
		}

		return stripslashes($varValue);
	}


	/**
	 * Strip HTML and PHP tags preserving HTML comments
	 *
	 * @param mixed  $varValue       A string or array
	 * @param string $strAllowedTags A string of tags to preserve
	 *
	 * @return mixed The cleaned string or array
	 */
	protected static function stripTags($varValue, $strAllowedTags='')
	{
		if ($varValue === null || $varValue == '')
		{
			return $varValue;
		}

		// Recursively clean arrays
		if (is_array($varValue))
		{
			foreach ($varValue as $k=>$v)
			{
				$varValue[$k] = static::stripTags($v, $strAllowedTags);
			}

			return $varValue;
		}

		$varValue = str_replace(array('<!--','<![', '-->'), array('&lt;!--', '&lt;![', '--&gt;'), $varValue);
		$varValue = strip_tags($varValue, $strAllowedTags);
		$varValue = str_replace(array('&lt;!--', '&lt;![', '--&gt;'), array('<!--', '<![', '-->'), $varValue);

		return $varValue;
	}


	/**
	 * Clean a value and try to prevent XSS attacks
	 *
	 * @param mixed   $varValue      A string or array
	 * @param boolean $blnStrictMode If true, the function removes also JavaScript event handlers
	 *
	 * @return mixed The cleaned string or array
	 */
	protected static function xssClean($varValue, $blnStrictMode=false)
	{
		if ($varValue === null || $varValue == '')
		{
			return $varValue;
		}

		// Recursively clean arrays
		if (is_array($varValue))
		{
			foreach ($varValue as $k=>$v)
			{
				$varValue[$k] = static::xssClean($v);
			}

			return $varValue;
		}

		// Return if var is not a string
		if (is_bool($varValue) || $varValue === null || is_numeric($varValue))
		{
			return $varValue;
		}

		// Validate standard character entites and UTF16 two byte encoding
		$varValue = preg_replace('/(&#*\w+)[\x00-\x20]+;/i', '$1;', $varValue);
		$varValue = preg_replace('/(&#x*)([0-9a-f]+);/i', '$1$2;', $varValue);

		// Remove carriage returns
      	$varValue = preg_replace('/\r+/', '', $varValue);

      	// Replace unicode entities
		$varValue = utf8_decode_entities($varValue);

		// Remove NULL characters
		$varValue = preg_replace('/\0+/', '', $varValue);
		$varValue = preg_replace('/(\\\\0)+/', '', $varValue);

		$arrKeywords = array
		(
			'/\bj\s*a\s*v\s*a\s*s\s*c\s*r\s*i\s*p\s*t\b/is', // javascript
			'/\bv\s*b\s*s\s*c\s*r\s*i\s*p\s*t\b/is', // vbscript
			'/\bv\s*b\s*s\s*c\s*r\s*p\s*t\b/is', // vbscrpt
			'/\bs\s*c\s*r\s*i\s*p\s*t\b/is', //script
			'/\ba\s*p\s*p\s*l\s*e\s*t\b/is', // applet
			'/\ba\s*l\s*e\s*r\s*t\b/is', // alert
			'/\bd\s*o\s*c\s*u\s*m\s*e\s*n\s*t\b/is', // document
			'/\bw\s*r\s*i\s*t\s*e\b/is', // write
			'/\bc\s*o\s*o\s*k\s*i\s*e\b/is', // cookie
			'/\bw\s*i\s*n\s*d\s*o\s*w\b/is' // window
		);

		// Compact exploded keywords like "j a v a s c r i p t"
		foreach ($arrKeywords as $strKeyword)
		{
			$arrMatches = array();
			preg_match_all($strKeyword, $varValue, $arrMatches);

			foreach ($arrMatches[0] as $strMatch)
			{
				$varValue = str_replace($strMatch, preg_replace('/\s*/', '', $strMatch), $varValue);
			}
		}

		$arrRegexp[] = '/<(a|img)[^>]*[^a-z](<script|<xss)[^>]*>/is';
		$arrRegexp[] = '/<(a|img)[^>]*[^a-z]document\.cookie[^>]*>/is';
		$arrRegexp[] = '/<(a|img)[^>]*[^a-z]vbscri?pt\s*:[^>]*>/is';
		$arrRegexp[] = '/<(a|img)[^>]*[^a-z]expression\s*\([^>]*>/is';

		// Also remove event handlers and JavaScript in strict mode
		if ($blnStrictMode)
		{
			$arrRegexp[] = '/vbscri?pt\s*:/is';
			$arrRegexp[] = '/javascript\s*:/is';
			$arrRegexp[] = '/<\s*embed.*swf/is';
			$arrRegexp[] = '/<(a|img)[^>]*[^a-z]alert\s*\([^>]*>/is';
			$arrRegexp[] = '/<(a|img)[^>]*[^a-z]javascript\s*:[^>]*>/is';
			$arrRegexp[] = '/<(a|img)[^>]*[^a-z]window\.[^>]*>/is';
			$arrRegexp[] = '/<(a|img)[^>]*[^a-z]document\.[^>]*>/is';
			$arrRegexp[] = '/<[^>]*[^a-z]onabort\s*=[^>]*>/is';
			$arrRegexp[] = '/<[^>]*[^a-z]onblur\s*=[^>]*>/is';
			$arrRegexp[] = '/<[^>]*[^a-z]onchange\s*=[^>]*>/is';
			$arrRegexp[] = '/<[^>]*[^a-z]onclick\s*=[^>]*>/is';
			$arrRegexp[] = '/<[^>]*[^a-z]onerror\s*=[^>]*>/is';
			$arrRegexp[] = '/<[^>]*[^a-z]onfocus\s*=[^>]*>/is';
			$arrRegexp[] = '/<[^>]*[^a-z]onkeypress\s*=[^>]*>/is';
			$arrRegexp[] = '/<[^>]*[^a-z]onkeydown\s*=[^>]*>/is';
			$arrRegexp[] = '/<[^>]*[^a-z]onkeyup\s*=[^>]*>/is';
			$arrRegexp[] = '/<[^>]*[^a-z]onload\s*=[^>]*>/is';
			$arrRegexp[] = '/<[^>]*[^a-z]onmouseover\s*=[^>]*>/is';
			$arrRegexp[] = '/<[^>]*[^a-z]onmouseup\s*=[^>]*>/is';
			$arrRegexp[] = '/<[^>]*[^a-z]onmousedown\s*=[^>]*>/is';
			$arrRegexp[] = '/<[^>]*[^a-z]onmouseout\s*=[^>]*>/is';
			$arrRegexp[] = '/<[^>]*[^a-z]onreset\s*=[^>]*>/is';
			$arrRegexp[] = '/<[^>]*[^a-z]onselect\s*=[^>]*>/is';
			$arrRegexp[] = '/<[^>]*[^a-z]onsubmit\s*=[^>]*>/is';
			$arrRegexp[] = '/<[^>]*[^a-z]onunload\s*=[^>]*>/is';
			$arrRegexp[] = '/<[^>]*[^a-z]onresize\s*=[^>]*>/is';
		}

		return preg_replace($arrRegexp, '', $varValue);
	}


	/**
	 * Decode HTML entities
	 *
	 * @param mixed $varValue A string or array
	 *
	 * @return mixed The decoded string or array
	 */
	protected static function decodeEntities($varValue)
	{
		if ($varValue === null || $varValue == '')
		{
			return $varValue;
		}

		// Recursively clean arrays
		if (is_array($varValue))
		{
			foreach ($varValue as $k=>$v)
			{
				$varValue[$k] = static::decodeEntities($v);
			}

			return $varValue;
		}

		// Preserve basic entities
		$varValue = static::preserveBasicEntities($varValue);
		$varValue = html_entity_decode($varValue, ENT_QUOTES, $GLOBALS['TL_CONFIG']['characterSet']);

		return $varValue;
	}


	/**
	 * Preserve basic entities by replacing them with square brackets (e.g. &amp; becomes [amp])
	 *
	 * @param mixed $varValue A string or array
	 *
	 * @return mixed The string or array with the converted entities
	 */
	protected static function preserveBasicEntities($varValue)
	{
		if ($varValue === null || $varValue == '')
		{
			return $varValue;
		}

		// Recursively clean arrays
		if (is_array($varValue))
		{
			foreach ($varValue as $k=>$v)
			{
				$varValue[$k] = static::preserveBasicEntities($v);
			}

			return $varValue;
		}

		$varValue = str_replace
		(
			array('[&amp;]', '&amp;', '[&lt;]', '&lt;', '[&gt;]', '&gt;', '[&nbsp;]', '&nbsp;', '[&shy;]', '&shy;'),
			array('[&]', '[&]', '[lt]', '[lt]', '[gt]', '[gt]', '[nbsp]', '[nbsp]', '[-]', '[-]'),
			$varValue
		);

		return $varValue;
	}


	/**
	 * Encode special characters which are potentially dangerous
	 *
	 * @param mixed $varValue A string or array
	 *
	 * @return mixed The encoded string or array
	 */
	protected static function encodeSpecialChars($varValue)
	{
		if ($varValue === null || $varValue == '')
		{
			return $varValue;
		}

		// Recursively clean arrays
		if (is_array($varValue))
		{
			foreach ($varValue as $k=>$v)
			{
				$varValue[$k] = static::encodeSpecialChars($v);
			}

			return $varValue;
		}

		$arrSearch = array('#', '<', '>', '(', ')', '\\', '=');
		$arrReplace = array('&#35;', '&#60;', '&#62;', '&#40;', '&#41;', '&#92;', '&#61;');

		return str_replace($arrSearch, $arrReplace, $varValue);
	}


	/**
	 * Fallback to the session form data if there is no post data
	 *
	 * @param string $strKey The variable name
	 *
	 * @return mixed The variable value
	 */
	protected static function findPost($strKey)
	{
		if (isset($_POST[$strKey]))
		{
			return $_POST[$strKey];
		}

		if (isset($_SESSION['FORM_DATA'][$strKey]))
		{
			return ($strKey == 'FORM_SUBMIT') ? preg_replace('/^auto_/i', '', $_SESSION['FORM_DATA'][$strKey]) : $_SESSION['FORM_DATA'][$strKey];
		}

		return null;
	}


	/**
	 * Clean the keys of the request arrays
	 *
	 * @deprecated Input is now a static class
	 */
	protected function __construct()
	{
		static::initialize();
	}


	/**
	 * Prevent cloning of the object (Singleton)
	 *
	 * @deprecated Input is now a static class
	 */
	final public function __clone() {}


	/**
	 * Return the object instance (Singleton)
	 *
	 * @return \Input The object instance
	 *
	 * @deprecated Input is now a static class
	 */
	public static function getInstance()
	{
		if (static::$objInstance === null)
		{
			static::$objInstance = new static();
		}

		return static::$objInstance;
	}
}<|MERGE_RESOLUTION|>--- conflicted
+++ resolved
@@ -79,12 +79,8 @@
 	 *
 	 * @param string  $strKey            The variable name
 	 * @param boolean $blnDecodeEntities If true, all entities will be decoded
-<<<<<<< HEAD
-	 *
-=======
 	 * @param boolean $blnKeepUnused     If true, the parameter will not be marked as used (see #4277)
-	 * 
->>>>>>> 707c89b7
+	 *
 	 * @return mixed The cleaned variable value
 	 */
 	public static function get($strKey, $blnDecodeEntities=false, $blnKeepUnused=false)
@@ -270,16 +266,10 @@
 
 	/**
 	 * Set a $_GET variable
-<<<<<<< HEAD
-	 *
-	 * @param string $strKey   The variable name
-	 * @param mixed  $varValue The variable value
-=======
-	 * 
+	 *
 	 * @param string  $strKey       The variable name
 	 * @param mixed   $varValue     The variable value
 	 * @param boolean $blnAddUnused If true, the value usage will be checked
->>>>>>> 707c89b7
 	 */
 	public static function setGet($strKey, $varValue, $blnAddUnused=false)
 	{
