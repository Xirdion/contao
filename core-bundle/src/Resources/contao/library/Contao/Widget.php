<?php

/*
 * This file is part of Contao.
 *
 * (c) Leo Feyer
 *
 * @license LGPL-3.0-or-later
 */

namespace Contao;

use Doctrine\DBAL\Types\Type;
use Patchwork\Utf8;
use Symfony\Component\HttpFoundation\Request;


/**
 * Generates and validates form fields
 *
 * The class functions as abstract parent class for all widget classes and
 * provides methods to generate the form field markup and to validate the form
 * field input.
 *
 * Usage:
 *
 *     $widget = new TextField();
 *     $widget->name = 'test';
 *     $widget->label = 'Test';
 *
 *     if ($_POST)
 *     {
 *         $widget->validate();
 *
 *         if (!$widget->hasErrors())
 *         {
 *             echo $widget->value;
 *         }
 *     }
 *
 * @property string                  $id                The field ID
 * @property string                  $name              the field name
 * @property string                  $label             The field label
 * @property mixed                   $value             The field value
 * @property string                  $class             One or more CSS classes
 * @property string                  $prefix            The CSS class prefix
 * @property string                  $template          The template name
 * @property string                  $wizard            The field wizard markup
 * @property string                  $alt               The alternative text
 * @property string                  $style             The style attribute
 * @property string                  $accesskey         The key to focus the field
 * @property integer                 $tabindex          The tabindex of the field
 * @property boolean                 $disabled          Adds the disabled attribute
 * @property boolean                 $readonly          Adds the readonly attribute
 * @property boolean                 $autofocus         Adds the autofocus attribute
 * @property boolean                 $required          Adds the required attribute
 * @property string                  $onblur            The blur event
 * @property string                  $onchange          The change event
 * @property string                  $onclick           The click event
 * @property string                  $ondblclick        The double click event
 * @property string                  $onfocus           The focus event
 * @property string                  $onmousedown       The mouse down event
 * @property string                  $onmousemove       The mouse move event
 * @property string                  $onmouseout        The mouse out event
 * @property string                  $onmouseover       The mouse over event
 * @property string                  $onmouseup         The mouse up event
 * @property string                  $onkeydown         The key down event
 * @property string                  $onkeypress        The key press event
 * @property string                  $onkeyup           The key up event
 * @property string                  $onselect          The select event
 * @property boolean                 $mandatory         The field value must not be empty
 * @property boolean                 $nospace           Do not allow whitespace characters
 * @property boolean                 $allowHtml         Allow HTML tags in the field value
 * @property boolean                 $storeFile         Store uploaded files in a given folder
 * @property boolean                 $useHomeDir        Store uploaded files in the user's home directory
 * @property boolean                 $trailingSlash     Add or remove a trailing slash
 * @property boolean                 $spaceToUnderscore Convert spaces to underscores
 * @property boolean                 $doNotTrim         Do not trim the user input
 * @property string                  $forAttribute      The "for" attribute
 * @property \DataContainer          $dataContainer     The data container object
 * @property \Database\Result|object $activeRecord      The active record
 * @property string                  $mandatoryField    The "mandatory field" label
 * @property string                  $customTpl         A custom template name
 * @property string                  $slabel            The submit button label
 * @property boolean                 $preserveTags      Preserve HTML tags
 * @property boolean                 $decodeEntities    Decode HTML entities
 * @property boolean                 useRawRequestData  Use the raw request data from the Symfony request
 * @property integer                 $minlength         The minimum length
 * @property integer                 $maxlength         The maximum length
 * @property integer                 $minval            The minimum value
 * @property integer                 $maxval            The maximum value
 * @property integer                 $rgxp              The regular expression name
 * @property boolean                 $isHexColor        The field value is a hex color
 * @property string                  $strTable          The table name
 * @property string                  $strField          The field name
 * @property string                  $xlabel
 * @property integer                 $currentRecord
 * @property integer                 $rowClass
 * @property integer                 $rowClassConfirm
 * @property integer                 $storeValues
 *
 * @author Leo Feyer <https://github.com/leofeyer>
 */
abstract class Widget extends \Controller
{
	use \TemplateInheritance;


	/**
	 * Id
	 * @var integer
	 */
	protected $strId;

	/**
	 * Name
	 * @var string
	 */
	protected $strName;

	/**
	 * Label
	 * @var string
	 */
	protected $strLabel;

	/**
	 * Value
	 * @var mixed
	 */
	protected $varValue;

	/**
	 * Input callback
	 * @var callable
	 */
	protected $inputCallback;

	/**
	 * CSS class
	 * @var string
	 */
	protected $strClass;

	/**
	 * CSS class prefix
	 * @var string
	 */
	protected $strPrefix;

	/**
	 * Wizard
	 * @var string
	 */
	protected $strWizard;

	/**
	 * Errors
	 * @var array
	 */
	protected $arrErrors = array();

	/**
	 * Attributes
	 * @var array
	 */
	protected $arrAttributes = array();

	/**
	 * Configuration
	 * @var array
	 */
	protected $arrConfiguration = array();

	/**
	 * Options
	 * @var array
	 */
	protected $arrOptions = array();

	/**
	 * Submit indicator
	 * @var boolean
	 */
	protected $blnSubmitInput = false;

	/**
	 * For attribute indicator
	 * @var boolean
	 */
	protected $blnForAttribute = false;

	/**
	 * Data container
	 * @var object
	 */
	protected $objDca;


	/**
	 * Initialize the object
	 *
	 * @param array $arrAttributes An optional attributes array
	 */
	public function __construct($arrAttributes=null)
	{
		parent::__construct();

		// Override the output format in the front end
		if (TL_MODE == 'FE')
		{
			/** @var PageModel $objPage */
			global $objPage;

			if ($objPage->outputFormat != '')
			{
				$this->strFormat = $objPage->outputFormat;
			}
		}

		$this->addAttributes($arrAttributes);
	}


	/**
	 * Set an object property
	 *
	 * @param string $strKey   The property name
	 * @param mixed  $varValue The property value
	 */
	public function __set($strKey, $varValue)
	{
		switch ($strKey)
		{
			case 'id':
				$this->strId = $varValue;
				break;

			case 'name':
				$this->strName = $varValue;
				break;

			case 'label':
				$this->strLabel = $varValue;
				break;

			case 'value':
				$this->varValue = \StringUtil::deserialize($varValue);

				// Decrypt the value if it is encrypted
				if ($this->arrConfiguration['encrypt'])
				{
					$this->varValue = \Encryption::decrypt($this->varValue);
				}
				break;

			case 'class':
				if ($varValue != '' && strpos($this->strClass, $varValue) === false)
				{
					$this->strClass = trim($this->strClass . ' ' . $varValue);
				}
				break;

			case 'prefix':
				$this->strPrefix = $varValue;
				break;

			case 'template':
				$this->strTemplate = $varValue;
				break;

			case 'wizard':
				$this->strWizard = $varValue;
				break;

			case 'autocomplete':
			case 'autocorrect':
			case 'autocapitalize':
			case 'spellcheck':
				if (\is_bool($varValue))
				{
					$varValue = $varValue ? 'on' : 'off';
				}
				// Do not add a break; statement here

			case 'alt':
			case 'style':
			case 'accesskey':
			case 'onblur':
			case 'onchange':
			case 'onclick':
			case 'ondblclick':
			case 'onfocus':
			case 'onmousedown':
			case 'onmousemove':
			case 'onmouseout':
			case 'onmouseover':
			case 'onmouseup':
			case 'onkeydown':
			case 'onkeypress':
			case 'onkeyup':
			case 'onselect':
				$this->arrAttributes[$strKey] = $varValue;
				break;

			case 'tabindex':
				if ($varValue > 0)
				{
					$this->arrAttributes['tabindex'] = $varValue;
				}
				break;

			case 'disabled':
			case 'readonly':
				$this->blnSubmitInput = $varValue ? false : true;
				// Do not add a break; statement here

			case 'autofocus':
				if ($varValue)
				{
					$this->arrAttributes[$strKey] = $strKey;
				}
				else
				{
					unset($this->arrAttributes[$strKey]);
				}
				break;

			case 'required':
				if ($varValue)
				{
					$this->strClass = trim($this->strClass . ' mandatory');
				}
				// Do not add a break; statement here

			case 'mandatory':
			case 'nospace':
			case 'allowHtml':
			case 'storeFile':
			case 'useHomeDir':
			case 'storeValues':
			case 'trailingSlash':
			case 'spaceToUnderscore':
			case 'doNotTrim':
			case 'useRawRequestData':
				$this->arrConfiguration[$strKey] = $varValue ? true : false;
				break;

			case 'forAttribute':
				$this->blnForAttribute = $varValue;
				break;

			case 'dataContainer':
				$this->objDca = $varValue;
				break;

			case strncmp($strKey, 'ng-', 3) === 0:
			case strncmp($strKey, 'data-', 5) === 0:
				$this->arrAttributes[$strKey] = $varValue;
				break;

			default:
				$this->arrConfiguration[$strKey] = $varValue;
				break;
		}
	}


	/**
	 * Return an object property
	 *
	 * @param string $strKey The property name
	 *
	 * @return string The property value
	 */
	public function __get($strKey)
	{
		switch ($strKey)
		{
			case 'id':
				return $this->strId;
				break;

			case 'name':
				return $this->strName;
				break;

			case 'label':
				return $this->strLabel;
				break;

			case 'value':
				// Encrypt the value
				if (isset($this->arrConfiguration['encrypt']) && $this->arrConfiguration['encrypt'])
				{
					return \Encryption::encrypt($this->varValue);
				}
				elseif ($this->varValue === '')
				{
					return $this->getEmptyStringOrNull();
				}

				return $this->varValue;
				break;

			case 'class':
				return $this->strClass;
				break;

			case 'prefix':
				return $this->strPrefix;
				break;

			case 'template':
				return $this->strTemplate;
				break;

			case 'wizard':
				return $this->strWizard;
				break;

			case 'required':
				return $this->arrConfiguration[$strKey];
				break;

			case 'forAttribute':
				return $this->blnForAttribute;
				break;

			case 'dataContainer':
				return $this->objDca;
				break;

			case 'activeRecord':
				return $this->objDca->activeRecord;
				break;

			default:
				if (isset($this->arrAttributes[$strKey]))
				{
					return $this->arrAttributes[$strKey];
				}
				elseif (isset($this->arrConfiguration[$strKey]))
				{
					return $this->arrConfiguration[$strKey];
				}
				break;
		}

		return parent::__get($strKey);
	}


	/**
	 * Check whether an object property exists
	 *
	 * @param string $strKey The property name
	 *
	 * @return boolean True if the property exists
	 */
	public function __isset($strKey)
	{
		switch ($strKey)
		{
			case 'id':
				return isset($this->strId);
				break;

			case 'name':
				return isset($this->strName);
				break;

			case 'label':
				return isset($this->strLabel);
				break;

			case 'value':
				return isset($this->varValue);
				break;

			case 'class':
				return isset($this->strClass);
				break;

			case 'template':
				return isset($this->strTemplate);
				break;

			case 'wizard':
				return isset($this->strWizard);
				break;

			case 'required':
				return isset($this->arrConfiguration[$strKey]);
				break;

			case 'forAttribute':
				return isset($this->blnForAttribute);
				break;

			case 'dataContainer':
				return isset($this->objDca);
				break;

			case 'activeRecord':
				return isset($this->objDca->activeRecord);
				break;

			default:
				return isset($this->arrAttributes[$strKey]) || isset($this->arrConfiguration[$strKey]);
				break;
		}
	}


	/**
	 * Add an attribute
	 *
	 * @param string $strName  The attribute name
	 * @param mixed  $varValue The attribute value
	 */
	public function addAttribute($strName, $varValue)
	{
		$this->arrAttributes[$strName] = $varValue;
	}


	/**
	 * Add an error message
	 *
	 * @param string $strError The error message
	 */
	public function addError($strError)
	{
		$this->class = 'error';
		$this->arrErrors[] = $strError;
	}


	/**
	 * Return true if the widget has errors
	 *
	 * @return boolean True if there are errors
	 */
	public function hasErrors()
	{
		return !empty($this->arrErrors);
	}


	/**
	 * Return the errors array
	 *
	 * @return array An array of error messages
	 */
	public function getErrors()
	{
		return $this->arrErrors;
	}


	/**
	 * Return a particular error as string
	 *
	 * @param integer $intIndex The message index
	 *
	 * @return string The corresponding error message
	 */
	public function getErrorAsString($intIndex=0)
	{
		return $this->arrErrors[$intIndex];
	}


	/**
	 * Return all errors as string separated by a given separator
	 *
	 * @param string $strSeparator An optional separator (defaults to "<br>")
	 *
	 * @return string The error messages string
	 */
	public function getErrorsAsString($strSeparator=null)
	{
		if ($strSeparator === null)
		{
			$strSeparator = '<br' . $this->strTagEnding . "\n";
		}

		return $this->hasErrors() ? implode($strSeparator, $this->arrErrors) : '';
	}


	/**
	 * Return a particular error as HTML string
	 *
	 * @param integer $intIndex The message index
	 *
	 * @return string The HTML markup of the corresponding error message
	 */
	public function getErrorAsHTML($intIndex=0)
	{
		return $this->hasErrors() ? sprintf('<p class="%s">%s</p>', ((TL_MODE == 'BE') ? 'tl_error tl_tip' : 'error'), $this->arrErrors[$intIndex]) : '';
	}


	/**
	 * Return true if the widgets submits user input
	 *
	 * @return boolean True if the widget submits user input
	 */
	public function submitInput()
	{
		return $this->blnSubmitInput;
	}


	/**
	 * Parse the template file and return it as string
	 *
	 * @param array $arrAttributes An optional attributes array
	 *
	 * @return string The template markup
	 */
	public function parse($arrAttributes=null)
	{
		if ($this->strTemplate == '')
		{
			return '';
		}

		$this->addAttributes($arrAttributes);

		$this->mandatoryField = $GLOBALS['TL_LANG']['MSC']['mandatory'];

		if ($this->customTpl != '' && TL_MODE == 'FE')
		{
			$this->strTemplate = $this->customTpl;
		}

		$strBuffer = $this->inherit();

		// HOOK: add custom parse filters (see #5553)
		if (isset($GLOBALS['TL_HOOKS']['parseWidget']) && \is_array($GLOBALS['TL_HOOKS']['parseWidget']))
		{
			foreach ($GLOBALS['TL_HOOKS']['parseWidget'] as $callback)
			{
				$this->import($callback[0]);
				$strBuffer = $this->{$callback[0]}->{$callback[1]}($strBuffer, $this);
			}
		}

		return $strBuffer;
	}


	/**
	 * Generate the label and return it as string
	 *
	 * @return string The label markup
	 */
	public function generateLabel()
	{
		if ($this->strLabel == '')
		{
			return '';
		}

		return sprintf('<label%s%s>%s%s%s</label>',
						($this->blnForAttribute ? ' for="ctrl_' . $this->strId . '"' : ''),
						(($this->strClass != '') ? ' class="' . $this->strClass . '"' : ''),
						($this->mandatory ? '<span class="invisible">'.$GLOBALS['TL_LANG']['MSC']['mandatory'].' </span>' : ''),
						$this->strLabel,
						($this->mandatory ? '<span class="mandatory">*</span>' : ''));
	}


	/**
	 * Generate the widget and return it as string
	 *
	 * @return string The widget markup
	 */
	abstract public function generate();


	/**
	 * Generate the widget with error message and return it as string
	 *
	 * @param boolean $blnSwitchOrder If true, the error message will be shown below the field
	 *
	 * @return string The form field markup
	 */
	public function generateWithError($blnSwitchOrder=false)
	{
		$strWidget = $this->generate();
		$strError = $this->getErrorAsHTML();

		return $blnSwitchOrder ? $strWidget . $strError : $strError . $strWidget;
	}


	/**
	 * Return all attributes as string
	 *
	 * @param array $arrStrip An optional array with attributes to strip
	 *
	 * @return string The attributes string
	 */
	public function getAttributes($arrStrip=array())
	{
		$strAttributes = '';

		foreach (array_keys($this->arrAttributes) as $strKey)
		{
			if (!\in_array($strKey, $arrStrip))
			{
				$strAttributes .= $this->getAttribute($strKey);
			}
		}

		return $strAttributes;
	}


	/**
	 * Return a single attribute
	 *
	 * @param string $strKey The attribute name
	 *
	 * @return string The attribute markup
	 */
	public function getAttribute($strKey)
	{
		if (!isset($this->arrAttributes[$strKey]))
		{
			return '';
		}

		$varValue = $this->arrAttributes[$strKey];

		// Prevent the autofocus attribute from being added multiple times (see #8281)
		if ($strKey == 'autofocus')
		{
			unset($this->arrAttributes[$strKey]);
		}

		if ($strKey == 'disabled' || $strKey == 'readonly' || $strKey == 'required' || $strKey == 'autofocus' || $strKey == 'multiple')
		{
			return ' ' . $strKey;
		}
		elseif ($varValue != '')
		{
			return ' ' . $strKey . '="' . \StringUtil::specialchars($varValue) . '"';
		}

		return '';
	}


	/**
	 * Set a callback to fetch the widget input instead of using getPost()
	 *
	 * @param callable|null $callback The callback
	 *
	 * @return $this The widget object
	 */
	public function setInputCallback(callable $callback=null)
	{
		$this->inputCallback = $callback;

		return $this;
	}


	/**
	 * Validate the user input and set the value
	 */
	public function validate()
	{
		$varValue = $this->validator($this->getPost($this->strName));

		if ($this->hasErrors())
		{
			$this->class = 'error';
		}

		$this->varValue = $varValue;
	}


	/**
	 * Find and return a $_POST variable
	 *
	 * @param string $strKey The variable name
	 *
	 * @return mixed The variable value
	 */
	protected function getPost($strKey)
	{
		if (\is_callable($this->inputCallback))
		{
			return \call_user_func($this->inputCallback);
		}

		if ($this->useRawRequestData === true)
		{
			/** @var Request $request */
			$request = \System::getContainer()->get('request_stack')->getCurrentRequest();

			return $request->request->get($strKey);
		}

		$strMethod = $this->allowHtml ? 'postHtml' : 'post';

		if ($this->preserveTags)
		{
			$strMethod = 'postRaw';
		}

		// Support arrays (thanks to Andreas Schempp)
		$arrParts = explode('[', str_replace(']', '', $strKey));
		$varValue = \Input::$strMethod(array_shift($arrParts), $this->decodeEntities);

		foreach ($arrParts as $part)
		{
			if (!\is_array($varValue))
			{
				break;
			}

			$varValue = $varValue[$part];
		}

		return $varValue;
	}


	/**
	 * Recursively validate an input variable
	 *
	 * @param mixed $varInput The user input
	 *
	 * @return mixed The original or modified user input
	 */
	protected function validator($varInput)
	{
		if (\is_array($varInput))
		{
			foreach ($varInput as $k=>$v)
			{
				$varInput[$k] = $this->validator($v);
			}

			return $varInput;
		}

		if (!$this->doNotTrim)
		{
			$varInput = trim($varInput);
		}

		if ($varInput == '')
		{
			if (!$this->mandatory)
			{
				return '';
			}
			else
			{
				if ($this->strLabel == '')
				{
					$this->addError($GLOBALS['TL_LANG']['ERR']['mdtryNoLabel']);
				}
				else
				{
					$this->addError(sprintf($GLOBALS['TL_LANG']['ERR']['mandatory'], $this->strLabel));
				}
			}
		}

		if ($this->minlength && $varInput != '' && Utf8::strlen($varInput) < $this->minlength)
		{
			$this->addError(sprintf($GLOBALS['TL_LANG']['ERR']['minlength'], $this->strLabel, $this->minlength));
		}

		if ($this->maxlength && $varInput != '' && Utf8::strlen($varInput) > $this->maxlength)
		{
			$this->addError(sprintf($GLOBALS['TL_LANG']['ERR']['maxlength'], $this->strLabel, $this->maxlength));
		}

		if ($this->minval && is_numeric($varInput) && $varInput < $this->minval)
		{
			$this->addError(sprintf($GLOBALS['TL_LANG']['ERR']['minval'], $this->strLabel, $this->minval));
		}

		if ($this->maxval && is_numeric($varInput) && $varInput > $this->maxval)
		{
			$this->addError(sprintf($GLOBALS['TL_LANG']['ERR']['maxval'], $this->strLabel, $this->maxval));
		}

		if ($this->rgxp != '')
		{
			switch ($this->rgxp)
			{
				// Special validation rule for style sheets
				case strncmp($this->rgxp, 'digit_', 6) === 0:
					$textual = explode('_', $this->rgxp);
					array_shift($textual);

					if (\in_array($varInput, $textual) || strncmp($varInput, '$', 1) === 0)
					{
						break;
					}
					// DO NOT ADD A break; STATEMENT HERE

				// Numeric characters (including full stop [.] and minus [-])
				case 'digit':
					// Support decimal commas and convert them automatically (see #3488)
					if (substr_count($varInput, ',') == 1 && strpos($varInput, '.') === false)
					{
						$varInput = str_replace(',', '.', $varInput);
					}
					if (!\Validator::isNumeric($varInput))
					{
						$this->addError(sprintf($GLOBALS['TL_LANG']['ERR']['digit'], $this->strLabel));
					}
					break;

				// Natural numbers (positive integers)
				case 'natural':
					if (!\Validator::isNatural($varInput))
					{
						$this->addError(sprintf($GLOBALS['TL_LANG']['ERR']['natural'], $this->strLabel));
					}
					break;

				// Alphabetic characters (including full stop [.] minus [-] and space [ ])
				case 'alpha':
					if (!\Validator::isAlphabetic($varInput))
					{
						$this->addError(sprintf($GLOBALS['TL_LANG']['ERR']['alpha'], $this->strLabel));
					}
					break;

				// Alphanumeric characters (including full stop [.] minus [-], underscore [_] and space [ ])
				case 'alnum':
					if (!\Validator::isAlphanumeric($varInput))
					{
						$this->addError(sprintf($GLOBALS['TL_LANG']['ERR']['alnum'], $this->strLabel));
					}
					break;

				// Do not allow any characters that are usually encoded by class Input ([#<>()\=])
				case 'extnd':
					if (!\Validator::isExtendedAlphanumeric(html_entity_decode($varInput)))
					{
						$this->addError(sprintf($GLOBALS['TL_LANG']['ERR']['extnd'], $this->strLabel));
					}
					break;

				// Check whether the current value is a valid date format
				case 'date':
					if (!\Validator::isDate($varInput))
					{
						$this->addError(sprintf($GLOBALS['TL_LANG']['ERR']['date'], \Date::getInputFormat(\Date::getNumericDateFormat())));
					}
					else
					{
						// Validate the date (see #5086)
						try
						{
							new \Date($varInput, \Date::getNumericDateFormat());
						}
						catch (\OutOfBoundsException $e)
						{
							$this->addError(sprintf($GLOBALS['TL_LANG']['ERR']['invalidDate'], $varInput));
						}
					}
					break;

				// Check whether the current value is a valid time format
				case 'time':
					if (!\Validator::isTime($varInput))
					{
						$this->addError(sprintf($GLOBALS['TL_LANG']['ERR']['time'], \Date::getInputFormat(\Date::getNumericTimeFormat())));
					}
					break;

				// Check whether the current value is a valid date and time format
				case 'datim':
					if (!\Validator::isDatim($varInput))
					{
						$this->addError(sprintf($GLOBALS['TL_LANG']['ERR']['dateTime'], \Date::getInputFormat(\Date::getNumericDatimFormat())));
					}
					else
					{
						// Validate the date (see #5086)
						try
						{
							new \Date($varInput, \Date::getNumericDatimFormat());
						}
						catch (\OutOfBoundsException $e)
						{
							$this->addError(sprintf($GLOBALS['TL_LANG']['ERR']['invalidDate'], $varInput));
						}
					}
					break;

				// Check whether the current value is a valid friendly name e-mail address
				case 'friendly':
					list ($strName, $varInput) = \StringUtil::splitFriendlyEmail($varInput);
					// no break;

				// Check whether the current value is a valid e-mail address
				case 'email':
					if (!\Validator::isEmail($varInput))
					{
						$this->addError(sprintf($GLOBALS['TL_LANG']['ERR']['email'], $this->strLabel));
					}
					if ($this->rgxp == 'friendly' && !empty($strName))
					{
						$varInput = $strName . ' [' . $varInput . ']';
					}
					break;

				// Check whether the current value is list of valid e-mail addresses
				case 'emails':
					$arrEmails = \StringUtil::trimsplit(',', $varInput);

					foreach ($arrEmails as $strEmail)
					{
						$strEmail = \Idna::encodeEmail($strEmail);

						if (!\Validator::isEmail($strEmail))
						{
							$this->addError(sprintf($GLOBALS['TL_LANG']['ERR']['emails'], $this->strLabel));
							break;
						}
					}
					break;

				// Check whether the current value is a valid URL
				case 'url':
					if (!\Validator::isUrl($varInput))
					{
						$this->addError(sprintf($GLOBALS['TL_LANG']['ERR']['url'], $this->strLabel));
					}
					break;

				// Check whether the current value is a valid alias
				case 'alias':
					if (!\Validator::isAlias($varInput))
					{
						$this->addError(sprintf($GLOBALS['TL_LANG']['ERR']['alias'], $this->strLabel));
					}
					break;

				// Check whether the current value is a valid folder URL alias
				case 'folderalias':
					if (!\Validator::isFolderAlias($varInput))
					{
						$this->addError(sprintf($GLOBALS['TL_LANG']['ERR']['folderalias'], $this->strLabel));
					}
					break;

				// Phone numbers (numeric characters, space [ ], plus [+], minus [-], parentheses [()] and slash [/])
				case 'phone':
					if (!\Validator::isPhone(html_entity_decode($varInput)))
					{
						$this->addError(sprintf($GLOBALS['TL_LANG']['ERR']['phone'], $this->strLabel));
					}
					break;

				// Check whether the current value is a percent value
				case 'prcnt':
					if (!\Validator::isPercent($varInput))
					{
						$this->addError(sprintf($GLOBALS['TL_LANG']['ERR']['prcnt'], $this->strLabel));
					}
					break;

				// Check whether the current value is a locale
				case 'locale':
					if (!\Validator::isLocale($varInput))
					{
						$this->addError(sprintf($GLOBALS['TL_LANG']['ERR']['locale'], $this->strLabel));
					}
					break;

				// Check whether the current value is a language code
				case 'language':
					if (!\Validator::isLanguage($varInput))
					{
						$this->addError(sprintf($GLOBALS['TL_LANG']['ERR']['language'], $this->strLabel));
					}
					break;

				// Check whether the current value is a Google+ ID or vanity name
				case 'google+':
					if (!\Validator::isGooglePlusId($varInput))
					{
						$this->addError(sprintf($GLOBALS['TL_LANG']['ERR']['invalidGoogleId'], $this->strLabel));
					}
					break;

				// Check whether the current value is a field name
				case 'fieldname':
					if (!\Validator::isFieldName($varInput))
					{
						$this->addError(sprintf($GLOBALS['TL_LANG']['ERR']['invalidFieldName'], $this->strLabel));
					}
					break;

				// HOOK: pass unknown tags to callback functions
				default:
					if (isset($GLOBALS['TL_HOOKS']['addCustomRegexp']) && \is_array($GLOBALS['TL_HOOKS']['addCustomRegexp']))
					{
						foreach ($GLOBALS['TL_HOOKS']['addCustomRegexp'] as $callback)
						{
							$this->import($callback[0]);
							$break = $this->{$callback[0]}->{$callback[1]}($this->rgxp, $varInput, $this);

							// Stop the loop if a callback returned true
							if ($break === true)
							{
								break;
							}
						}
					}
					break;
			}
		}

		if ($this->isHexColor && $varInput != '' && strncmp($varInput, '$', 1) !== 0)
		{
			$varInput = preg_replace('/[^a-f0-9]+/i', '', $varInput);
		}

		if ($this->nospace && preg_match('/[\t ]+/', $varInput))
		{
			$this->addError(sprintf($GLOBALS['TL_LANG']['ERR']['noSpace'], $this->strLabel));
		}

		if ($this->spaceToUnderscore)
		{
			$varInput = preg_replace('/\s+/', '_', trim($varInput));
		}

		if (\is_bool($this->trailingSlash) && $varInput != '')
		{
			$varInput = preg_replace('/\/+$/', '', $varInput) . ($this->trailingSlash ? '/' : '');
		}

		return $varInput;
	}


	/**
	 * Take an associative array and add it to the object's attributes
	 *
	 * @param array $arrAttributes An array of attributes
	 */
	public function addAttributes($arrAttributes)
	{
		if (!\is_array($arrAttributes))
		{
			return;
		}

		foreach ($arrAttributes as $k=>$v)
		{
			$this->$k = $v;
		}
	}


	/**
	 * Check whether an option is checked
	 *
	 * @param array $arrOption The options array
	 *
	 * @return string The "checked" attribute or an empty string
	 */
	protected function isChecked($arrOption)
	{
		if (empty($this->varValue) && empty($_POST) && $arrOption['default'])
		{
			return static::optionChecked(1, 1);
		}

		return static::optionChecked($arrOption['value'], $this->varValue);
	}


	/**
	 * Check whether an option is selected
	 *
	 * @param array $arrOption The options array
	 *
	 * @return string The "selected" attribute or an empty string
	 */
	protected function isSelected($arrOption)
	{
		if (empty($this->varValue) && empty($_POST) && $arrOption['default'])
		{
			return static::optionSelected(1, 1);
		}

		return static::optionSelected($arrOption['value'], $this->varValue);
	}


	/**
	 * Return a "selected" attribute if the option is selected
	 *
	 * @param string $strOption The option to check
	 * @param mixed  $varValues One or more values to check against
	 *
	 * @return string The attribute or an empty string
	 */
	public static function optionSelected($strOption, $varValues)
	{
		if ($strOption === '')
		{
			return '';
		}

		return (\is_array($varValues) ? \in_array($strOption, $varValues) : $strOption == $varValues) ? ' selected' : '';
	}


	/**
	 * Return a "checked" attribute if the option is checked
	 *
	 * @param string $strOption The option to check
	 * @param mixed  $varValues One or more values to check against
	 *
	 * @return string The attribute or an empty string
	 */
	public static function optionChecked($strOption, $varValues)
	{
		if ($strOption === '')
		{
			return '';
		}

		return (\is_array($varValues) ? \in_array($strOption, $varValues) : $strOption == $varValues) ? ' checked' : '';
	}


	/**
	 * Check whether an input is one of the given options
	 *
	 * @param mixed $varInput The input string or array
	 *
	 * @return boolean True if the selected option exists
	 */
	protected function isValidOption($varInput)
	{
		if (!\is_array($varInput))
		{
			$varInput = array($varInput);
		}

		// Check each option
		foreach ($varInput as $strInput)
		{
			$blnFound = false;

			foreach ($this->arrOptions as $v)
			{
				// Single dimensional array
				if (array_key_exists('value', $v))
				{
					if ($strInput == $v['value'])
					{
						$blnFound = true;
					}
				}
				// Multi-dimensional array
				else
				{
					foreach ($v as $vv)
					{
						if ($strInput == $vv['value'])
						{
							$blnFound = true;
						}
					}
				}
			}

			if (!$blnFound)
			{
				return false;
			}
		}

		return true;
	}


	/**
	 * Extract the Widget attributes from a Data Container array
	 *
	 * @param array              $arrData  The field configuration array
	 * @param string             $strName  The field name in the form
	 * @param mixed              $varValue The field value
	 * @param string             $strField The field name in the database
	 * @param string             $strTable The table name in the database
	 * @param DataContainer|null $objDca   An optional DataContainer object
	 *
	 * @return array An attributes array that can be passed to a widget
	 */
	public static function getAttributesFromDca($arrData, $strName, $varValue=null, $strField='', $strTable='', $objDca=null)
	{
<<<<<<< HEAD
		$arrAttributes = $arrData['eval'] ?? array();
=======
		$arrAttributes = $arrData['eval'];
>>>>>>> 1ba3ba46

		$arrAttributes['id'] = $strName;
		$arrAttributes['name'] = $strName;
		$arrAttributes['strField'] = $strField;
		$arrAttributes['strTable'] = $strTable;
		$arrAttributes['label'] = (($label = \is_array($arrData['label']) ? $arrData['label'][0] : $arrData['label']) != false) ? $label : $strField;
		$arrAttributes['description'] = $arrData['label'][1];
		$arrAttributes['type'] = $arrData['inputType'];
		$arrAttributes['dataContainer'] = $objDca;

		// Internet Explorer does not support onchange for checkboxes and radio buttons
		if ($arrData['eval']['submitOnChange'])
		{
			if ($arrData['inputType'] == 'checkbox' || $arrData['inputType'] == 'checkboxWizard' || $arrData['inputType'] == 'radio' || $arrData['inputType'] == 'radioTable')
			{
				$arrAttributes['onclick'] = trim($arrAttributes['onclick'] . " Backend.autoSubmit('".$strTable."')");
			}
			else
			{
				$arrAttributes['onchange'] = trim($arrAttributes['onchange'] . " Backend.autoSubmit('".$strTable."')");
			}
		}

		$arrAttributes['allowHtml'] = ($arrData['eval']['allowHtml'] || \strlen($arrData['eval']['rte']) || $arrData['eval']['preserveTags']) ? true : false;

		// Decode entities if HTML is allowed
		if ($arrAttributes['allowHtml'] || $arrData['inputType'] == 'fileTree')
		{
			$arrAttributes['decodeEntities'] = true;
		}

		// Add Ajax event
		if ($arrData['inputType'] == 'checkbox' && \is_array($GLOBALS['TL_DCA'][$strTable]['subpalettes']) && array_key_exists($strField, $GLOBALS['TL_DCA'][$strTable]['subpalettes']) && $arrData['eval']['submitOnChange'])
		{
			$arrAttributes['onclick'] = "AjaxRequest.toggleSubpalette(this, 'sub_".$strName."', '".$strField."')";
		}

		// Options callback
		if (\is_array($arrData['options_callback']))
		{
			$arrCallback = $arrData['options_callback'];
			$arrData['options'] = static::importStatic($arrCallback[0])->{$arrCallback[1]}($objDca);
		}
		elseif (\is_callable($arrData['options_callback']))
		{
			$arrData['options'] = $arrData['options_callback']($objDca);
		}

		// Foreign key
		elseif (isset($arrData['foreignKey']))
		{
			$arrKey = explode('.', $arrData['foreignKey'], 2);
			$objOptions = \Database::getInstance()->query("SELECT id, " . $arrKey[1] . " AS value FROM " . $arrKey[0] . " WHERE tstamp>0 ORDER BY value");
			$arrData['options'] = array();

			while ($objOptions->next())
			{
				$arrData['options'][$objOptions->id] = $objOptions->value;
			}
		}

		// Add default option to single checkbox
		if ($arrData['inputType'] == 'checkbox' && !isset($arrData['options']) && !isset($arrData['options_callback']) && !isset($arrData['foreignKey']))
		{
			if (TL_MODE == 'FE' && isset($arrAttributes['description']))
			{
				$arrAttributes['options'][] = array('value'=>1, 'label'=>$arrAttributes['description']);
			}
			else
			{
				$arrAttributes['options'][] = array('value'=>1, 'label'=>$arrAttributes['label']);
			}
		}

		// Add options
		if (\is_array($arrData['options']))
		{
			$blnIsAssociative = ($arrData['eval']['isAssociative'] || array_is_assoc($arrData['options']));
			$blnUseReference = isset($arrData['reference']);

			if ($arrData['eval']['includeBlankOption'] && !$arrData['eval']['multiple'])
			{
				$strLabel = isset($arrData['eval']['blankOptionLabel']) ? $arrData['eval']['blankOptionLabel'] : '-';
				$arrAttributes['options'][] = array('value'=>'', 'label'=>$strLabel);
			}

			foreach ($arrData['options'] as $k=>$v)
			{
				if (!\is_array($v))
				{
					$arrAttributes['options'][] = array('value'=>($blnIsAssociative ? $k : $v), 'label'=>($blnUseReference ? ((($ref = (\is_array($arrData['reference'][$v]) ? $arrData['reference'][$v][0] : $arrData['reference'][$v])) != false) ? $ref : $v) : $v));
					continue;
				}

				$key = $blnUseReference ? ((($ref = (\is_array($arrData['reference'][$k]) ? $arrData['reference'][$k][0] : $arrData['reference'][$k])) != false) ? $ref : $k) : $k;
				$blnIsAssoc = array_is_assoc($v);

				foreach ($v as $kk=>$vv)
				{
					$arrAttributes['options'][$key][] = array('value'=>($blnIsAssoc ? $kk : $vv), 'label'=>($blnUseReference ? ((($ref = (\is_array($arrData['reference'][$vv]) ? $arrData['reference'][$vv][0] : $arrData['reference'][$vv])) != false) ? $ref : $vv) : $vv));
				}
			}
		}

		if (\is_array($arrAttributes['sql']) && !isset($arrAttributes['sql']['columnDefinition']))
		{
			if (isset($arrAttributes['sql']['length']) && !isset($arrAttributes['maxlength']))
			{
				$arrAttributes['maxlength'] = $arrAttributes['sql']['length'];
			}

			if (isset($arrAttributes['sql']['customSchemaOptions']['unique']) && !isset($arrAttributes['unique']))
			{
				$arrAttributes['unique'] = $arrAttributes['sql']['customSchemaOptions']['unique'];
			}
		}

		$arrAttributes['value'] = \StringUtil::deserialize($varValue);

		// Convert timestamps
		if ($varValue != '' && \in_array($arrData['eval']['rgxp'], array('date', 'time', 'datim')))
		{
			$objDate = new \Date($varValue, \Date::getFormatFromRgxp($arrData['eval']['rgxp']));
			$arrAttributes['value'] = $objDate->{$arrData['eval']['rgxp']};
		}

		// Add the "rootNodes" array as attribute (see #3563)
		if (isset($arrData['rootNodes']) && !isset($arrData['eval']['rootNodes']))
		{
			$arrAttributes['rootNodes'] = $arrData['rootNodes'];
		}

		// HOOK: add custom logic
		if (isset($GLOBALS['TL_HOOKS']['getAttributesFromDca']) && \is_array($GLOBALS['TL_HOOKS']['getAttributesFromDca']))
		{
			foreach ($GLOBALS['TL_HOOKS']['getAttributesFromDca'] as $callback)
			{
				$arrAttributes = static::importStatic($callback[0])->{$callback[1]}($arrAttributes, $objDca);
			}
		}

		// Warn if someone uses the "encrypt" flag (see #8589)
		if (isset($arrAttributes['encrypt']))
		{
			@trigger_error('Using the "encrypt" flag' . (!empty($strTable) && !empty($strField) ? ' on ' . $strTable . '.' . $strField : '') . ' has been deprecated and will no longer work in Contao 5.0. Use the load and save callbacks with a third-party library such as OpenSSL or phpseclib instead.', E_USER_DEPRECATED);
		}

		return $arrAttributes;
	}


	/**
	 * Return the empty value based on the SQL string
	 *
	 * @return string|integer|null The empty value
	 */
	public function getEmptyValue()
	{
		if (!isset($GLOBALS['TL_DCA'][$this->strTable]['fields'][$this->strField]['sql']))
		{
			return '';
		}

		return static::getEmptyValueByFieldType($GLOBALS['TL_DCA'][$this->strTable]['fields'][$this->strField]['sql']);
	}


	/**
	 * Return the empty value based on the SQL string
	 *
	 * @param string $sql The SQL string
	 *
	 * @return string|integer|null The empty value
	 */
	public static function getEmptyValueByFieldType($sql)
	{
		if (empty($sql))
		{
			return '';
		}

		if (\is_array($sql))
		{
			if (isset($sql['columnDefinition']))
			{
				$sql = $sql['columnDefinition'];
			}
			else
			{
				if (isset($sql['default']))
				{
					return $sql['default'];
				}

				if (isset($sql['notnull']) && !$sql['notnull'])
				{
					return null;
				}

				if (\in_array($sql['type'], array(Type::BIGINT, Type::DECIMAL, Type::INTEGER, Type::SMALLINT, Type::FLOAT)))
				{
					return 0;
				}

				return '';
			}
		}

		if (stripos($sql, 'NOT NULL') === false)
		{
			return null;
		}

		$type = strtolower(preg_replace('/^([A-Za-z]+)(\(| ).*$/', '$1', $sql));

		if (\in_array($type, array('int', 'integer', 'tinyint', 'smallint', 'mediumint', 'bigint', 'float', 'double', 'dec', 'decimal')))
		{
			return 0;
		}

		return '';
	}


	/**
	 * Return either an empty string or null based on the SQL string
	 *
	 * @return string|int|null The empty value
	 */
	public function getEmptyStringOrNull()
	{
		if (!isset($GLOBALS['TL_DCA'][$this->strTable]['fields'][$this->strField]['sql']))
		{
			return '';
		}

		return static::getEmptyStringOrNullByFieldType($GLOBALS['TL_DCA'][$this->strTable]['fields'][$this->strField]['sql']);
	}


	/**
	 * Return either an empty string or null based on the SQL string
	 *
	 * @param string $sql The SQL string
	 *
	 * @return string|null The empty string or null
	 */
	public static function getEmptyStringOrNullByFieldType($sql)
	{
		if (empty($sql))
		{
			return '';
		}

		return static::getEmptyValueByFieldType($sql) === null ? null : '';
	}


	/**
	 * Generate a submit button
	 *
	 * @return string The submit button markup
	 *
	 * @deprecated Deprecated since Contao 4.0, to be removed in Contao 5.0.
	 */
	protected function addSubmit()
	{
		@trigger_error('Using Widget::addSubmit() has been deprecated and will no longer work in Contao 5.0.', E_USER_DEPRECATED);

		return '';
	}
}<|MERGE_RESOLUTION|>--- conflicted
+++ resolved
@@ -1313,11 +1313,7 @@
 	 */
 	public static function getAttributesFromDca($arrData, $strName, $varValue=null, $strField='', $strTable='', $objDca=null)
 	{
-<<<<<<< HEAD
-		$arrAttributes = $arrData['eval'] ?? array();
-=======
 		$arrAttributes = $arrData['eval'];
->>>>>>> 1ba3ba46
 
 		$arrAttributes['id'] = $strName;
 		$arrAttributes['name'] = $strName;
