<?php

/*
 * This file is part of Contao.
 *
 * (c) Leo Feyer
 *
 * @license LGPL-3.0-or-later
 */

namespace Contao;

use Contao\Database\Result;
use Patchwork\Utf8;

/**
 * Creates and queries the search index
 *
 * The class takes the HTML markup of a page, exctracts the content and writes
 * it to the database (search index). It also provides a method to query the
 * seach index, returning the matching entries.
 *
 * Usage:
 *
 *     Search::indexPage($objPage->row());
 *     $result = Search::searchFor('keyword');
 *
 *     while ($result->next())
 *     {
 *         echo $result->url;
 *     }
 *
 * @author Leo Feyer <https://github.com/leofeyer>
 */
class Search
{
	/**
	 * Object instance (Singleton)
	 * @var Search
	 */
	protected static $objInstance;

	/**
	 * Index a page
	 *
	 * @param array $arrData The data array
	 *
	 * @return boolean True if a new record was created
	 */
	public static function indexPage($arrData)
	{
		$objDatabase = Database::getInstance();

		$arrSet['tstamp'] = time();
		$arrSet['url'] = $arrData['url'];
		$arrSet['title'] = $arrData['title'];
		$arrSet['protected'] = $arrData['protected'];
		$arrSet['filesize'] = $arrData['filesize'];
		$arrSet['groups'] = $arrData['groups'];
		$arrSet['pid'] = $arrData['pid'];
		$arrSet['language'] = $arrData['language'];

		// Get the file size from the raw content
		if (!$arrSet['filesize'])
		{
			$arrSet['filesize'] = number_format((\strlen($arrData['content']) / 1024), 2, '.', '');
		}

		// Replace special characters
		$strContent = str_replace(array("\n", "\r", "\t", '&#160;', '&nbsp;', '&shy;'), array(' ', ' ', ' ', ' ', ' ', ''), $arrData['content']);

		// Strip script tags
		while (($intStart = strpos($strContent, '<script')) !== false)
		{
			if (($intEnd = strpos($strContent, '</script>', $intStart)) !== false)
			{
				$strContent = substr($strContent, 0, $intStart) . substr($strContent, $intEnd + 9);
			}
			else
			{
				break; // see #5119
			}
		}

		// Strip style tags
		while (($intStart = strpos($strContent, '<style')) !== false)
		{
			if (($intEnd = strpos($strContent, '</style>', $intStart)) !== false)
			{
				$strContent = substr($strContent, 0, $intStart) . substr($strContent, $intEnd + 8);
			}
			else
			{
				break; // see #5119
			}
		}

		// Strip non-indexable areas
		while (($intStart = strpos($strContent, '<!-- indexer::stop -->')) !== false)
		{
			if (($intEnd = strpos($strContent, '<!-- indexer::continue -->', $intStart)) !== false)
			{
				$intCurrent = $intStart;

				// Handle nested tags
				while (($intNested = strpos($strContent, '<!-- indexer::stop -->', $intCurrent + 22)) !== false && $intNested < $intEnd)
				{
					if (($intNewEnd = strpos($strContent, '<!-- indexer::continue -->', $intEnd + 26)) !== false)
					{
						$intEnd = $intNewEnd;
						$intCurrent = $intNested;
					}
					else
					{
						break; // see #5119
					}
				}

				$strContent = substr($strContent, 0, $intStart) . substr($strContent, $intEnd + 26);
			}
			else
			{
				break; // see #5119
			}
		}

		// HOOK: add custom logic
		if (isset($GLOBALS['TL_HOOKS']['indexPage']) && \is_array($GLOBALS['TL_HOOKS']['indexPage']))
		{
			foreach ($GLOBALS['TL_HOOKS']['indexPage'] as $callback)
			{
				System::importStatic($callback[0])->{$callback[1]}($strContent, $arrData, $arrSet);
			}
		}

		// Free the memory
		unset($arrData['content']);

		$arrMatches = array();
		preg_match('/<\/head>/', $strContent, $arrMatches, PREG_OFFSET_CAPTURE);
		$intOffset = \strlen($arrMatches[0][0]) + $arrMatches[0][1];

		// Split page in head and body section
		$strHead = substr($strContent, 0, $intOffset);
		$strBody = substr($strContent, $intOffset);

		unset($strContent);

		$tags = array();

		// Get the description
		if (preg_match('/<meta[^>]+name="description"[^>]+content="([^"]*)"[^>]*>/i', $strHead, $tags))
		{
			$arrData['description'] = trim(preg_replace('/ +/', ' ', StringUtil::decodeEntities($tags[1])));
		}

		// Get the keywords
		if (preg_match('/<meta[^>]+name="keywords"[^>]+content="([^"]*)"[^>]*>/i', $strHead, $tags))
		{
			$arrData['keywords'] = trim(preg_replace('/ +/', ' ', StringUtil::decodeEntities($tags[1])));
		}

		// Read the title and alt attributes
		if (preg_match_all('/<* (title|alt)="([^"]*)"[^>]*>/i', $strBody, $tags))
		{
			$arrData['keywords'] .= ' ' . implode(', ', array_unique($tags[2]));
		}

		// Add a whitespace character before line-breaks and between consecutive tags (see #5363)
		$strBody = str_ireplace(array('<br', '><'), array(' <br', '> <'), $strBody);
		$strBody = strip_tags($strBody);

		// Put everything together
		$arrSet['text'] = $arrData['title'] . ' ' . $arrData['description'] . ' ' . $strBody . ' ' . $arrData['keywords'];
		$arrSet['text'] = trim(preg_replace('/ +/', ' ', StringUtil::decodeEntities($arrSet['text'])));

		// Calculate the checksum
		$arrSet['checksum'] = md5($arrSet['text']);

		$blnIndexExists = $objDatabase
			->prepare("SELECT EXISTS(SELECT id FROM tl_search WHERE checksum=? AND pid=? AND url=?) as indexExists")
			->execute($arrSet['checksum'], $arrSet['pid'], $arrSet['url'])
			->indexExists;

		// The page has already been indexed and has not changed (see #2235)
		if ($blnIndexExists)
		{
			return false;
		}

		// Prevent deadlocks
		$objDatabase->query("LOCK TABLES tl_search WRITE, tl_search_index WRITE, tl_search_term WRITE");

		$objIndex = $objDatabase->prepare("SELECT id, url FROM tl_search WHERE checksum=? AND pid=?")
								->limit(1)
								->execute($arrSet['checksum'], $arrSet['pid']);

		// Update the URL if the new URL is shorter or the current URL is not canonical
		if ($objIndex->numRows && $objIndex->url != $arrSet['url'])
		{
<<<<<<< HEAD
			// The new URL is more canonical (no query string)
			if (strpos($objIndex->url, '?') !== false && strpos($arrSet['url'], '?') === false)
			{
				// Decrement document frequency counts
				$objDatabase
					->prepare("
						UPDATE tl_search_term
						INNER JOIN tl_search_index ON tl_search_term.id = tl_search_index.termId AND tl_search_index.pid = ?
						SET documentFrequency = GREATEST(1, documentFrequency) - 1
					")
					->execute($objIndex->id);

				$objDatabase->prepare("DELETE FROM tl_search WHERE id=?")
							->execute($objIndex->id);
=======
			// The new URL is more canonical (shorter and/or less fragments)
			if (self::compareUrls($arrSet['url'], $objIndex->url) < 0)
			{
				self::removeEntry($arrSet['url']);
>>>>>>> c2fefc17

				$objDatabase->prepare("UPDATE tl_search %s WHERE id=?")
							->set($arrSet)
							->execute($objIndex->id);
			}

<<<<<<< HEAD
			// The current URL is more canonical (shorter and/or less fragments)
			elseif (substr_count($arrSet['url'], '/') > substr_count($objIndex->url, '/') || (strpos($arrSet['url'], '?') !== false && strpos($objIndex->url, '?') === false) || \strlen($arrSet['url']) > \strlen($objIndex->url))
			{
				$arrSet['url'] = $objIndex->url;
			}

			// The same page has been indexed under a different URL already (see #8460)
			else
			{
				$objDatabase->query("UNLOCK TABLES");

				return false;
			}
=======
			// The same page has been indexed under a different URL already (see #8460)
			return false;
>>>>>>> c2fefc17
		}

		$objIndex = $objDatabase->prepare("SELECT id FROM tl_search WHERE url=?")
								->limit(1)
								->execute($arrSet['url']);

		// Add the page to the tl_search table
		if ($objIndex->numRows)
		{
			$objDatabase->prepare("UPDATE tl_search %s WHERE id=?")
						->set($arrSet)
						->execute($objIndex->id);

			$intInsertId = $objIndex->id;
		}
		else
		{
			$objInsertStmt = $objDatabase->prepare("INSERT INTO tl_search %s")
										 ->set($arrSet)
										 ->execute();

			$intInsertId = $objInsertStmt->insertId;
		}

		// Remove quotes
		$strText = str_replace(array('´', '`'), "'", $arrSet['text']);

		unset($arrSet);

		// Split words
		$arrWords = self::splitIntoWords(Utf8::strtolower($strText), $arrData['language']);
		$arrIndex = array();

		// Index words
		foreach ($arrWords as $strWord)
		{
			if (isset($arrIndex[$strWord]))
			{
				$arrIndex[$strWord]++;
				continue;
			}

			$arrIndex[$strWord] = 1;
		}

		// Decrement document frequency counts
		$objDatabase
			->prepare("
				UPDATE tl_search_term
				INNER JOIN tl_search_index ON tl_search_term.id = tl_search_index.termId AND tl_search_index.pid = ?
				SET documentFrequency = GREATEST(1, documentFrequency) - 1
			")
			->execute($intInsertId);

		// Remove the existing index
		$objDatabase->prepare("DELETE FROM tl_search_index WHERE pid=?")
					->execute($intInsertId);

		// Add new terms and increment frequency counts of existing terms
		$objDatabase
			->prepare("
				INSERT INTO tl_search_term (term, documentFrequency)
				VALUES " . implode(', ', array_fill(0, \count($arrIndex), '(?, 1)')) . "
				ON DUPLICATE KEY UPDATE documentFrequency = documentFrequency + 1
			")
			->execute(array_map('strval', array_keys($arrIndex)));

		// Remove obsolete terms
		$objDatabase->query("DELETE FROM tl_search_term WHERE documentFrequency = 0");

		$objTermIds = $objDatabase
			->prepare("
				SELECT term, id AS termId
				FROM tl_search_term
				WHERE term IN (" . implode(',', array_fill(0, \count($arrIndex), '?')) . ")
			")
			->execute(array_map('strval', array_keys($arrIndex)));

		$arrTermIds = array();

		foreach ($objTermIds->fetchAllAssoc() as $arrTermId)
		{
			$arrTermIds[$arrTermId['term']] = (int) $arrTermId['termId'];
		}

		$arrQuery = array();
		$arrValues = array();

		foreach ($arrIndex as $k=>$v)
		{
			if (empty($arrTermIds[$k]))
			{
				continue;
			}

			$arrQuery[] = '(?, ?, ?)';
			$arrValues[] = $intInsertId;
			$arrValues[] = $arrTermIds[$k];
			$arrValues[] = $v;
		}

		// Create the new index
		$objDatabase->prepare("INSERT INTO tl_search_index (pid, termId, relevance) VALUES " . implode(', ', $arrQuery))
					->execute($arrValues);

		$row = $objDatabase->query("SELECT IFNULL(MIN(id), 0), IFNULL(MAX(id), 0), COUNT(*) FROM tl_search")->fetchRow();

		list($intMinId, $intMaxId, $intCount) = array_map('intval', $row);

		// If the whole corpus has few documents we want to update the vector length of all documents
		if ($intCount <= 200)
		{
			$arrRandomIds = $objDatabase->query("SELECT id FROM tl_search")->fetchEach('id');
		}

		// Otherwise we select approximately 100 random documents that get updated
		else
		{
			$arrRandomIds = array();

			while (\count($arrRandomIds) < ($intMaxId - $intMinId) / $intCount * 100)
			{
				$arrRandomIds[random_int($intMinId, $intMaxId)] = true;
			}

			$arrRandomIds = array_keys($arrRandomIds);
		}

		$arrDocumentIds = array_merge(array($intInsertId), $arrRandomIds);

		// Set or update vector length
		$objDatabase->query("
			UPDATE tl_search
			INNER JOIN (
				SELECT
					tl_search_index.pid,
					SQRT(SUM(POW(
						(1 + LOG(relevance)) * LOG((
							" . (int) ($objDatabase->query("SELECT COUNT(*) as count FROM tl_search")->count + 1) . "
						) / GREATEST(1, documentFrequency)),
						2
					))) as vectorLength
				FROM tl_search_index
				JOIN tl_search_term
					ON tl_search_index.termId = tl_search_term.id
				WHERE tl_search_index.pid IN (" . implode(',', array_map('intval', $arrDocumentIds)) . ")
				GROUP BY tl_search_index.pid
			) si ON si.pid = tl_search.id
			SET tl_search.vectorLength = si.vectorLength
		");

		$objDatabase->query("UNLOCK TABLES");

		return true;
	}

	/**
	 * @return string[]
	 */
	private static function splitIntoWords(string $strText, string $strLocale)
	{
		$iterator = \IntlRuleBasedBreakIterator::createWordInstance($strLocale);
		$iterator->setText($strText);

		$words = array();

		foreach ($iterator->getPartsIterator() as $part)
		{
			if ($iterator->getRuleStatus() !== \IntlBreakIterator::WORD_NONE)
			{
				$words[] = $part;
			}
		}

		return $words;
	}

	/**
	 * Search the index and return the result object
	 *
	 * @param string  $strKeywords  The keyword string
	 * @param boolean $blnOrSearch  If true, the result can contain any keyword
	 * @param array   $arrPid       An optional array of page IDs to limit the result to
	 * @param integer $intRows      An optional maximum number of result rows
	 * @param integer $intOffset    An optional result offset
	 * @param boolean $blnFuzzy     If true, the search will be fuzzy
	 * @param integer $intMinlength Ignore keywords deceeding the minimum length
	 *
	 * @return Result The database result object
	 *
	 * @throws \Exception If the cleaned keyword string is empty
	 */
	public static function searchFor($strKeywords, $blnOrSearch=false, $arrPid=array(), $intRows=0, $intOffset=0, $blnFuzzy=false, $intMinlength=0)
	{
		// Clean the keywords
		$strKeywords = StringUtil::decodeEntities($strKeywords);
		$strKeywords = Utf8::strtolower($strKeywords);

		// Check keyword string
		if (!\strlen($strKeywords))
		{
			throw new \Exception('Empty keyword string');
		}

		// Split keywords
		$arrChunks = array();
		preg_match_all('/"[^"]+"|[+-]?[^ ]+\*?/', $strKeywords, $arrChunks);

		$arrPhrases = array();
		$arrKeywords = array();
		$arrWildcards = array();
		$arrIncluded = array();
		$arrExcluded = array();

		foreach (array_unique($arrChunks[0]) as $strKeyword)
		{
			if (substr($strKeyword, -1) == '*' && \strlen($strKeyword) > 1)
			{
				$arrWildcards[] = str_replace('*', '%', $strKeyword);
				continue;
			}

			switch (substr($strKeyword, 0, 1))
			{
				// Phrases
				case '"':
					if ($strKeyword = trim(substr($strKeyword, 1, -1)))
					{
						$arrPhrases[] = str_replace(' ', '[^[:alnum:]]+', preg_quote($strKeyword));
					}
					break;

				// Included keywords
				case '+':
					if ($strKeyword = trim(substr($strKeyword, 1)))
					{
						foreach (self::splitIntoWords($strKeyword, $GLOBALS['TL_LANGUAGE']) as $strWord)
						{
							$arrIncluded[] = $strWord;
						}
					}
					break;

				// Excluded keywords
				case '-':
					if ($strKeyword = trim(substr($strKeyword, 1)))
					{
						foreach (self::splitIntoWords($strKeyword, $GLOBALS['TL_LANGUAGE']) as $strWord)
						{
							$arrExcluded[] = $strWord;
						}
					}
					break;

				// Wildcards
				case '*':
					if (\strlen($strKeyword) > 1)
					{
						$arrWildcards[] = str_replace('*', '%', $strKeyword);
					}
					break;

				// Normal keywords
				default:
					foreach (self::splitIntoWords($strKeyword, $GLOBALS['TL_LANGUAGE']) as $strWord)
					{
						if ($intMinlength > 0 && \strlen($strWord) < $intMinlength)
						{
							continue;
						}

						$arrKeywords[] = $strWord;
					}
					break;
			}
		}

		// Fuzzy search
		if ($blnFuzzy)
		{
			foreach ($arrKeywords as $strKeyword)
			{
				$arrWildcards[] = '%' . $strKeyword . '%';
			}

			$arrKeywords = array();
		}

		$strQuery = "SELECT *, similarity / vectorLength AS relevance FROM (SELECT tl_search_index.pid AS sid";

		// Remember found terms so we can highlight them later
		$strQuery .= ", GROUP_CONCAT(matchedTerm.term) AS matches";

		$arrValues = array();
		$arrAllKeywords = array();
		$arrMatches = array();
		$arrRequiredMatches = array();
		$arrExcludedMatches = array();

		// Get wildcards
		foreach ($arrWildcards as $strKeyword)
		{
			$arrMatches[] = \count($arrAllKeywords);
			$arrAllKeywords[] = 'term LIKE ?';
			$arrValues[] = $strKeyword;
		}

		// Get keywords
		foreach ($arrKeywords as $strKeyword)
		{
			$arrMatches[] = \count($arrAllKeywords);
			$arrAllKeywords[] = 'term=?';
			$arrValues[] = $strKeyword;
		}

		// Get included keywords
		foreach ($arrIncluded as $strKeyword)
		{
			$arrRequiredMatches[] = \count($arrAllKeywords);
			$arrAllKeywords[] = 'term=?';
			$arrValues[] = $strKeyword;
		}

		// Get excluded keywords
		foreach ($arrExcluded as $strKeyword)
		{
			$arrExcludedMatches[] = \count($arrAllKeywords);
			$arrAllKeywords[] = 'term=?';
			$arrValues[] = $strKeyword;
		}

		// Get keywords from phrases
		foreach ($arrPhrases as $strPhrase)
		{
			foreach (self::splitIntoWords(str_replace('[^[:alnum:]]+', ' ', $strPhrase), $GLOBALS['TL_LANGUAGE']) as $strKeyword)
			{
				$arrMatches[] = \count($arrAllKeywords);
				$arrAllKeywords[] = 'term=?';
				$arrValues[] = $strKeyword;
			}
		}

		// Get the relevance
		$strQuery .= ", (0";

		foreach ($arrAllKeywords as $index => $strKeywordExpression)
		{
			if (\in_array($index, $arrExcludedMatches, true))
			{
				continue;
			}

			if (isset($arrWildcards[$index]))
			{
				$strQuery .= "+ ((1+LOG(SUM(match$index * tl_search_index.relevance))) * POW(LOG((@searchCount + 1) / @wildcardCount$index), 2) / " . (\count($arrAllKeywords) - \count($arrExcludedMatches)) . ")";
			}
			else
			{
				$strQuery .= "+ ((1+LOG(SUM(match$index * tl_search_index.relevance))) * POW(MIN(match$index * matchedTerm.idf), 2) / " . (\count($arrAllKeywords) - \count($arrExcludedMatches)) . ")";
			}
		}

		$strQuery .= ") / sqrt(0";

		foreach ($arrAllKeywords as $index => $strKeywordExpression)
		{
			if (\in_array($index, $arrExcludedMatches, true))
			{
				continue;
			}

			if (isset($arrWildcards[$index]))
			{
				$strQuery .= " + POW(LOG((@searchCount + 1) / @wildcardCount$index) / " . (\count($arrAllKeywords) - \count($arrExcludedMatches)) . ", 2)";
			}
			else
			{
				$strQuery .= "+ POW(MIN(match$index * matchedTerm.idf) / " . (\count($arrAllKeywords) - \count($arrExcludedMatches)) . ", 2)";
			}
		}

		$strQuery .= ") AS similarity";
		$strQuery .= " FROM (SELECT id, term";

		// Calculate inverse document frequency of every matching term
		$strQuery .= ", LOG((@searchCount + 1) / GREATEST(1, documentFrequency)) AS idf";

		// Store the match of every keyword and wildcard in its own column match0, match1, ...
		foreach ($arrAllKeywords as $index => $strKeywordExpression)
		{
			$strQuery .= ", IF($strKeywordExpression, 1, null) AS match$index";
		}

		$strQuery .= " FROM ( SELECT ";
		$strQuery .= "@searchCount := (SELECT COUNT(*) FROM tl_search)";

		foreach ($arrWildcards as $index => $strKeyword)
		{
			$strQuery .= ", @wildcardCount$index := (
				SELECT COUNT(*) FROM (
					SELECT DISTINCT pid FROM tl_search_term
					JOIN tl_search_index ON tl_search_index.termId = tl_search_term.id
					WHERE term LIKE ?
				) distinctPids$index
			)";

			$arrValues[] = $strKeyword;
		}

		$strQuery .= ") variables, tl_search_term HAVING";

		// Select all terms in the sub query that match any of the keywords or wildcards
		$strQuery .= " match" . implode(" = 1 OR match", array_keys($arrAllKeywords)) . " = 1";
		$strQuery .= ") matchedTerm JOIN tl_search_index ON tl_search_index.termId = matchedTerm.id";
		$strQuery .= " GROUP BY tl_search_index.pid";

		$arrHaving = array();

		// Check that all required keywords match
		foreach ($blnOrSearch ? $arrRequiredMatches : array_merge($arrMatches, $arrRequiredMatches) as $intMatch)
		{
			$arrHaving[] = "COUNT(matchedTerm.match$intMatch) > 0";
		}

		// Check that none of the excluded keywords match
		foreach ($arrExcludedMatches as $intMatch)
		{
			$arrHaving[] = "COUNT(matchedTerm.match$intMatch) = 0";
		}

		if (\count($arrHaving))
		{
			$strQuery .= " HAVING " . implode(" AND ", $arrHaving);
		}

		$strQuery .= ") matches LEFT JOIN tl_search ON(matches.sid=tl_search.id) WHERE 1";

		// Get phrases
		if (\count($arrPhrases))
		{
			$strQuery .= " AND (" . implode(($blnOrSearch ? ' OR ' : ' AND '), array_fill(0, \count($arrPhrases), 'tl_search.text REGEXP ?')) . ')';
			$arrValues = array_merge($arrValues, $arrPhrases);
		}

		// Limit results to a particular set of pages
		if (!empty($arrPid) && \is_array($arrPid))
		{
			$strQuery .= " AND tl_search.pid IN(" . implode(',', array_map('\intval', $arrPid)) . ")";
		}

		// Sort by relevance
		$strQuery .= " ORDER BY relevance DESC";

		// Return result
		$objResultStmt = Database::getInstance()->prepare($strQuery);

		if ($intRows > 0)
		{
			$objResultStmt->limit($intRows, $intOffset);
		}

		$objResult = $objResultStmt->execute($arrValues);
		$arrResult = $objResult->fetchAllAssoc();

		foreach ($arrResult as $k=>$v)
		{
			if ((float) $v['relevance'] === 0.0)
			{
				$arrResult[$k]['relevance'] = PHP_FLOAT_EPSILON;
			}

			$arrHighlight = array();
			$arrMatches = explode(',', $v['matches']);

			foreach ($arrKeywords as $strKeyword)
			{
				if (\in_array($strKeyword, $arrMatches))
				{
					$arrHighlight[] = $strKeyword;
				}
			}

			foreach ($arrIncluded as $strKeyword)
			{
				if (\in_array($strKeyword, $arrMatches))
				{
					$arrHighlight[] = $strKeyword;
				}
			}

			// Highlight the words which matched the wildcard keywords
			foreach ($arrWildcards as $strKeyword)
			{
				if ($matches = preg_grep('/' . str_replace('%', '.*', $strKeyword) . '/', $arrMatches))
				{
					$arrHighlight = array_merge($arrHighlight, $matches);
				}
			}

			// Highlight phrases if all their words have matched
			foreach ($arrPhrases as $strPhrase)
			{
				$strPhrase = str_replace('[^[:alnum:]]+', ' ', $strPhrase);

				if (!array_diff(explode(' ', $strPhrase), $arrMatches))
				{
					$arrHighlight[] = $strPhrase;
				}
			}

			$arrResult[$k]['matches'] = implode(',', $arrHighlight);
		}

		return new Result($arrResult, $objResult->query);
	}

	/**
	 * Remove an entry from the search index
	 *
	 * @param string $strUrl The URL to be removed
	 */
	public static function removeEntry($strUrl)
	{
		$objDatabase = Database::getInstance();

		$objResult = $objDatabase->prepare("SELECT id FROM tl_search WHERE url=?")
								 ->execute($strUrl);

		while ($objResult->next())
		{
			// Decrement document frequency counts
			$objDatabase
				->prepare("
					UPDATE tl_search_term
					INNER JOIN tl_search_index ON tl_search_term.id = tl_search_index.termId AND tl_search_index.pid = ?
					SET documentFrequency = GREATEST(1, documentFrequency) - 1
				")
				->execute($objResult->id);

			$objDatabase->prepare("DELETE FROM tl_search WHERE id=?")
						->execute($objResult->id);

			$objDatabase->prepare("DELETE FROM tl_search_index WHERE pid=?")
						->execute($objResult->id);
		}

		// Remove obsolete terms
		$objDatabase->query("DELETE FROM tl_search_term WHERE documentFrequency = 0");
	}

	/**
	 * Prevent cloning of the object (Singleton)
	 *
	 * @deprecated Deprecated since Contao 4.0, to be removed in Contao 5.0.
	 *             The Search class is now static.
	 */
	final public function __clone()
	{
	}

	/**
	 * Return the object instance (Singleton)
	 *
	 * @return Search The object instance
	 *
	 * @deprecated Deprecated since Contao 4.0, to be removed in Contao 5.0.
	 *             The Search class is now static.
	 */
	public static function getInstance()
	{
		trigger_deprecation('contao/core-bundle', '4.0', 'Using "Contao\Search::getInstance()" has been deprecated and will no longer work in Contao 5.0. The "Contao\Search" class is now static.');

		if (static::$objInstance === null)
		{
			static::$objInstance = new static();
		}

		return static::$objInstance;
	}

	/**
	 * @param string $strUrlA
	 * @param string $strUrlB
	 *
	 * @return int negative if $strUrlA is more canonical, positive if $strUrlB is more canonical
	 */
	private static function compareUrls($strUrlA, $strUrlB)
	{
		if (strpos($strUrlA, '?') === false && strpos($strUrlB, '?') !== false)
		{
			return -1;
		}

		if (strpos($strUrlA, '?') !== false && strpos($strUrlB, '?') === false)
		{
			return 1;
		}

		$slashCountA = substr_count(explode('?', $strUrlA)[0], '/');
		$slashCountB = substr_count(explode('?', $strUrlB)[0], '/');

		if ($slashCountA !== $slashCountB)
		{
			return $slashCountA - $slashCountB;
		}

		if (\strlen($strUrlA) !== \strlen($strUrlB))
		{
			return \strlen($strUrlA) - \strlen($strUrlB);
		}

		return strcmp($strUrlA, $strUrlB);
	}
}

class_alias(Search::class, 'Search');<|MERGE_RESOLUTION|>--- conflicted
+++ resolved
@@ -195,54 +195,22 @@
 								->limit(1)
 								->execute($arrSet['checksum'], $arrSet['pid']);
 
-		// Update the URL if the new URL is shorter or the current URL is not canonical
-		if ($objIndex->numRows && $objIndex->url != $arrSet['url'])
-		{
-<<<<<<< HEAD
-			// The new URL is more canonical (no query string)
-			if (strpos($objIndex->url, '?') !== false && strpos($arrSet['url'], '?') === false)
-			{
-				// Decrement document frequency counts
-				$objDatabase
-					->prepare("
-						UPDATE tl_search_term
-						INNER JOIN tl_search_index ON tl_search_term.id = tl_search_index.termId AND tl_search_index.pid = ?
-						SET documentFrequency = GREATEST(1, documentFrequency) - 1
-					")
-					->execute($objIndex->id);
-
-				$objDatabase->prepare("DELETE FROM tl_search WHERE id=?")
-							->execute($objIndex->id);
-=======
+		if ($objIndex->numRows)
+		{
 			// The new URL is more canonical (shorter and/or less fragments)
 			if (self::compareUrls($arrSet['url'], $objIndex->url) < 0)
 			{
 				self::removeEntry($arrSet['url']);
->>>>>>> c2fefc17
 
 				$objDatabase->prepare("UPDATE tl_search %s WHERE id=?")
 							->set($arrSet)
 							->execute($objIndex->id);
 			}
 
-<<<<<<< HEAD
-			// The current URL is more canonical (shorter and/or less fragments)
-			elseif (substr_count($arrSet['url'], '/') > substr_count($objIndex->url, '/') || (strpos($arrSet['url'], '?') !== false && strpos($objIndex->url, '?') === false) || \strlen($arrSet['url']) > \strlen($objIndex->url))
-			{
-				$arrSet['url'] = $objIndex->url;
-			}
-
-			// The same page has been indexed under a different URL already (see #8460)
-			else
-			{
-				$objDatabase->query("UNLOCK TABLES");
-
-				return false;
-			}
-=======
+			$objDatabase->query("UNLOCK TABLES");
+
 			// The same page has been indexed under a different URL already (see #8460)
 			return false;
->>>>>>> c2fefc17
 		}
 
 		$objIndex = $objDatabase->prepare("SELECT id FROM tl_search WHERE url=?")
