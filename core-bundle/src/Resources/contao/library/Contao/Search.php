--- conflicted
+++ resolved
@@ -183,19 +183,8 @@
 
 		if ($objIndex->numRows)
 		{
-<<<<<<< HEAD
-			// The page has already been indexed and has not changed (see #2235)
-			if ($objIndex->url == $arrSet['url'])
-			{
-				return false;
-			}
-
-			// Update the URL if the new URL is shorter or the current URL is not canonical
-			if (strpos($objIndex->url, '?') !== false && strpos($arrSet['url'], '?') === false)
-=======
 			// The new URL is more canonical (shorter and/or less fragments)
 			if (self::compareUrls($arrSet['url'], $objIndex->url) < 0)
->>>>>>> 8bde4f14
 			{
 				self::removeEntry($arrSet['url']);
 
@@ -632,11 +621,6 @@
 
 		return static::$objInstance;
 	}
-<<<<<<< HEAD
-}
-
-class_alias(Search::class, 'Search');
-=======
 
 	/**
 	 * @param string $strUrlA
@@ -672,4 +656,5 @@
 		return strcmp($strUrlA, $strUrlB);
 	}
 }
->>>>>>> 8bde4f14
+
+class_alias(Search::class, 'Search');