<?php

/**
 * Contao Open Source CMS
 *
 * Copyright (c) 2005-2015 Leo Feyer
 *
 * @license LGPL-3.0+
 */

namespace Contao;

use Contao\CoreBundle\Exception\ResponseException;
use Symfony\Component\HttpFoundation\BinaryFileResponse;
use Symfony\Component\HttpFoundation\ResponseHeaderBag;


/**
 * Creates, reads, writes and deletes files
 *
 * Usage:
 *
 *     $file = new File('test.txt');
 *     $file->write('This is a test');
 *     $file->close();
 *
 *     $file->delete();
 *
 *     File::putContent('test.txt', 'This is a test');
 *
 * @property integer  $size          The file size
 * @property integer  $filesize      Alias of $size
 * @property string   $name          The file name and extension
 * @property string   $basename      Alias of $name
 * @property string   $dirname       The path of the parent folder
 * @property string   $extension     The file extension
 * @property string   $filename      The file name without extension
 * @property string   $tmpname       The name of the temporary file
 * @property string   $path          The file path
 * @property string   $value         Alias of $path
 * @property string   $mime          The mime type
 * @property string   $hash          The MD5 checksum
 * @property string   $ctime         The ctime
 * @property string   $mtime         The mtime
 * @property string   $atime         The atime
 * @property string   $icon          The mime icon name
 * @property array    $imageSize     The file dimensions (images only)
 * @property integer  $width         The file width (images only)
 * @property integer  $height        The file height (images only)
 * @property array    $imageViewSize The viewbox dimensions (SVG images only)
 * @property integer  $viewWidth     The viewbox width (SVG images only)
 * @property integer  $viewHeight    The viewbox height (SVG images only)
 * @property boolean  $isImage       True if the file is an image
 * @property boolean  $isGdImage     True if the file can be handled by the GDlib
 * @property boolean  $isSvgImage    True if the file is an SVG image
 * @property integer  $channels      The number of channels (images only)
 * @property integer  $bits          The number of bits for each color (images only)
 * @property boolean  $isRgbImage    True if the file is an RGB image
 * @property boolean  $isCmykImage   True if the file is a CMYK image
 * @property resource $handle        The file handle (returned by fopen())
 * @property string   $title         The file title
 *
 * @author Leo Feyer <https://github.com/leofeyer>
 */
class File extends \System
{

	/**
	 * File handle
	 * @var resource
	 */
	protected $resFile;

	/**
	 * File name
	 * @var string
	 */
	protected $strFile;

	/**
	 * Temp name
	 * @var string
	 */
	protected $strTmp;

	/**
	 * Files model
	 * @var FilesModel
	 */
	protected $objModel;

	/**
	 * Pathinfo
	 * @var array
	 */
	protected $arrPathinfo = array();

	/**
	 * Image size
	 * @var array
	 */
	protected $arrImageSize = array();

	/**
	 * Image view size
	 * @var array
	 */
	protected $arrImageViewSize = array();


	/**
	 * Instantiate a new file object
	 *
	 * @param string $strFile The file path
	 *
	 * @throws \Exception If $strFile is a directory
	 */
	public function __construct($strFile)
	{
		// No parent::__construct() here

		// Handle open_basedir restrictions
		if ($strFile == '.')
		{
			$strFile = '';
		}

		// Make sure we are not pointing to a directory
		if (is_dir(TL_ROOT . '/' . $strFile))
		{
			throw new \Exception(sprintf('Directory "%s" is not a file', $strFile));
		}

		$this->import('Files');

		$this->strFile = $strFile;
<<<<<<< HEAD
		$objFolder = new \Folder(dirname($strFile));

		// Check whether we need to sync the database
		$this->blnSyncDb = $objFolder->shouldBeSynchronized();
=======
		$this->blnDoNotCreate = $blnDoNotCreate;

		if (!$blnDoNotCreate)
		{
			$this->createIfNotExists();
		}
>>>>>>> c05376a3
	}


	/**
	 * Close the file handle if it has not been done yet
	 */
	public function __destruct()
	{
		if (is_resource($this->resFile))
		{
			$this->Files->fclose($this->resFile);
		}
	}


	/**
	 * Return an object property
	 *
	 * @param string $strKey The property name
	 *
	 * @return mixed The property value
	 */
	public function __get($strKey)
	{
		switch ($strKey)
		{
			case 'size':
			case 'filesize':
				return filesize(TL_ROOT . '/' . $this->strFile);
				break;

			case 'name':
			case 'basename':
				if (!isset($this->arrPathinfo[$strKey]))
				{
					$this->arrPathinfo = pathinfo(TL_ROOT . '/' . $this->strFile);
				}
				return $this->arrPathinfo['basename'];
				break;

			case 'dirname':
				if (!isset($this->arrPathinfo[$strKey]))
				{
					$this->arrPathinfo = pathinfo(TL_ROOT . '/' . $this->strFile);
				}
				return $this->arrPathinfo['dirname'];
				break;

			case 'extension':
				if (!isset($this->arrPathinfo['extension']))
				{
					$this->arrPathinfo = pathinfo(TL_ROOT . '/' . $this->strFile);
				}
				return strtolower($this->arrPathinfo['extension']);
				break;

			case 'filename':
				if (!isset($this->arrPathinfo[$strKey]))
				{
					$this->arrPathinfo = pathinfo(TL_ROOT . '/' . $this->strFile);
				}
				return $this->arrPathinfo['filename'];
				break;

			case 'tmpname':
				return basename($this->strTmp);
				break;

			case 'path':
			case 'value':
				return $this->strFile;
				break;

			case 'mime':
				return $this->getMimeType();
				break;

			case 'hash':
				return $this->getHash();
				break;

			case 'ctime':
				return filectime(TL_ROOT . '/' . $this->strFile);
				break;

			case 'mtime':
				return filemtime(TL_ROOT . '/' . $this->strFile);
				break;

			case 'atime':
				return fileatime(TL_ROOT . '/' . $this->strFile);
				break;

			case 'icon':
				return $this->getIcon();
				break;

			case 'imageSize':
				if (empty($this->arrImageSize))
				{
					if ($this->isGdImage)
					{
						$this->arrImageSize = @getimagesize(TL_ROOT . '/' . $this->strFile);
					}
					elseif ($this->isSvgImage)
					{
						$doc = new \DOMDocument();

						if ($this->extension == 'svgz')
						{
							$doc->loadXML(gzdecode($this->getContent()));
						}
						else
						{
							$doc->loadXML($this->getContent());
						}

						$svgElement = $doc->documentElement;

						if ($svgElement->getAttribute('width') && $svgElement->getAttribute('height') && substr(rtrim($svgElement->getAttribute('width')), -1) != '%' && substr(rtrim($svgElement->getAttribute('height')), -1) != '%')
						{
							$this->arrImageSize = array
							(
								\Image::getPixelValue($svgElement->getAttribute('width')),
								\Image::getPixelValue($svgElement->getAttribute('height'))
							);
						}

						if ($this->arrImageSize && $this->arrImageSize[0] && $this->arrImageSize[1])
						{
							$this->arrImageSize[2] = 0; // replace this with IMAGETYPE_SVG when it becomes available
							$this->arrImageSize[3] = 'width="' . $this->arrImageSize[0] . '" height="' . $this->arrImageSize[1] . '"';
							$this->arrImageSize['bits'] = 8;
							$this->arrImageSize['channels'] = 3;
							$this->arrImageSize['mime'] = $this->getMimeType();
						}
						else
						{
							$this->arrImageSize = false;
						}
					}
				}
				return $this->arrImageSize;
				break;

			case 'width':
				return $this->imageSize[0];
				break;

			case 'height':
				return $this->imageSize[1];
				break;

			case 'imageViewSize':
				if (empty($this->arrImageViewSize))
				{
					if ($this->imageSize)
					{
						$this->arrImageViewSize = array
						(
							$this->imageSize[0],
							$this->imageSize[1]
						);
					}
					elseif ($this->isSvgImage)
					{
						$doc = new \DOMDocument();

						if ($this->extension == 'svgz')
						{
							$doc->loadXML(gzdecode($this->getContent()));
						}
						else
						{
							$doc->loadXML($this->getContent());
						}

						$svgElement = $doc->documentElement;

						if ($svgElement->getAttribute('viewBox'))
						{
							$svgViewBox = preg_split('/[\s,]+/', $svgElement->getAttribute('viewBox'));

							$this->arrImageViewSize = array
							(
								intval($svgViewBox[2]),
								intval($svgViewBox[3])
							);
						}

						if (!$this->arrImageViewSize || !$this->arrImageViewSize[0] || !$this->arrImageViewSize[1])
						{
							$this->arrImageViewSize = false;
						}
					}
				}
				return $this->arrImageViewSize;
				break;

			case 'viewWidth':
				return $this->imageViewSize[0];
				break;

			case 'viewHeight':
				return $this->imageViewSize[1];
				break;

			case 'isImage':
				return $this->isGdImage || $this->isSvgImage;
				break;

			case 'isGdImage':
				return in_array($this->extension, array('gif', 'jpg', 'jpeg', 'png'));
				break;

			case 'isSvgImage':
				return in_array($this->extension, array('svg', 'svgz'));
				break;

			case 'channels':
				return $this->imageSize['channels'];
				break;

			case 'bits':
				return $this->imageSize['bits'];
				break;

			case 'isRgbImage':
				return ($this->channels == 3);
				break;

			case 'isCmykImage':
				return ($this->channels == 4);
				break;

			case 'handle':
				if (!is_resource($this->resFile))
				{
					$this->resFile = fopen(TL_ROOT . '/' . $this->strFile, 'rb');
				}
				return $this->resFile;
				break;

			default:
				return parent::__get($strKey);
				break;
		}
	}


	/**
	 * Create the file if it does not yet exist
	 *
	 * @throws \Exception If the file cannot be written
	 */
	protected function createIfNotExists()
	{
		// The file exists
		if (file_exists(TL_ROOT . '/' . $this->strFile))
		{
			return;
		}

		// Handle open_basedir restrictions
		if (($strFolder = dirname($this->strFile)) == '.')
		{
			$strFolder = '';
		}

		// Create the folder
		if (!is_dir(TL_ROOT . '/' . $strFolder))
		{
			new \Folder($strFolder);
		}

		// Open the file
		if (($this->resFile = $this->Files->fopen($this->strFile, 'wb')) == false)
		{
			throw new \Exception(sprintf('Cannot create file "%s"', $this->strFile));
		}
	}


	/**
	 * Check whether the file exists
	 *
	 * @return boolean True if the file exists
	 */
	public function exists()
	{
		return file_exists(TL_ROOT . '/' . $this->strFile);
	}


	/**
	 * Truncate the file and reset the file pointer
	 *
	 * @return boolean True if the operation was successful
	 */
	public function truncate()
	{
		if (is_resource($this->resFile))
		{
			ftruncate($this->resFile, 0);
			rewind($this->resFile);
		}

		return $this->write('');
	}


	/**
	 * Write data to the file
	 *
	 * @param mixed $varData The data to be written
	 *
	 * @return boolean True if the operation was successful
	 */
	public function write($varData)
	{
		return $this->fputs($varData, 'wb');
	}


	/**
	 * Append data to the file
	 *
	 * @param mixed  $varData The data to be appended
	 * @param string $strLine The line ending (defaults to LF)
	 *
	 * @return boolean True if the operation was successful
	 */
	public function append($varData, $strLine="\n")
	{
		return $this->fputs($varData . $strLine, 'ab');
	}


	/**
	 * Prepend data to the file
	 *
	 * @param mixed  $varData The data to be prepended
	 * @param string $strLine The line ending (defaults to LF)
	 *
	 * @return boolean True if the operation was successful
	 */
	public function prepend($varData, $strLine="\n")
	{
		return $this->fputs($varData . $strLine . $this->getContent(), 'wb');
	}


	/**
	 * Delete the file
	 *
	 * @return boolean True if the operation was successful
	 */
	public function delete()
	{
		$return = $this->Files->delete($this->strFile);

		// Update the database
		if (\Dbafs::shouldBeSynchronized($this->strFile))
		{
			\Dbafs::deleteResource($this->strFile);
		}

		return $return;
	}


	/**
	 * Set the file permissions
	 *
	 * @param integer $intChmod The CHMOD settings
	 *
	 * @return boolean True if the operation was successful
	 */
	public function chmod($intChmod)
	{
		return $this->Files->chmod($this->strFile, $intChmod);
	}


	/**
	 * Close the file handle
	 *
	 * @return boolean True if the operation was successful
	 */
	public function close()
	{
		$this->Files->fclose($this->resFile);

		// Create the file path
		if (!file_exists(TL_ROOT . '/' . $this->strFile))
		{
			// Handle open_basedir restrictions
			if (($strFolder = dirname($this->strFile)) == '.')
			{
				$strFolder = '';
			}

			// Create the parent folder
			if (!is_dir(TL_ROOT . '/' . $strFolder))
			{
				new \Folder($strFolder);
			}
		}

		// Move the temporary file to its destination
		$return = $this->Files->rename($this->strTmp, $this->strFile);

		// Update the database
		if (\Dbafs::shouldBeSynchronized($this->strFile))
		{
			$this->objModel = \Dbafs::addResource($this->strFile);
		}

		return $return;
	}


	/**
	 * Return the files model
	 *
	 * @return FilesModel The files model
	 */
	public function getModel()
	{
		if ($this->objModel === null && \Dbafs::shouldBeSynchronized($this->strFile))
		{
			$this->objModel = \FilesModel::findByPath($this->strFile);
		}

		return $this->objModel;
	}


	/**
	 * Return the file content as string
	 *
	 * @return string The file content without BOM
	 */
	public function getContent()
	{
		$strContent = file_get_contents(TL_ROOT . '/' . $this->strFile);

		// Remove BOMs (see #4469)
		if (strncmp($strContent, "\xEF\xBB\xBF", 3) === 0)
		{
			$strContent = substr($strContent, 3);
		}
		elseif (strncmp($strContent, "\xFF\xFE", 2) === 0)
		{
			$strContent = substr($strContent, 2);
		}
		elseif (strncmp($strContent, "\xFE\xFF", 2) === 0)
		{
			$strContent = substr($strContent, 2);
		}

		return $strContent;
	}


	/**
	 * Write to a file
	 *
	 * @param string $strFile    Relative file name
	 * @param string $strContent Content to be written
	 */
	public static function putContent($strFile, $strContent)
	{
		$objFile = new static($strFile, true);
		$objFile->write($strContent);
		$objFile->close();
	}


	/**
	 * Return the file content as array
	 *
	 * @return array The file content as array
	 */
	public function getContentAsArray()
	{
		return array_map('rtrim', file(TL_ROOT . '/' . $this->strFile));
	}


	/**
	 * Rename the file
	 *
	 * @param string $strNewName The new path
	 *
	 * @return boolean True if the operation was successful
	 */
	public function renameTo($strNewName)
	{
		$strParent = dirname($strNewName);

		// Create the parent folder if it does not exist
		if (!is_dir(TL_ROOT . '/' . $strParent))
		{
			new \Folder($strParent);
		}

		$return = $this->Files->rename($this->strFile, $strNewName);

		// Update the database AFTER the file has been renamed
		$syncSource = \Dbafs::shouldBeSynchronized($this->strFile);
		$syncTarget = \Dbafs::shouldBeSynchronized($strNewName);

		// Synchronize the database
		if ($syncSource && $syncTarget)
		{
			$this->objModel = \Dbafs::moveResource($this->strFile, $strNewName);
		}
		elseif ($syncSource)
		{
			$this->objModel = \Dbafs::deleteResource($this->strFile);
		}
		elseif ($syncTarget)
		{
			$this->objModel = \Dbafs::addResource($strNewName);
		}

		// Reset the object AFTER the database has been updated
		if ($return != false)
		{
			$this->strFile = $strNewName;
			$this->arrImageSize = array();
			$this->arrPathinfo = array();
		}

		return $return;
	}


	/**
	 * Copy the file
	 *
	 * @param string $strNewName The target path
	 *
	 * @return boolean True if the operation was successful
	 */
	public function copyTo($strNewName)
	{
		$strParent = dirname($strNewName);

		// Create the parent folder if it does not exist
		if (!is_dir(TL_ROOT . '/' . $strParent))
		{
			new \Folder($strParent);
		}

		$this->Files->copy($this->strFile, $strNewName);

		// Update the database AFTER the file has been renamed
		$syncSource = \Dbafs::shouldBeSynchronized($this->strFile);
		$syncTarget = \Dbafs::shouldBeSynchronized($strNewName);

		// Synchronize the database
		if ($syncSource && $syncTarget)
		{
			\Dbafs::copyResource($this->strFile, $strNewName);
		}
		elseif ($syncTarget)
		{
			\Dbafs::addResource($strNewName);
		}

		return true;
	}


	/**
	 * Resize the file if it is an image
	 *
	 * @param integer $width  The target width
	 * @param integer $height The target height
	 * @param string  $mode   The resize mode
	 *
	 * @return boolean True if the image could be resized successfully
	 */
	public function resizeTo($width, $height, $mode='')
	{
		if (!$this->isImage)
		{
			return false;
		}

		$return = \Image::resize($this->strFile, $width, $height, $mode);

		if ($return)
		{
			$this->arrPathinfo = array();
			$this->arrImageSize = array();
		}

		return $return;
	}


	/**
	 * Send the file to the browser
	 *
	 * @param string $filename An optional filename
	 *
	 * @throws ResponseException
	 */
	public function sendToBrowser($filename=null)
	{
		$response = new BinaryFileResponse(TL_ROOT . '/' . $this->strFile);

		$response->setContentDisposition
		(
			ResponseHeaderBag::DISPOSITION_ATTACHMENT,
			$filename,
			$this->basename
		);

		$response->headers->addCacheControlDirective('must-revalidate');
		$response->headers->addCacheControlDirective('post-check', 0);
		$response->headers->addCacheControlDirective('pre-check', 0);

		$response->headers->set('Connection', 'close');

		throw new ResponseException($response);
	}


	/**
	 * Write data to a file
	 *
	 * @param mixed  $varData The data to be written
	 * @param string $strMode The operation mode
	 *
	 * @return boolean True if the operation was successful
	 */
	protected function fputs($varData, $strMode)
	{
		if (!is_resource($this->resFile))
		{
			$this->strTmp = 'system/tmp/' . md5(uniqid(mt_rand(), true));

			// Copy the contents of the original file to append data
			if (strncmp($strMode, 'a', 1) === 0 && file_exists(TL_ROOT . '/' . $this->strFile))
			{
				$this->Files->copy($this->strFile, $this->strTmp);
			}

			// Open the temporary file
			if (($this->resFile = $this->Files->fopen($this->strTmp, $strMode)) == false)
			{
				return false;
			}
		}

		fputs($this->resFile, $varData);

		return true;
	}


	/**
	 * Return the mime type and icon of the file based on its extension
	 *
	 * @return array An array with mime type and icon name
	 */
	protected function getMimeInfo()
	{
		if (isset($GLOBALS['TL_MIME'][$this->extension]))
		{
			return $GLOBALS['TL_MIME'][$this->extension];
		}

		return array('application/octet-stream', 'iconPLAIN.gif');
	}


	/**
	 * Get the mime type of the file based on its extension
	 *
	 * @return string The mime type
	 */
	protected function getMimeType()
	{
		$arrMime = $this->getMimeInfo();

		return $arrMime[0];
	}


	/**
	 * Return the file icon depending on the file type
	 *
	 * @return string The icon name
	 */
	protected function getIcon()
	{
		$arrMime = $this->getMimeInfo();

		return $arrMime[1];
	}


	/**
	 * Return the MD5 hash of the file
	 *
	 * @return string The MD5 hash
	 */
	protected function getHash()
	{
		// Do not try to hash if bigger than 2 GB
		if ($this->filesize >= 2147483648)
		{
			return '';
		}
		else
		{
			return md5_file(TL_ROOT . '/' . $this->strFile);
		}
	}
}<|MERGE_RESOLUTION|>--- conflicted
+++ resolved
@@ -134,19 +134,6 @@
 		$this->import('Files');
 
 		$this->strFile = $strFile;
-<<<<<<< HEAD
-		$objFolder = new \Folder(dirname($strFile));
-
-		// Check whether we need to sync the database
-		$this->blnSyncDb = $objFolder->shouldBeSynchronized();
-=======
-		$this->blnDoNotCreate = $blnDoNotCreate;
-
-		if (!$blnDoNotCreate)
-		{
-			$this->createIfNotExists();
-		}
->>>>>>> c05376a3
 	}
 
 
