--- conflicted
+++ resolved
@@ -79,11 +79,7 @@
 
 
 	/**
-<<<<<<< HEAD
-	 * Characters that are usually encoded by class Input [#()/<=>])
-=======
-	 * Characters that are usually encoded by class Input: #<>()\=
->>>>>>> b4709770
+	 * Characters that are usually encoded by the Input class: #<>()\=
 	 *
 	 * @param mixed $varValue The value to be validated
 	 *
