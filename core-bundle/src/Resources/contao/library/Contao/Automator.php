<?php

/*
 * This file is part of Contao.
 *
 * (c) Leo Feyer
 *
 * @license LGPL-3.0-or-later
 */

namespace Contao;

use Contao\CoreBundle\OptIn\OptIn;
use FOS\HttpCacheBundle\CacheManager;
use Symfony\Component\Console\Input\ArgvInput;
use Symfony\Component\Console\Output\NullOutput;

/**
 * Provide methods to run automated jobs.
 *
 * @author Leo Feyer <https://github.com/leofeyer>
 */
class Automator extends System
{
	/**
	 * Make the constuctor public
	 */
	public function __construct()
	{
		parent::__construct();
	}

	/**
	 * Purge the search tables
	 */
	public function purgeSearchTables()
	{
		$objDatabase = Database::getInstance();

		// Truncate the tables
		$objDatabase->execute("TRUNCATE TABLE tl_search");
		$objDatabase->execute("TRUNCATE TABLE tl_search_index");

		$strCachePath = StringUtil::stripRootDir(System::getContainer()->getParameter('kernel.cache_dir'));

		// Purge the cache folder
		$objFolder = new Folder($strCachePath . '/contao/search');
		$objFolder->purge();

		// Add a log entry
		$this->log('Purged the search tables', __METHOD__, TL_CRON);
	}

	/**
	 * Purge the undo table
	 */
	public function purgeUndoTable()
	{
		$objDatabase = Database::getInstance();

		// Truncate the table
		$objDatabase->execute("TRUNCATE TABLE tl_undo");

		// Add a log entry
		$this->log('Purged the undo table', __METHOD__, TL_CRON);
	}

	/**
	 * Purge the version table
	 */
	public function purgeVersionTable()
	{
		$objDatabase = Database::getInstance();

		// Truncate the table
		$objDatabase->execute("TRUNCATE TABLE tl_version");

		// Add a log entry
		$this->log('Purged the version table', __METHOD__, TL_CRON);
	}

	/**
	 * Purge the system log
	 */
	public function purgeSystemLog()
	{
		$objDatabase = Database::getInstance();

		// Truncate the table
		$objDatabase->execute("TRUNCATE TABLE tl_log");

		// Add a log entry
		$this->log('Purged the system log', __METHOD__, TL_CRON);
	}

	/**
	 * Purge the image cache
	 */
	public function purgeImageCache()
	{
		$container = System::getContainer();
		$strTargetPath = StringUtil::stripRootDir($container->getParameter('contao.image.target_dir'));
		$strRootDir = $container->getParameter('kernel.project_dir');

		// Walk through the subfolders
		foreach (scan($strRootDir . '/' . $strTargetPath) as $dir)
		{
			if (strncmp($dir, '.', 1) !== 0)
			{
				$objFolder = new Folder($strTargetPath . '/' . $dir);
				$objFolder->purge();
			}
		}

		// Also empty the shared cache so there are no links to deleted images
		$this->purgePageCache();

		// Add a log entry
		$this->log('Purged the image cache', __METHOD__, TL_CRON);
	}

	/**
	 * Purge the script cache
	 */
	public function purgeScriptCache()
	{
		// assets/js and assets/css
		foreach (array('assets/js', 'assets/css') as $dir)
		{
			// Purge the folder
			$objFolder = new Folder($dir);
			$objFolder->purge();
		}

		// Recreate the internal style sheets
		$this->import(StyleSheets::class, 'StyleSheets');
		$this->StyleSheets->updateStyleSheets();

		// Also empty the shared cache so there are no links to deleted scripts
		$this->purgePageCache();

		// Add a log entry
		$this->log('Purged the script cache', __METHOD__, TL_CRON);
	}

	/**
	 * Purge the shared cache
	 */
	public function purgePageCache()
	{
		$container = System::getContainer();

		if (!$container->has('fos_http_cache.cache_manager'))
		{
			$this->log('Cannot purge the shared cache; invalid reverse proxy configuration', __METHOD__, TL_ERROR);

			return;
		}

		/** @var CacheManager $cacheManager */
		$cacheManager = $container->get('fos_http_cache.cache_manager');

		if (!$cacheManager->supports(CacheManager::CLEAR))
		{
			$this->log('Cannot purge the shared cache; invalid reverse proxy configuration', __METHOD__, TL_ERROR);

			return;
		}

		$cacheManager->clearCache();

		// Add a log entry
		$this->log('Purged the shared cache', __METHOD__, TL_CRON);
	}

	/**
	 * Purge the search cache
	 */
	public function purgeSearchCache()
	{
		$strCacheDir = StringUtil::stripRootDir(System::getContainer()->getParameter('kernel.cache_dir'));

		$objFolder = new Folder($strCacheDir . '/contao/search');
		$objFolder->purge();

		// Add a log entry
		$this->log('Purged the search cache', __METHOD__, TL_CRON);
	}

	/**
	 * Purge the internal cache
	 */
	public function purgeInternalCache()
	{
		$container = System::getContainer();

		$clearer = $container->get('contao.cache.clear_internal');
		$clearer->clear($container->getParameter('kernel.cache_dir'));

		// Add a log entry
		$this->log('Purged the internal cache', __METHOD__, TL_CRON);
	}

	/**
	 * Purge the temp folder
	 */
	public function purgeTempFolder()
	{
		// Purge the folder
		$objFolder = new Folder('system/tmp');
		$objFolder->purge();

		// Add a log entry
		$this->log('Purged the temp folder', __METHOD__, TL_CRON);
	}

	/**
	 * Purge registrations that have not been activated within 24 hours
	 */
	public function purgeRegistrations()
	{
		$objMember = MemberModel::findExpiredRegistrations();

		if ($objMember === null)
		{
			return;
		}

		while ($objMember->next())
		{
			$objMember->delete();
		}

		// Add a log entry
		$this->log('Purged the unactivated member registrations', __METHOD__, TL_CRON);
	}

	/**
	 * Purge opt-in tokens
	 */
	public function purgeOptInTokens()
	{
		/** @var OptIn $optIn */
		$optIn = System::getContainer()->get('contao.opt-in');
		$optIn->purgeTokens();

		// Add a log entry
		$this->log('Purged the expired double opt-in tokens', __METHOD__, TL_CRON);
	}

	/**
	 * Remove old XML files from the share directory
	 *
	 * @param boolean $blnReturn If true, only return the finds and don't delete
	 *
	 * @return array An array of old XML files
	 */
	public function purgeXmlFiles($blnReturn=false)
	{
		$arrFeeds = array();
		$objDatabase = Database::getInstance();

		// XML sitemaps
		$objFeeds = $objDatabase->execute("SELECT sitemapName FROM tl_page WHERE type='root' AND createSitemap=1 AND sitemapName!=''");

		while ($objFeeds->next())
		{
			$arrFeeds[] = $objFeeds->sitemapName;
		}

		// HOOK: preserve third party feeds
		if (isset($GLOBALS['TL_HOOKS']['removeOldFeeds']) && \is_array($GLOBALS['TL_HOOKS']['removeOldFeeds']))
		{
			foreach ($GLOBALS['TL_HOOKS']['removeOldFeeds'] as $callback)
			{
				$this->import($callback[0]);
				$arrFeeds = array_merge($arrFeeds, $this->{$callback[0]}->{$callback[1]}());
			}
		}

		// Delete the old files
		if (!$blnReturn)
		{
			$shareDir = System::getContainer()->getParameter('contao.web_dir') . '/share';

			foreach (scan($shareDir) as $file)
			{
				if (is_dir($shareDir . '/' . $file))
				{
					continue; // see #6652
				}

				$objFile = new File(StringUtil::stripRootDir($shareDir) . '/' . $file);

				if ($objFile->extension == 'xml' && !\in_array($objFile->filename, $arrFeeds))
				{
					$objFile->delete();
				}
			}
		}

		return $arrFeeds;
	}

	/**
	 * Generate the Google XML sitemaps
	 *
	 * @param integer $intId The root page ID
	 */
	public function generateSitemap($intId=0)
	{
		$time = Date::floorToMinute();
		$objDatabase = Database::getInstance();

		$this->purgeXmlFiles();

		$strQuery = "SELECT id, language, sitemapName FROM tl_page WHERE type='root' AND createSitemap='1' AND sitemapName!='' AND (start='' OR start<='$time') AND (stop='' OR stop>'" . ($time + 60) . "') AND published='1'";

		// Get a particular root page
		if ($intId > 0)
		{
<<<<<<< HEAD
			do
			{
				$objRoot = $objDatabase->prepare("SELECT * FROM tl_page WHERE id=?")
									   ->limit(1)
									   ->execute($intId);

				if ($objRoot->numRows < 1)
				{
					break;
				}

				$intId = $objRoot->pid;
			} while ($objRoot->type != 'root' && $intId > 0);

			// Make sure the page is published
			if (!$objRoot->published || ($objRoot->start != '' && $objRoot->start > $time) || ($objRoot->stop != '' && $objRoot->stop <= ($time + 60)))
			{
				return;
			}

			// Check the sitemap name
			if (!$objRoot->createSitemap || !$objRoot->sitemapName)
			{
				return;
			}

			$objRoot->reset();
=======
			$strQuery .= ' AND id=' . (int) $intId;
>>>>>>> ca7b480b
		}

		$objRoot = $objDatabase->execute($strQuery);

		// Return if there are no pages
		if ($objRoot->numRows < 1)
		{
			return;
		}

		// Create the XML file
		while ($objRoot->next())
		{
			$objFile = new File(StringUtil::stripRootDir(System::getContainer()->getParameter('contao.web_dir')) . '/share/' . $objRoot->sitemapName . '.xml');

			$objFile->truncate();
			$objFile->append('<?xml version="1.0" encoding="UTF-8"?>');
			$objFile->append('<urlset xmlns="http://www.sitemaps.org/schemas/sitemap/0.9" xmlns:xsi="http://www.w3.org/2001/XMLSchema-instance" xsi:schemaLocation="http://www.sitemaps.org/schemas/sitemap/0.9 http://www.sitemaps.org/schemas/sitemap/0.9/sitemap.xsd">');

			// Find the searchable pages
			$arrPages = Backend::findSearchablePages($objRoot->id, '', true);

			// HOOK: take additional pages
			if (isset($GLOBALS['TL_HOOKS']['getSearchablePages']) && \is_array($GLOBALS['TL_HOOKS']['getSearchablePages']))
			{
				foreach ($GLOBALS['TL_HOOKS']['getSearchablePages'] as $callback)
				{
					$this->import($callback[0]);
					$arrPages = $this->{$callback[0]}->{$callback[1]}($arrPages, $objRoot->id, true, $objRoot->language);
				}
			}

			// Add pages
			foreach ($arrPages as $strUrl)
			{
				$strUrl = explode('/', $strUrl, 4);

				if (isset($strUrl[3]))
				{
					$strUrl[3] = rawurlencode($strUrl[3]);
					$strUrl[3] = str_replace(array('%2F', '%3F', '%3D', '%26', '%5B', '%5D', '%25'), array('/', '?', '=', '&', '[', ']', '%'), $strUrl[3]);
				}

				$strUrl = implode('/', $strUrl);
				$strUrl = ampersand($strUrl);

				$objFile->append('  <url><loc>' . $strUrl . '</loc></url>');
			}

			$objFile->append('</urlset>');
			$objFile->close();

			// Add a log entry
			$this->log('Generated sitemap "' . $objRoot->sitemapName . '.xml"', __METHOD__, TL_CRON);
		}
	}

	/**
	 * Regenerate the XML files
	 */
	public function generateXmlFiles()
	{
		// Sitemaps
		$this->generateSitemap();

		// HOOK: add custom jobs
		if (isset($GLOBALS['TL_HOOKS']['generateXmlFiles']) && \is_array($GLOBALS['TL_HOOKS']['generateXmlFiles']))
		{
			foreach ($GLOBALS['TL_HOOKS']['generateXmlFiles'] as $callback)
			{
				$this->import($callback[0]);
				$this->{$callback[0]}->{$callback[1]}();
			}
		}

		// Also empty the shared cache so there are no links to deleted files
		$this->purgePageCache();

		// Add a log entry
		$this->log('Regenerated the XML files', __METHOD__, TL_CRON);
	}

	/**
	 * Generate the symlinks in the web/ folder
	 */
	public function generateSymlinks()
	{
		$container = System::getContainer();

		$command = $container->get('contao.command.symlinks');
		$status = $command->run(new ArgvInput(array()), new NullOutput());

		// Add a log entry
		if ($status > 0)
		{
			$this->log('The symlinks could not be regenerated', __METHOD__, TL_ERROR);
		}
		else
		{
			$this->log('Regenerated the symlinks', __METHOD__, TL_CRON);
		}
	}

	/**
	 * Generate the internal cache
	 */
	public function generateInternalCache()
	{
		$container = System::getContainer();

		$warmer = $container->get('contao.cache.warm_internal');
		$warmer->warmUp($container->getParameter('kernel.cache_dir'));

		// Add a log entry
		$this->log('Generated the internal cache', __METHOD__, TL_CRON);
	}

	/**
	 * Rotate the log files
	 *
	 * @deprecated Deprecated since Contao 4.0, to be removed in Contao 5.0.
	 *             Use the logger service instead, which rotates its log files automatically.
	 */
	public function rotateLogs()
	{
		@trigger_error('Using Automator::rotateLogs() has been deprecated and will no longer work in Contao 5.0. Use the logger service instead, which rotates its log files automatically.', E_USER_DEPRECATED);

		$rootDir = System::getContainer()->getParameter('kernel.project_dir');
		$arrFiles = preg_grep('/\.log$/', scan($rootDir . '/system/logs'));

		foreach ($arrFiles as $strFile)
		{
			$objFile = new File('system/logs/' . $strFile . '.9');

			// Delete the oldest file
			if ($objFile->exists())
			{
				$objFile->delete();
			}

			// Rotate the files (e.g. error.log.4 becomes error.log.5)
			for ($i=8; $i>0; $i--)
			{
				$strGzName = 'system/logs/' . $strFile . '.' . $i;

				if (file_exists($rootDir . '/' . $strGzName))
				{
					$objFile = new File($strGzName);
					$objFile->renameTo('system/logs/' . $strFile . '.' . ($i+1));
				}
			}

			// Add .1 to the latest file
			$objFile = new File('system/logs/' . $strFile);
			$objFile->renameTo('system/logs/' . $strFile . '.1');
		}
	}
}

class_alias(Automator::class, 'Automator');<|MERGE_RESOLUTION|>--- conflicted
+++ resolved
@@ -319,37 +319,7 @@
 		// Get a particular root page
 		if ($intId > 0)
 		{
-<<<<<<< HEAD
-			do
-			{
-				$objRoot = $objDatabase->prepare("SELECT * FROM tl_page WHERE id=?")
-									   ->limit(1)
-									   ->execute($intId);
-
-				if ($objRoot->numRows < 1)
-				{
-					break;
-				}
-
-				$intId = $objRoot->pid;
-			} while ($objRoot->type != 'root' && $intId > 0);
-
-			// Make sure the page is published
-			if (!$objRoot->published || ($objRoot->start != '' && $objRoot->start > $time) || ($objRoot->stop != '' && $objRoot->stop <= ($time + 60)))
-			{
-				return;
-			}
-
-			// Check the sitemap name
-			if (!$objRoot->createSitemap || !$objRoot->sitemapName)
-			{
-				return;
-			}
-
-			$objRoot->reset();
-=======
 			$strQuery .= ' AND id=' . (int) $intId;
->>>>>>> ca7b480b
 		}
 
 		$objRoot = $objDatabase->execute($strQuery);
