--- conflicted
+++ resolved
@@ -422,22 +422,8 @@
 	{
 		$container = \System::getContainer();
 
-<<<<<<< HEAD
-		$command = new ContaoCacheWarmer
-		(
-			$container->get('filesystem'),
-			$container->get('contao.resource_finder'),
-			$container->get('contao.resource_locator'),
-			$container->getParameter('contao.root_dir'),
-			$container->get('database_connection'),
-			$container->get('contao.framework')
-		);
-
-		$command->warmUp(\System::getContainer()->getParameter('kernel.cache_dir'));
-=======
 		$warmer = $container->get('contao.cache.warm_internal');
 		$warmer->warmUp($container->getParameter('kernel.cache_dir'));
->>>>>>> 19d6111b
 
 		// Add a log entry
 		$this->log('Generated the internal cache', __METHOD__, TL_CRON);
