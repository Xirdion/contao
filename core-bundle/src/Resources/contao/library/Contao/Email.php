--- conflicted
+++ resolved
@@ -124,18 +124,9 @@
 	 */
 	public function __construct(\Swift_Mailer $objMailer = null)
 	{
-<<<<<<< HEAD
 		$this->objMailer = $objMailer ?: System::getContainer()->get('swiftmailer.mailer');
 		$this->strCharset = Config::get('characterSet');
-
-		// Instantiate Swift_Message
 		$this->objMessage = new \Swift_Message();
-		$this->objMessage->getHeaders()->addTextHeader('X-Mailer', 'Contao Open Source CMS');
-=======
-		$this->objMailer = $objMailer ?: \System::getContainer()->get('swiftmailer.mailer');
-		$this->strCharset = \Config::get('characterSet');
-		$this->objMessage = \Swift_Message::newInstance();
->>>>>>> 03380931
 	}
 
 	/**
