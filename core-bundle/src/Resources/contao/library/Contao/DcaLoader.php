<?php

/*
 * This file is part of Contao.
 *
 * (c) Leo Feyer
 *
 * @license LGPL-3.0-or-later
 */

namespace Contao;

/**
 * Loads a set of DCA files
 *
 * The class loads the DCA files of a certain table and stores a combined
 * version in the cache directory.
 *
 * Usage:
 *
 *     $dca = new DcaLoader('tl_user');
 *     $dca->load();
 *
 * @author Leo Feyer <https://github.com/leofeyer>
 */
class DcaLoader extends Controller
{

	/**
	 * @var array
	 */
	protected static $arrLoaded = array();

	/**
	 * Table name
	 * @var string
	 */
	protected $strTable;

	/**
	 * Store the table name
	 *
	 * @param string $strTable The table name
	 *
	 * @throws \Exception If $strTable is empty
	 */
	public function __construct($strTable)
	{
		if ($strTable == '')
		{
			throw new \Exception('The table name must not be empty');
		}

		if (Validator::isInsecurePath($strTable))
		{
			throw new \InvalidArgumentException('The table name contains invalid characters');
		}

		parent::__construct();

		$this->strTable = $strTable;
	}

	/**
	 * Load a set of DCA files
	 *
	 * @param boolean $blnNoCache If true, the cache will be bypassed
	 */
	public function load($blnNoCache=false)
	{
		$this->loadDcaFiles($blnNoCache);
		$this->addDefaultLabels($blnNoCache);
	}

	/**
	 * Load the DCA files
	 *
	 * @param boolean $blnNoCache
	 */
	private function loadDcaFiles($blnNoCache)
	{
		// Return if the data has been loaded already
<<<<<<< HEAD
		if (!$blnNoCache && isset($GLOBALS['loadDataContainer'][$this->strTable]))
=======
		if (!$blnNoCache && isset(static::$arrLoaded['dcaFiles'][$this->strTable]))
>>>>>>> 399750ef
		{
			return;
		}

		static::$arrLoaded['dcaFiles'][$this->strTable] = true; // see #6145

		$strCacheDir = System::getContainer()->getParameter('kernel.cache_dir');

		// Try to load from cache
		if (file_exists($strCacheDir . '/contao/dca/' . $this->strTable . '.php'))
		{
			include $strCacheDir . '/contao/dca/' . $this->strTable . '.php';
		}
		else
		{
			try
			{
				$files = System::getContainer()->get('contao.resource_locator')->locate('dca/' . $this->strTable . '.php', null, false);
			}
			catch (\InvalidArgumentException $e)
			{
				$files = array();
			}

			foreach ($files as $file)
			{
				include $file;
			}
		}

		// HOOK: allow to load custom settings
		if (isset($GLOBALS['TL_HOOKS']['loadDataContainer']) && \is_array($GLOBALS['TL_HOOKS']['loadDataContainer']))
		{
			foreach ($GLOBALS['TL_HOOKS']['loadDataContainer'] as $callback)
			{
				$this->import($callback[0]);
				$this->{$callback[0]}->{$callback[1]}($this->strTable);
			}
		}

		$rootDir = System::getContainer()->getParameter('kernel.project_dir');

		// Local configuration file
		if (file_exists($rootDir . '/system/config/dcaconfig.php'))
		{
			@trigger_error('Using the "dcaconfig.php" file has been deprecated and will no longer work in Contao 5.0. Create custom DCA files in the "contao/dca" folder instead.', E_USER_DEPRECATED);
			include $rootDir . '/system/config/dcaconfig.php';
		}
	}

	/**
	 * Add the default labels (see #509)
	 *
	 * @param boolean $blnNoCache
	 */
	private function addDefaultLabels($blnNoCache)
	{
		// Return if there are no labels
		if (!isset($GLOBALS['TL_LANG'][$this->strTable]))
		{
			return;
		}

		// Return if the labels have been added already
		if (!$blnNoCache && isset(static::$arrLoaded['languageFiles'][$this->strTable]))
		{
			return;
		}

		static::$arrLoaded['languageFiles'][$this->strTable] = true;

		// Operations
		foreach (array('global_operations', 'operations') as $key)
		{
			if (!isset($GLOBALS['TL_DCA'][$this->strTable]['list'][$key]))
			{
				continue;
			}

			foreach ($GLOBALS['TL_DCA'][$this->strTable]['list'][$key] as $k=>&$v)
			{
				if (isset($v['label']))
				{
					continue;
				}

				if (isset($GLOBALS['TL_LANG'][$this->strTable][$k]))
				{
					$v['label'] = &$GLOBALS['TL_LANG'][$this->strTable][$k];
				}
				elseif (isset($GLOBALS['TL_LANG']['DCA'][$k]))
				{
					$v['label'] = &$GLOBALS['TL_LANG']['DCA'][$k];
				}
			}

			unset($v);
		}

		// Fields
		if (isset($GLOBALS['TL_DCA'][$this->strTable]['fields']))
		{
			foreach ($GLOBALS['TL_DCA'][$this->strTable]['fields'] as $k=>&$v)
			{
				if (isset($v['label']))
				{
					continue;
				}

				if (isset($GLOBALS['TL_LANG'][$this->strTable][$k]))
				{
					$v['label'] = &$GLOBALS['TL_LANG'][$this->strTable][$k];
				}
			}

			unset($v);
		}
	}
}

class_alias(DcaLoader::class, 'DcaLoader');<|MERGE_RESOLUTION|>--- conflicted
+++ resolved
@@ -80,11 +80,7 @@
 	private function loadDcaFiles($blnNoCache)
 	{
 		// Return if the data has been loaded already
-<<<<<<< HEAD
-		if (!$blnNoCache && isset($GLOBALS['loadDataContainer'][$this->strTable]))
-=======
 		if (!$blnNoCache && isset(static::$arrLoaded['dcaFiles'][$this->strTable]))
->>>>>>> 399750ef
 		{
 			return;
 		}
