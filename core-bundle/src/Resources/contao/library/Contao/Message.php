--- conflicted
+++ resolved
@@ -271,18 +271,6 @@
 
 
 	/**
-<<<<<<< HEAD
-	 * Return the flash bag key
-	 *
-	 * @param string      $strType  The message type
-	 * @param string|null $strScope The message scope
-	 *
-	 * @return string The flash bag key
-	 */
-	protected static function getFlashBagKey($strType, $strScope=TL_MODE)
-	{
-		return 'contao.' . (('FE' === $strScope) ? 'frontend' : 'backend') . '.' . strtolower(str_replace('TL_', '', $strType));
-=======
 	 * Return the system messages as HTML
 	 *
 	 * @return string The messages HTML markup
@@ -325,6 +313,19 @@
 	{
 		// TODO: should we cache this?
 		return substr_count(static::getSystemMessages(), 'class="tl_error"');
->>>>>>> 12ccd7bb
+	}
+
+
+	/**
+	 * Return the flash bag key
+	 *
+	 * @param string      $strType  The message type
+	 * @param string|null $strScope The message scope
+	 *
+	 * @return string The flash bag key
+	 */
+	protected static function getFlashBagKey($strType, $strScope=TL_MODE)
+	{
+		return 'contao.' . (('FE' === $strScope) ? 'frontend' : 'backend') . '.' . strtolower(str_replace('TL_', '', $strType));
 	}
 }