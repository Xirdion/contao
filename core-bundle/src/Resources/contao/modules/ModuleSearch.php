--- conflicted
+++ resolved
@@ -78,13 +78,9 @@
 			$_GET['per_page'] = \Input::post('per_page');
 		}
 
-<<<<<<< HEAD
 		$blnFuzzy = $this->fuzzy;
 		$strQueryType = \Input::get('query_type') ?: $this->queryType;
 
-		// Remove insert tags
-=======
->>>>>>> 610b4761
 		$strKeywords = trim(\Input::get('keywords'));
 
 		$objFormTemplate = new \FrontendTemplate((($this->searchType == 'advanced') ? 'mod_search_advanced' : 'mod_search_simple'));
