--- conflicted
+++ resolved
@@ -199,12 +199,7 @@
 				{
 					try
 					{
-<<<<<<< HEAD
-						// Use the numeric back end format here!
-						$objDate = new \Date($varValue, $GLOBALS['TL_CONFIG'][$rgxp.'Format']);
-=======
 						$objDate = new \Date($varValue);
->>>>>>> b52510f5
 						$varValue = $objDate->tstamp;
 					}
 					catch (\OutOfBoundsException $e)
