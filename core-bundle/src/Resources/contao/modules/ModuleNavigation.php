<?php

/*
 * This file is part of Contao.
 *
 * (c) Leo Feyer
 *
 * @license LGPL-3.0-or-later
 */

namespace Contao;

use Patchwork\Utf8;

/**
 * Front end module "navigation".
 *
 * @author Leo Feyer <https://github.com/leofeyer>
 */
class ModuleNavigation extends Module
{
	/**
	 * Template
	 * @var string
	 */
	protected $strTemplate = 'mod_navigation';

	/**
	 * Do not display the module if there are no menu items
	 *
	 * @return string
	 */
	public function generate()
	{
		$request = System::getContainer()->get('request_stack')->getCurrentRequest();

		if ($request && System::getContainer()->get('contao.routing.scope_matcher')->isBackendRequest($request))
		{
			$objTemplate = new BackendTemplate('be_wildcard');
			$objTemplate->wildcard = '### ' . Utf8::strtoupper($GLOBALS['TL_LANG']['FMD']['navigation'][0]) . ' ###';
			$objTemplate->title = $this->headline;
			$objTemplate->id = $this->id;
			$objTemplate->link = $this->name;
			$objTemplate->href = 'contao/main.php?do=themes&amp;table=tl_module&amp;act=edit&amp;id=' . $this->id;

			return $objTemplate->parse();
		}

		$strBuffer = parent::generate();

		return $this->Template->items ? $strBuffer : '';
	}

	/**
	 * Generate the module
	 */
	protected function compile()
	{
		/** @var PageModel $objPage */
		global $objPage;

		// Set the trail and level
		if ($this->defineRoot && $this->rootPage > 0)
		{
			$trail = array($this->rootPage);
			$level = 0;
		}
		else
		{
			$trail = $objPage->trail;
			$level = ($this->levelOffset > 0) ? $this->levelOffset : 0;
		}

		$lang = null;
		$host = null;

		// Overwrite the domain and language if the reference page belongs to a differnt root page (see #3765)
		if ($this->defineRoot && $this->rootPage > 0)
		{
			$objRootPage = PageModel::findWithDetails($this->rootPage);

<<<<<<< HEAD
			$lang = $objRootPage->rootLanguage;
			$host = $objRootPage->domain;
=======
			// Set the language
			if ($objRootPage->rootLanguage != $objPage->rootLanguage && Config::get('addLanguageToUrl'))
			{
				$lang = $objRootPage->rootLanguage;
			}

			// Set the domain
			if ($objRootPage->rootId != $objPage->rootId && $objRootPage->domain && $objRootPage->domain != $objPage->domain)
			{
				$host = $objRootPage->domain;
			}
>>>>>>> 57806fd6
		}

		$this->Template->request = StringUtil::ampersand(Environment::get('indexFreeRequest'));
		$this->Template->skipId = 'skipNavigation' . $this->id;
		$this->Template->skipNavigation = StringUtil::specialchars($GLOBALS['TL_LANG']['MSC']['skipNavigation']);
		$this->Template->items = $this->renderNavigation($trail[$level], 1, $host, $lang);
	}
}

class_alias(ModuleNavigation::class, 'ModuleNavigation');<|MERGE_RESOLUTION|>--- conflicted
+++ resolved
@@ -79,22 +79,8 @@
 		{
 			$objRootPage = PageModel::findWithDetails($this->rootPage);
 
-<<<<<<< HEAD
 			$lang = $objRootPage->rootLanguage;
 			$host = $objRootPage->domain;
-=======
-			// Set the language
-			if ($objRootPage->rootLanguage != $objPage->rootLanguage && Config::get('addLanguageToUrl'))
-			{
-				$lang = $objRootPage->rootLanguage;
-			}
-
-			// Set the domain
-			if ($objRootPage->rootId != $objPage->rootId && $objRootPage->domain && $objRootPage->domain != $objPage->domain)
-			{
-				$host = $objRootPage->domain;
-			}
->>>>>>> 57806fd6
 		}
 
 		$this->Template->request = StringUtil::ampersand(Environment::get('indexFreeRequest'));
