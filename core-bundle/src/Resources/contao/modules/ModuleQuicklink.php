--- conflicted
+++ resolved
@@ -94,22 +94,14 @@
 			}
 		}
 
-		$arrPages = array_values(array_filter($arrPages));
-
 		// Add the items to the pre-sorted array
 		while ($objPages->next())
 		{
-<<<<<<< HEAD
-			/** @var PageModel $objModel */
-			$objModel = $objPages->current();
-
-			$arrPages[$objPages->id] = $objModel->loadDetails()->row(); // see #3765
-=======
 			$arrPages[$objPages->id] = $objPages->current();
->>>>>>> b4709770
 		}
 
 		$items = array();
+		$arrPages = array_values(array_filter($arrPages));
 
 		/** @var \PageModel[] $arrPages */
 		foreach ($arrPages as $objPage)
