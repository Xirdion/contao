<?php

/**
 * Contao Open Source CMS
 *
 * Copyright (c) 2005-2016 Leo Feyer
 *
 * @license LGPL-3.0+
 */

namespace Contao;

use Patchwork\Utf8;


/**
 * Front end module "quick link".
 *
 * @author Leo Feyer <https://github.com/leofeyer>
 */
class ModuleQuicklink extends \Module
{

	/**
	 * Template
	 * @var string
	 */
	protected $strTemplate = 'mod_quicklink';


	/**
	 * Redirect to the selected page
	 *
	 * @return string
	 */
	public function generate()
	{
		if (TL_MODE == 'BE')
		{
			/** @var BackendTemplate|object $objTemplate */
			$objTemplate = new \BackendTemplate('be_wildcard');

			$objTemplate->wildcard = '### ' . Utf8::strtoupper($GLOBALS['TL_LANG']['FMD']['quicklink'][0]) . ' ###';
			$objTemplate->title = $this->headline;
			$objTemplate->id = $this->id;
			$objTemplate->link = $this->name;
			$objTemplate->href = 'contao/main.php?do=themes&amp;table=tl_module&amp;act=edit&amp;id=' . $this->id;

			return $objTemplate->parse();
		}

		// Redirect to selected page
		if (\Input::post('FORM_SUBMIT') == 'tl_quicklink_' . $this->id)
		{
			$this->redirect(\Input::post('target', true));
		}

		// Always return an array (see #4616)
		$this->pages = \StringUtil::deserialize($this->pages, true);

		if (empty($this->pages) || $this->pages[0] == '')
		{
			return '';
		}

		return parent::generate();
	}


	/**
	 * Generate the module
	 */
	protected function compile()
	{
		// Get all active pages
		$objPages = \PageModel::findPublishedRegularWithoutGuestsByIds($this->pages);

		// Return if there are no pages
		if ($objPages === null)
		{
			return;
		}

		$arrPages = array();

		// Sort the array keys according to the given order
		if ($this->orderPages != '')
		{
			$tmp = \StringUtil::deserialize($this->orderPages);

			if (!empty($tmp) && is_array($tmp))
			{
				$arrPages = array_map(function () {}, array_flip($tmp));
			}
		}

		// Add the items to the pre-sorted array
		while ($objPages->next())
		{
			$arrPages[$objPages->id] = $objPages->current();
		}

		$items = array();
		$arrPages = array_values(array_filter($arrPages));

		/** @var PageModel[] $arrPages */
		foreach ($arrPages as $objPage)
		{
			$objPage->title = \StringUtil::stripInsertTags($objPage->title);
			$objPage->pageTitle = \StringUtil::stripInsertTags($objPage->pageTitle);

			// Get href
			switch ($objPage->type)
			{
				case 'redirect':
					$href = $objPage->url;
					break;

				case 'forward':
<<<<<<< HEAD
					if (($objNext = $objPage->getRelated('jumpTo')) instanceof PageModel)
=======
					if (($objNext = $objPage->getRelated('jumpTo')) !== null || ($objNext = \PageModel::findFirstPublishedRegularByPid($objPage->id)) !== null)
>>>>>>> 5f618ab4
					{
						/** @var PageModel $objNext */
						$href = $objNext->getFrontendUrl();
						break;
					}
					// DO NOT ADD A break; STATEMENT

				default:
					$href = $objPage->getFrontendUrl();
					break;
			}

			$items[] = array
			(
				'href' => $href,
				'title' => \StringUtil::specialchars($objPage->pageTitle ?: $objPage->title),
				'link' => $objPage->title
			);
		}

		$this->Template->items = $items;
		$this->Template->formId = 'tl_quicklink_' . $this->id;
		$this->Template->request = ampersand(\Environment::get('request'), true);
		$this->Template->title = $this->customLabel ?: $GLOBALS['TL_LANG']['MSC']['quicklink'];
		$this->Template->button = \StringUtil::specialchars($GLOBALS['TL_LANG']['MSC']['go']);
	}
}<|MERGE_RESOLUTION|>--- conflicted
+++ resolved
@@ -117,11 +117,7 @@
 					break;
 
 				case 'forward':
-<<<<<<< HEAD
-					if (($objNext = $objPage->getRelated('jumpTo')) instanceof PageModel)
-=======
-					if (($objNext = $objPage->getRelated('jumpTo')) !== null || ($objNext = \PageModel::findFirstPublishedRegularByPid($objPage->id)) !== null)
->>>>>>> 5f618ab4
+					if (($objNext = $objPage->getRelated('jumpTo')) instanceof PageModel || ($objNext = \PageModel::findFirstPublishedRegularByPid($objPage->id)) instanceof PageModel)
 					{
 						/** @var PageModel $objNext */
 						$href = $objNext->getFrontendUrl();
