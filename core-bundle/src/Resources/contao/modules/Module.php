<?php

/**
 * Contao Open Source CMS
 *
 * Copyright (c) 2005-2016 Leo Feyer
 *
 * @license LGPL-3.0+
 */

namespace Contao;


/**
 * Parent class for front end modules.
 *
 * @property integer $id
 * @property integer $pid
 * @property integer $tstamp
 * @property string  $name
 * @property string  $headline
 * @property string  $type
 * @property integer $levelOffset
 * @property integer $showLevel
 * @property boolean $hardLimit
 * @property boolean $showProtected
 * @property boolean $defineRoot
 * @property integer $rootPage
 * @property string  $navigationTpl
 * @property string  $customTpl
 * @property string  $pages
 * @property string  $orderPages
 * @property boolean $showHidden
 * @property string  $customLabel
 * @property boolean $autologin
 * @property integer $jumpTo
 * @property boolean $redirectBack
 * @property string  $cols
 * @property array   $editable
 * @property string  $memberTpl
 * @property integer $form
 * @property string  $queryType
 * @property boolean $fuzzy
 * @property integer $contextLength
 * @property integer $totalLength
 * @property integer $perPage
 * @property string  $searchType
 * @property string  $searchTpl
 * @property string  $inColumn
 * @property integer $skipFirst
 * @property boolean $loadFirst
 * @property string  $size
 * @property boolean $transparent
 * @property string  $flashvars
 * @property string  $altContent
 * @property string  $source
 * @property string  $singleSRC
 * @property string  $url
 * @property boolean $interactive
 * @property string  $flashID
 * @property string  $flashJS
 * @property string  $imgSize
 * @property boolean $useCaption
 * @property boolean $fullsize
 * @property string  $multiSRC
 * @property string  $orderSRC
 * @property string  $html
 * @property integer $rss_cache
 * @property string  $rss_feed
 * @property string  $rss_template
 * @property integer $numberOfItems
 * @property boolean $disableCaptcha
 * @property string  $reg_groups
 * @property boolean $reg_allowLogin
 * @property boolean $reg_skipName
 * @property string  $reg_close
 * @property boolean $reg_assignDir
 * @property string  $reg_homeDir
 * @property boolean $reg_activate
 * @property integer $reg_jumpTo
 * @property string  $reg_text
 * @property string  $reg_password
 * @property boolean $protected
 * @property string  $groups
 * @property boolean $guests
 * @property string  $cssID
 * @property string  $space
 * @property string  $cal_calendar
 * @property boolean $cal_noSpan
 * @property integer $cal_startDay
 * @property string  $cal_format
 * @property boolean $cal_ignoreDynamic
 * @property string  $cal_order
 * @property integer $cal_readerModule
 * @property integer $cal_limit
 * @property string  $cal_template
 * @property string  $cal_ctemplate
 * @property boolean $cal_showQuantity
 * @property string  $com_order
 * @property boolean $com_moderate
 * @property boolean $com_bbcode
 * @property boolean $com_requireLogin
 * @property boolean $com_disableCaptcha
 * @property string  $com_template
 * @property string  $faq_categories
 * @property integer $faq_readerModule
 * @property string  $list_table
 * @property string  $list_fields
 * @property string  $list_where
 * @property string  $list_search
 * @property string  $list_sort
 * @property string  $list_info
 * @property string  $list_info_where
 * @property string  $list_layout
 * @property string  $list_info_layout
 * @property string  $news_archives
 * @property string  $news_featured
 * @property string  $news_jumpToCurrent
 * @property integer $news_readerModule
 * @property string  $news_metaFields
 * @property string  $news_template
 * @property string  $news_format
 * @property integer $news_startDay
 * @property string  $news_order
 * @property boolean $news_showQuantity
 * @property string  $newsletters
 * @property string  $nl_channels
 * @property boolean $nl_hideChannels
 * @property string  $nl_subscribe
 * @property string  $nl_unsubscribe
 * @property string  $nl_template
 * @property string  $hl
 *
 * @author Leo Feyer <https://github.com/leofeyer>
 */
abstract class Module extends \Frontend
{

	/**
	 * Template
	 * @var string
	 */
	protected $strTemplate;

	/**
	 * Column
	 * @var string
	 */
	protected $strColumn;

	/**
	 * Model
	 * @var ModuleModel
	 */
	protected $objModel;

	/**
	 * Current record
	 * @var array
	 */
	protected $arrData = array();

	/**
	 * Style array
	 * @var array
	 */
	protected $arrStyle = array();


	/**
	 * Initialize the object
	 *
	 * @param ModuleModel $objModule
	 * @param string      $strColumn
	 */
	public function __construct($objModule, $strColumn='main')
	{
<<<<<<< HEAD
		if ($objModule instanceof Model)
		{
			$this->objModel = $objModule;
		}
		elseif ($objModule instanceof Model\Collection)
		{
			$this->objModel = $objModule->current();
=======
		if ($objModule instanceof \Model || $objModule instanceof \Model\Collection)
		{
			/** @var \ModuleModel $objModel */
			$objModel = $objModule;

			if ($objModel instanceof \Model\Collection)
			{
				$objModel = $objModel->current();
			}

			$this->objModel = $objModel;
>>>>>>> 9a72ea70
		}

		parent::__construct();

		$this->arrData = $objModule->row();
		$this->cssID = deserialize($objModule->cssID, true);

		if ($this->customTpl != '' && TL_MODE == 'FE')
		{
			$this->strTemplate = $this->customTpl;
		}

		$arrHeadline = deserialize($objModule->headline);
		$this->headline = is_array($arrHeadline) ? $arrHeadline['value'] : $arrHeadline;
		$this->hl = is_array($arrHeadline) ? $arrHeadline['unit'] : 'h1';
		$this->strColumn = $strColumn;
	}


	/**
	 * Set an object property
	 *
	 * @param string $strKey
	 * @param mixed  $varValue
	 */
	public function __set($strKey, $varValue)
	{
		$this->arrData[$strKey] = $varValue;
	}


	/**
	 * Return an object property
	 *
	 * @param string $strKey
	 *
	 * @return mixed
	 */
	public function __get($strKey)
	{
		if (isset($this->arrData[$strKey]))
		{
			return $this->arrData[$strKey];
		}

		return parent::__get($strKey);
	}


	/**
	 * Check whether a property is set
	 *
	 * @param string $strKey
	 *
	 * @return boolean
	 */
	public function __isset($strKey)
	{
		return isset($this->arrData[$strKey]);
	}


	/**
	 * Return the model
	 *
	 * @return Model
	 */
	public function getModel()
	{
		return $this->objModel;
	}


	/**
	 * Parse the template
	 *
	 * @return string
	 */
	public function generate()
	{
		$this->Template = new \FrontendTemplate($this->strTemplate);
		$this->Template->setData($this->arrData);

		$this->compile();

		// Do not change this order (see #6191)
		$this->Template->style = !empty($this->arrStyle) ? implode(' ', $this->arrStyle) : '';
		$this->Template->class = trim('mod_' . $this->type . ' ' . $this->cssID[1]);
		$this->Template->cssID = !empty($this->cssID[0]) ? ' id="' . $this->cssID[0] . '"' : '';

		$this->Template->inColumn = $this->strColumn;

		if ($this->Template->headline == '')
		{
			$this->Template->headline = $this->headline;
		}

		if ($this->Template->hl == '')
		{
			$this->Template->hl = $this->hl;
		}

		if (!empty($this->objModel->classes) && is_array($this->objModel->classes))
		{
			$this->Template->class .= ' ' . implode(' ', $this->objModel->classes);
		}

		return $this->Template->parse();
	}


	/**
	 * Compile the current element
	 */
	abstract protected function compile();


	/**
	 * Recursively compile the navigation menu and return it as HTML string
	 *
	 * @param integer $pid
	 * @param integer $level
	 * @param string  $host
	 * @param string  $language
	 *
	 * @return string
	 */
	protected function renderNavigation($pid, $level=1, $host=null, $language=null)
	{
		// Get all active subpages
		$objSubpages = \PageModel::findPublishedSubpagesWithoutGuestsByPid($pid, $this->showHidden, $this instanceof ModuleSitemap);

		if ($objSubpages === null)
		{
			return '';
		}

		$items = array();
		$groups = array();

		// Get all groups of the current front end user
		if (FE_USER_LOGGED_IN)
		{
			$this->import('FrontendUser', 'User');
			$groups = $this->User->groups;
		}

		// Layout template fallback
		if ($this->navigationTpl == '')
		{
			$this->navigationTpl = 'nav_default';
		}

		/** @var FrontendTemplate|object $objTemplate */
		$objTemplate = new \FrontendTemplate($this->navigationTpl);

		$objTemplate->pid = $pid;
		$objTemplate->type = get_class($this);
		$objTemplate->cssID = $this->cssID; // see #4897
		$objTemplate->level = 'level_' . $level++;

		/** @var PageModel $objPage */
		global $objPage;

		// Browse subpages
		foreach ($objSubpages as $objSubpage)
		{
			// Skip hidden sitemap pages
			if ($this instanceof ModuleSitemap && $objSubpages->sitemap == 'map_never')
			{
				continue;
			}

			$subitems = '';
			$_groups = deserialize($objSubpage->groups);

			// Override the domain (see #3765)
			if ($host !== null)
			{
				$objSubpage->domain = $host;
			}

			// Do not show protected pages unless a back end or front end user is logged in
			if (!$objSubpage->protected || BE_USER_LOGGED_IN || (is_array($_groups) && count(array_intersect($_groups, $groups))) || $this->showProtected || ($this instanceof ModuleSitemap && $objSubpage->sitemap == 'map_always'))
			{
				// Check whether there will be subpages
				if ($objSubpage->subpages > 0 && (!$this->showLevel || $this->showLevel >= $level || (!$this->hardLimit && ($objPage->id == $objSubpage->id || in_array($objPage->id, $this->Database->getChildRecords($objSubpage->id, 'tl_page'))))))
				{
					$subitems = $this->renderNavigation($objSubpage->id, $level, $host, $language);
				}

				$href = null;

				// Get href
				switch ($objSubpage->type)
				{
					case 'redirect':
						$href = $objSubpage->url;

						if (strncasecmp($href, 'mailto:', 7) === 0)
						{
							$href = \StringUtil::encodeEmail($href);
						}
						break;

					case 'forward':
						if ($objSubpage->jumpTo)
						{
							/** @var PageModel $objNext */
							$objNext = $objSubpage->getRelated('jumpTo');
						}
						else
						{
							$objNext = \PageModel::findFirstPublishedRegularByPid($objSubpage->id);
						}

						// Hide the link if the target page is invisible
						if ($objNext === null || !$objNext->published || ($objNext->start != '' && $objNext->start > time()) || ($objNext->stop != '' && $objNext->stop < time()))
						{
							continue(2);
						}

						$href = $objNext->getFrontendUrl();
						break;

					default:
						$href = $objSubpage->getFrontendUrl();
						break;
				}

				$row = $objSubpage->row();
				$trail = in_array($objSubpage->id, $objPage->trail);

				// Active page
				if (($objPage->id == $objSubpage->id || $objSubpage->type == 'forward' && $objPage->id == $objSubpage->jumpTo) && !$this instanceof ModuleSitemap && $href == \Environment::get('request'))
				{
					// Mark active forward pages (see #4822)
					$strClass = (($objSubpage->type == 'forward' && $objPage->id == $objSubpage->jumpTo) ? 'forward' . ($trail ? ' trail' : '') : 'active') . (($subitems != '') ? ' submenu' : '') . ($objSubpage->protected ? ' protected' : '') . (($objSubpage->cssClass != '') ? ' ' . $objSubpage->cssClass : '');

					$row['isActive'] = true;
					$row['isTrail'] = false;
				}

				// Regular page
				else
				{
					$strClass = (($subitems != '') ? 'submenu' : '') . ($objSubpage->protected ? ' protected' : '') . ($trail ? ' trail' : '') . (($objSubpage->cssClass != '') ? ' ' . $objSubpage->cssClass : '');

					// Mark pages on the same level (see #2419)
					if ($objSubpage->pid == $objPage->pid)
					{
						$strClass .= ' sibling';
					}

					$row['isActive'] = false;
					$row['isTrail'] = $trail;
				}

				$row['subitems'] = $subitems;
				$row['class'] = trim($strClass);
				$row['title'] = specialchars($objSubpage->title, true);
				$row['pageTitle'] = specialchars($objSubpage->pageTitle, true);
				$row['link'] = $objSubpage->title;
				$row['href'] = $href;
				$row['nofollow'] = (strncmp($objSubpage->robots, 'noindex,nofollow', 16) === 0);
				$row['target'] = '';
				$row['description'] = str_replace(array("\n", "\r"), array(' ' , ''), $objSubpage->description);

				// Override the link target
				if ($objSubpage->type == 'redirect' && $objSubpage->target)
				{
					$row['target'] = ' target="_blank"';
				}

				$items[] = $row;
			}
		}

		// Add classes first and last
		if (!empty($items))
		{
			$last = count($items) - 1;

			$items[0]['class'] = trim($items[0]['class'] . ' first');
			$items[$last]['class'] = trim($items[$last]['class'] . ' last');
		}

		$objTemplate->items = $items;

		return !empty($items) ? $objTemplate->parse() : '';
	}


	/**
	 * Find a front end module in the FE_MOD array and return the class name
	 *
	 * @param string $strName The front end module name
	 *
	 * @return string The class name
	 */
	public static function findClass($strName)
	{
		foreach ($GLOBALS['FE_MOD'] as $v)
		{
			foreach ($v as $kk=>$vv)
			{
				if ($kk == $strName)
				{
					return $vv;
				}
			}
		}

		return '';
	}
}<|MERGE_RESOLUTION|>--- conflicted
+++ resolved
@@ -175,27 +175,17 @@
 	 */
 	public function __construct($objModule, $strColumn='main')
 	{
-<<<<<<< HEAD
-		if ($objModule instanceof Model)
-		{
-			$this->objModel = $objModule;
-		}
-		elseif ($objModule instanceof Model\Collection)
-		{
-			$this->objModel = $objModule->current();
-=======
-		if ($objModule instanceof \Model || $objModule instanceof \Model\Collection)
-		{
-			/** @var \ModuleModel $objModel */
+		if ($objModule instanceof Model || $objModule instanceof Model\Collection)
+		{
+			/** @var ModuleModel $objModel */
 			$objModel = $objModule;
 
-			if ($objModel instanceof \Model\Collection)
+			if ($objModel instanceof Model\Collection)
 			{
 				$objModel = $objModel->current();
 			}
 
 			$this->objModel = $objModel;
->>>>>>> 9a72ea70
 		}
 
 		parent::__construct();
