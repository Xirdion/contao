<?php

/**
 * Contao Open Source CMS
 *
 * Copyright (c) 2005-2014 Leo Feyer
 *
 * @package Core
 * @link    https://contao.org
 * @license http://www.gnu.org/licenses/lgpl-3.0.html LGPL
 */


/**
 * Run in a custom namespace, so the class can be replaced
 */
namespace Contao;


/**
 * Class ModuleArticle
 *
 * Provides methodes to handle articles.
 * @copyright  Leo Feyer 2005-2014
 * @author     Leo Feyer <https://contao.org>
 * @package    Core
 */
class ModuleArticle extends \Module
{

	/**
	 * Template
	 * @var string
	 */
	protected $strTemplate = 'mod_article';

	/**
	 * No markup
	 * @var boolean
	 */
	protected $blnNoMarkup = false;


	/**
	 * Check whether the article is published
	 * @param boolean
	 * @return string
	 */
	public function generate($blnNoMarkup=false)
	{
		if (TL_MODE == 'FE' && !BE_USER_LOGGED_IN && (!$this->published || ($this->start != '' && $this->start > time()) || ($this->stop != '' && $this->stop < time())))
		{
			return '';
		}

		$this->type = 'article';
		$this->blnNoMarkup = $blnNoMarkup;

		return parent::generate();
	}


	/**
	 * Generate the module
	 */
	protected function compile()
	{
		global $objPage;

		if ($this->blnNoMarkup)
		{
			$this->Template = new \FrontendTemplate('mod_article_plain');
			$this->Template->setData($this->arrData);
		}

		$alias = $this->alias ?: 'article';

		if (in_array($alias, array('article', 'top', 'wrapper', 'header', 'container', 'left', 'main', 'right', 'footer')))
		{
			$alias .= '-' . $this->id;
		}

		$alias = standardize($alias);

		// Generate the cssID if it is not set
		if ($this->cssID[0] == '')
		{
			$this->cssID = array($alias, $this->cssID[1]);
		}

		$this->Template->column = $this->inColumn;

		// Add the modification date
		$this->Template->timestamp = $this->tstamp;
		$this->Template->date = \Date::parse($objPage->datimFormat, $this->tstamp);

		// Clean the RTE output
		if ($objPage->outputFormat == 'xhtml')
		{
			$this->teaser = \String::toXhtml($this->teaser);
		}
		else
		{
			$this->teaser = \String::toHtml5($this->teaser);
		}

		// Show the teaser only
		if ($this->multiMode && $this->showTeaser)
		{
			$this->Template = new \FrontendTemplate('mod_article_teaser');
			$this->Template->setData($this->arrData);

			$this->cssID = array($alias, '');
			$arrCss = deserialize($this->teaserCssID);

			// Override the CSS ID and class
			if (is_array($arrCss) && count($arrCss) == 2)
			{
				if ($arrCss[0] == '')
				{
					$arrCss[0] = $alias;
				}

				$this->cssID = $arrCss;
			}

			$article = (!\Config::get('disableAlias') && $this->alias != '') ? $this->alias : $this->id;
			$href = 'articles=' . (($this->inColumn != 'main') ? $this->inColumn . ':' : '') . $article;

			$this->Template->headline = $this->headline;
			$this->Template->href = $this->addToUrl($href);
			$this->Template->teaser = $this->teaser;
			$this->Template->readMore = specialchars(sprintf($GLOBALS['TL_LANG']['MSC']['readMore'], $this->headline), true);
			$this->Template->more = $GLOBALS['TL_LANG']['MSC']['more'];

			return;
		}

		// Get section and article alias
		list($strSection, $strArticle) = explode(':', \Input::get('articles'));

		if ($strArticle === null)
		{
			$strArticle = $strSection;
		}

		// Overwrite the page title (see #2853 and #4955)
		if (!$this->blnNoMarkup && $strArticle != '' && ($strArticle == $this->id || $strArticle == $this->alias) && $this->title != '')
		{
			$objPage->pageTitle = strip_tags(strip_insert_tags($this->title));

			if ($this->teaser != '')
			{
				$objPage->description = $this->prepareMetaDescription($this->teaser);
			}
		}

		$this->Template->printable = false;
		$this->Template->backlink = false;

		// Back link
		if (!$this->multiMode && $strArticle != '' && ($strArticle == $this->id || $strArticle == $this->alias))
		{
			$this->Template->backlink = 'javascript:history.go(-1)'; // see #6955
			$this->Template->back = specialchars($GLOBALS['TL_LANG']['MSC']['goBack']);
<<<<<<< HEAD

			// Remove the "/articles/…" part from the URL
			if (\Config::get('disableAlias'))
			{
				$this->Template->backlink = preg_replace('@&(amp;)?articles=[^&]+@', '', \Environment::get('request'));
			}
			else
			{
				$this->Template->backlink = preg_replace('@/articles/[^/]+@', '', \Environment::get('request')) . \Config::get('urlSuffix');
			}
=======
>>>>>>> 717816a2
		}

		$arrElements = array();
		$objCte = \ContentModel::findPublishedByPidAndTable($this->id, 'tl_article');

		if ($objCte !== null)
		{
			$intCount = 0;
			$intLast = $objCte->count() - 1;

			while ($objCte->next())
			{
				$arrCss = array();
				$objRow = $objCte->current();

				// Add the "first" and "last" classes (see #2583)
				if ($intCount == 0 || $intCount == $intLast)
				{
					if ($intCount == 0)
					{
						$arrCss[] = 'first';
					}

					if ($intCount == $intLast)
					{
						$arrCss[] = 'last';
					}
				}

				$objRow->classes = $arrCss;
				$arrElements[] = $this->getContentElement($objRow, $this->strColumn);
				++$intCount;
			}
		}

		$this->Template->teaser = $this->teaser;
		$this->Template->elements = $arrElements;

		if ($this->keywords != '')
		{
			$GLOBALS['TL_KEYWORDS'] .= (($GLOBALS['TL_KEYWORDS'] != '') ? ', ' : '') . $this->keywords;
		}

		// Backwards compatibility
		if ($this->printable == 1)
		{
			$this->Template->printable = true;
			$this->Template->pdfButton = true;
		}

		// New structure
		elseif ($this->printable != '')
		{
			$options = deserialize($this->printable);

			if (!empty($options) && is_array($options))
			{
				$this->Template->printable = true;
				$this->Template->printButton = in_array('print', $options);
				$this->Template->pdfButton = in_array('pdf', $options);
				$this->Template->facebookButton = in_array('facebook', $options);
				$this->Template->twitterButton = in_array('twitter', $options);
				$this->Template->gplusButton = in_array('gplus', $options);
			}
		}

		// Add syndication variables
		if ($this->Template->printable)
		{
			$request = \Environment::get('indexFreeRequest');

			$this->Template->print = '#';
			$this->Template->encUrl = rawurlencode(\Environment::get('base') . \Environment::get('request'));
			$this->Template->encTitle = rawurlencode($objPage->pageTitle);
			$this->Template->href = $request . ((strpos($request, '?') !== false) ? '&amp;' : '?') . 'pdf=' . $this->id;

			$this->Template->printTitle = specialchars($GLOBALS['TL_LANG']['MSC']['printPage']);
			$this->Template->pdfTitle = specialchars($GLOBALS['TL_LANG']['MSC']['printAsPdf']);
			$this->Template->facebookTitle = specialchars($GLOBALS['TL_LANG']['MSC']['facebookShare']);
			$this->Template->twitterTitle = specialchars($GLOBALS['TL_LANG']['MSC']['twitterShare']);
			$this->Template->gplusTitle = specialchars($GLOBALS['TL_LANG']['MSC']['gplusShare']);
		}
	}


	/**
	 * Print an article as PDF and stream it to the browser
	 */
	public function generatePdf()
	{
		$this->headline = $this->title;
		$this->printable = false;

		// Generate article
		$strArticle = $this->replaceInsertTags($this->generate(), false);
		$strArticle = html_entity_decode($strArticle, ENT_QUOTES, \Config::get('characterSet'));
		$strArticle = $this->convertRelativeUrls($strArticle, '', true);

		// Remove form elements and JavaScript links
		$arrSearch = array
		(
			'@<form.*</form>@Us',
			'@<a [^>]*href="[^"]*javascript:[^>]+>.*</a>@Us'
		);

		$strArticle = preg_replace($arrSearch, '', $strArticle);

		// HOOK: allow individual PDF routines
		if (isset($GLOBALS['TL_HOOKS']['printArticleAsPdf']) && is_array($GLOBALS['TL_HOOKS']['printArticleAsPdf']))
		{
			foreach ($GLOBALS['TL_HOOKS']['printArticleAsPdf'] as $callback)
			{
				$this->import($callback[0]);
				$this->$callback[0]->$callback[1]($strArticle, $this);
			}
		}

		// URL decode image paths (see #6411)
		$strArticle = preg_replace_callback('@(src="[^"]+")@', function($arg) {
			return rawurldecode($arg[0]);
		}, $strArticle);

		// Handle line breaks in preformatted text
		$strArticle = preg_replace_callback('@(<pre.*</pre>)@Us', function ($arg) {
			return str_replace("\n", '<br>', $arg[0]);
		}, $strArticle);

		// Default PDF export using TCPDF
		$arrSearch = array
		(
			'@<span style="text-decoration: ?underline;?">(.*)</span>@Us',
			'@(<img[^>]+>)@',
			'@(<div[^>]+block[^>]+>)@',
			'@[\n\r\t]+@',
			'@<br( /)?><div class="mod_article@',
			'@href="([^"]+)(pdf=[0-9]*(&|&amp;)?)([^"]*)"@'
		);

		$arrReplace = array
		(
			'<u>$1</u>',
			'<br>$1',
			'<br>$1',
			' ',
			'<div class="mod_article',
			'href="$1$4"'
		);

		$strArticle = preg_replace($arrSearch, $arrReplace, $strArticle);

		// TCPDF configuration
		$l['a_meta_dir'] = 'ltr';
		$l['a_meta_charset'] = \Config::get('characterSet');
		$l['a_meta_language'] = substr($GLOBALS['TL_LANGUAGE'], 0, 2);
		$l['w_page'] = 'page';

		// Include library
		require_once TL_ROOT . '/system/config/tcpdf.php';

		// Create new PDF document
		$pdf = new \TCPDF(PDF_PAGE_ORIENTATION, PDF_UNIT, PDF_PAGE_FORMAT, true);

		// Set document information
		$pdf->SetCreator(PDF_CREATOR);
		$pdf->SetAuthor(PDF_AUTHOR);
		$pdf->SetTitle($this->title);
		$pdf->SetSubject($this->title);
		$pdf->SetKeywords($this->keywords);

		// Prevent font subsetting (huge speed improvement)
		$pdf->setFontSubsetting(false);

		// Remove default header/footer
		$pdf->setPrintHeader(false);
		$pdf->setPrintFooter(false);

		// Set margins
		$pdf->SetMargins(PDF_MARGIN_LEFT, PDF_MARGIN_TOP, PDF_MARGIN_RIGHT);

		// Set auto page breaks
		$pdf->SetAutoPageBreak(true, PDF_MARGIN_BOTTOM);

		// Set image scale factor
		$pdf->setImageScale(PDF_IMAGE_SCALE_RATIO);

		// Set some language-dependent strings
		$pdf->setLanguageArray($l);

		// Initialize document and add a page
		$pdf->AddPage();

		// Set font
		$pdf->SetFont(PDF_FONT_NAME_MAIN, '', PDF_FONT_SIZE_MAIN);

		// Write the HTML content
		$pdf->writeHTML($strArticle, true, 0, true, 0);

		// Close and output PDF document
		$pdf->lastPage();
		$pdf->Output(standardize(ampersand($this->title, false)) . '.pdf', 'D');

		// Stop script execution
		exit;
	}
}<|MERGE_RESOLUTION|>--- conflicted
+++ resolved
@@ -163,19 +163,6 @@
 		{
 			$this->Template->backlink = 'javascript:history.go(-1)'; // see #6955
 			$this->Template->back = specialchars($GLOBALS['TL_LANG']['MSC']['goBack']);
-<<<<<<< HEAD
-
-			// Remove the "/articles/…" part from the URL
-			if (\Config::get('disableAlias'))
-			{
-				$this->Template->backlink = preg_replace('@&(amp;)?articles=[^&]+@', '', \Environment::get('request'));
-			}
-			else
-			{
-				$this->Template->backlink = preg_replace('@/articles/[^/]+@', '', \Environment::get('request')) . \Config::get('urlSuffix');
-			}
-=======
->>>>>>> 717816a2
 		}
 
 		$arrElements = array();
