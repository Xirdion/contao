--- conflicted
+++ resolved
@@ -198,13 +198,8 @@
 				}
 			}
 
-<<<<<<< HEAD
 			/** @var Widget $objWidget */
-			$objWidget = new $strClass($strClass::getAttributesFromDca($arrData, $field, $varValue, '', '', $this));
-=======
-			/** @var \Widget $objWidget */
 			$objWidget = new $strClass($strClass::getAttributesFromDca($arrData, $field, $varValue, $field, $strTable, $this));
->>>>>>> b4709770
 
 			$objWidget->storeValues = true;
 			$objWidget->rowClass = 'row_' . $row . (($row == 0) ? ' row_first' : '') . ((($row % 2) == 0) ? ' even' : ' odd');
