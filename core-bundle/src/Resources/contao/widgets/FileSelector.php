--- conflicted
+++ resolved
@@ -77,7 +77,7 @@
 
 		if ($this->extensions != '')
 		{
-			$this->arrValidFileTypes = trimsplit(',', $this->extensions);
+			$this->arrValidFileTypes = trimsplit(',', strtolower($this->extensions));
 		}
 
 		/** @var AttributeBagInterface $objSessionBag */
@@ -500,11 +500,7 @@
 			$folderLabel = ($this->files || $this->filesOnly) ? '<strong>'.specialchars(basename($currentFolder)).'</strong>' : specialchars(basename($currentFolder));
 
 			// Add the current folder
-<<<<<<< HEAD
-			$return .= \Image::getHtml($folderImg, '', $folderAttribute).' <a href="' . \Backend::addToUrl('node='.$this->urlEncode($currentFolder)) . '" title="'.specialchars($GLOBALS['TL_LANG']['MSC']['selectNode']).'">'.$folderLabel.'</a></div> <div class="tl_right">';
-=======
-			$return .= \Image::getHtml($folderImg, '', $folderAttribute).' <a href="' . $this->addToUrl('fn='.$this->urlEncode($currentFolder)) . '" title="'.specialchars($GLOBALS['TL_LANG']['MSC']['selectNode']).'">'.$folderLabel.'</a></div> <div class="tl_right">';
->>>>>>> 9a72ea70
+			$return .= \Image::getHtml($folderImg, '', $folderAttribute).' <a href="' . \Backend::addToUrl('fn='.$this->urlEncode($currentFolder)) . '" title="'.specialchars($GLOBALS['TL_LANG']['MSC']['selectNode']).'">'.$folderLabel.'</a></div> <div class="tl_right">';
 
 			// Add a checkbox or radio button
 			if (!$this->filesOnly)
@@ -535,16 +531,6 @@
 		// Process files
 		if ($this->files || $this->filesOnly)
 		{
-<<<<<<< HEAD
-=======
-			$allowedExtensions = null;
-
-			if ($this->extensions != '')
-			{
-				$allowedExtensions = trimsplit(',', strtolower($this->extensions));
-			}
-
->>>>>>> 9a72ea70
 			for ($h=0, $c=count($files); $h<$c; $h++)
 			{
 				$thumbnail = '';
