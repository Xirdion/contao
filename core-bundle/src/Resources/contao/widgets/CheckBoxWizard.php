--- conflicted
+++ resolved
@@ -107,11 +107,7 @@
 		// Generate options and add buttons
 		foreach ($this->arrOptions as $i=>$arrOption)
 		{
-<<<<<<< HEAD
-			$arrOptions[] = $this->generateCheckbox($arrOption, $i, '<button class="drag-handle" title="' . StringUtil::specialchars($GLOBALS['TL_LANG']['MSC']['move']) . '" aria-hidden="true">' . Image::getHtml('drag.svg') . '</button> ');
-=======
-			$arrOptions[] = $this->generateCheckbox($arrOption, $i, '<button type="button" class="drag-handle" title="' . \StringUtil::specialchars($GLOBALS['TL_LANG']['MSC']['move']) . '" aria-hidden="true">' . \Image::getHtml('drag.svg') . '</button> ');
->>>>>>> 57477373
+			$arrOptions[] = $this->generateCheckbox($arrOption, $i, '<button type="button" class="drag-handle" title="' . StringUtil::specialchars($GLOBALS['TL_LANG']['MSC']['move']) . '" aria-hidden="true">' . Image::getHtml('drag.svg') . '</button> ');
 		}
 
 		// Add a "no entries found" message if there are no options
