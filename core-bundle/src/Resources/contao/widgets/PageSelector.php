<?php

/**
 * Contao Open Source CMS
 *
 * Copyright (c) 2005-2016 Leo Feyer
 *
 * @license LGPL-3.0+
 */

namespace Contao;

use Symfony\Component\HttpFoundation\Session\Attribute\AttributeBagInterface;


/**
 * Provide methods to handle input field "page tree".
 *
 * @property array  $rootNodes
 * @property string $fieldType
 *
 * @author Leo Feyer <https://github.com/leofeyer>
 */
class PageSelector extends \Widget
{

	/**
	 * Submit user input
	 * @var boolean
	 */
	protected $blnSubmitInput = true;

	/**
	 * Path nodes
	 * @var array
	 */
	protected $arrNodes = array();

	/**
	 * Template
	 * @var string
	 */
	protected $strTemplate = 'be_widget';


	/**
	 * Load the database object
	 *
	 * @param array $arrAttributes
	 */
	public function __construct($arrAttributes=null)
	{
		$this->import('Database');
		parent::__construct($arrAttributes);
	}


	/**
	 * Generate the widget and return it as string
	 *
	 * @return string
	 */
	public function generate()
	{
		$this->import('BackendUser', 'User');

		/** @var AttributeBagInterface $objSessionBag */
		$objSessionBag = \System::getContainer()->get('session')->getBag('contao_backend');

		// Store the keyword
		if (\Input::post('FORM_SUBMIT') == 'item_selector')
		{
			$strKeyword = ltrim(\Input::postRaw('keyword'), '*');

			// Make sure the regular expression is valid
			if ($strKeyword != '')
			{
				try
				{
					$this->Database->prepare("SELECT * FROM tl_page WHERE title REGEXP ?")
								   ->limit(1)
								   ->execute($strKeyword);
				}
				catch (\Exception $e)
				{
					$strKeyword = '';
				}
			}

			$objSessionBag->set('page_selector_search', $strKeyword);
			$this->reload();
		}

		$tree = '';
		$this->getPathNodes();
		$for = $objSessionBag->get('page_selector_search');
		$arrFound = array();

		// Search for a specific page
		if ($for != '')
		{
			// Wrap in a try catch block in case the regular expression is invalid (see #7743)
			try
			{
				$strPattern = "CAST(title AS CHAR) REGEXP ?";

				if (substr(\Config::get('dbCollation'), -3) == '_ci')
				{
					$strPattern = "LOWER(CAST(title AS CHAR)) REGEXP LOWER(?)";
				}

				$objRoot = $this->Database->prepare("SELECT id FROM tl_page WHERE $strPattern GROUP BY id")
										  ->execute($for);

				if ($objRoot->numRows < 1)
				{
					$GLOBALS['TL_DCA']['tl_page']['list']['sorting']['root'] = array(0);
				}
				else
				{
					$arrIds = array();

					// Respect existing limitations
					if (is_array($this->rootNodes))
					{
						while ($objRoot->next())
						{
							// Predefined node set (see #3563)
							if (count(array_intersect($this->rootNodes, $this->Database->getParentRecords($objRoot->id, 'tl_page'))) > 0)
							{
								$arrFound[] = $objRoot->id;
								$arrIds[] = $objRoot->id;
							}
						}
					}
					elseif ($this->User->isAdmin)
					{
						// Show all pages to admins
						while ($objRoot->next())
						{
							$arrFound[] = $objRoot->id;
							$arrIds[] = $objRoot->id;
						}
					}
					else
					{
						while ($objRoot->next())
						{
							// Show only mounted pages to regular users
							if (count(array_intersect($this->User->pagemounts, $this->Database->getParentRecords($objRoot->id, 'tl_page'))) > 0)
							{
								$arrFound[] = $objRoot->id;
								$arrIds[] = $objRoot->id;
							}
						}
					}

					$GLOBALS['TL_DCA']['tl_page']['list']['sorting']['root'] = array_unique($arrIds);
				}
			}
			catch (\Exception $e) {}
		}

		$strNode = $objSessionBag->get('tl_page_picker');

		// Unset the node if it is not within the predefined node set (see #5899)
		if ($strNode > 0 && is_array($this->rootNodes))
		{
			if (!in_array($strNode, $this->Database->getChildRecords($this->rootNodes, 'tl_page')))
			{
				$objSessionBag->remove('tl_page_picker');
			}
		}

		// Add the breadcrumb menu
		if (\Input::get('do') != 'page')
		{
			\Backend::addPagesBreadcrumb('tl_page_picker');
		}

		// Root nodes (breadcrumb menu)
		if (!empty($GLOBALS['TL_DCA']['tl_page']['list']['sorting']['root']))
		{
			$nodes = $this->eliminateNestedPages($GLOBALS['TL_DCA']['tl_page']['list']['sorting']['root']);

			foreach ($nodes as $node)
			{
				$tree .= $this->renderPagetree($node, -20, false, false, $arrFound);
			}
		}

		// Predefined node set (see #3563)
		elseif (is_array($this->rootNodes))
		{
			$nodes = $this->eliminateNestedPages($this->rootNodes);

			foreach ($nodes as $node)
			{
				$tree .= $this->renderPagetree($node, -20, false, false, $arrFound);
			}
		}

		// Show all pages to admins
		elseif ($this->User->isAdmin)
		{
			$objPage = $this->Database->prepare("SELECT id FROM tl_page WHERE pid=? ORDER BY sorting")
									  ->execute(0);

			while ($objPage->next())
			{
				$tree .= $this->renderPagetree($objPage->id, -20, false, false, $arrFound);
			}
		}

		// Show only mounted pages to regular users
		else
		{
			$nodes = $this->eliminateNestedPages($this->User->pagemounts);

			foreach ($nodes as $node)
			{
				$tree .= $this->renderPagetree($node, -20, false, false, $arrFound);
			}
		}

		// Select all checkboxes
		if ($this->fieldType == 'checkbox')
		{
			$strReset = "\n" . '    <li class="tl_folder"><div class="tl_left">&nbsp;</div> <div class="tl_right"><label for="check_all_' . $this->strId . '" class="tl_change_selected">' . $GLOBALS['TL_LANG']['MSC']['selectAll'] . '</label> <input type="checkbox" id="check_all_' . $this->strId . '" class="tl_tree_checkbox" value="" onclick="Backend.toggleCheckboxGroup(this,\'' . $this->strName . '\')"></div><div style="clear:both"></div></li>';
		}
		// Reset radio button selection
		else
		{
			$strReset = "\n" . '    <li class="tl_folder"><div class="tl_left">&nbsp;</div> <div class="tl_right"><label for="reset_' . $this->strId . '" class="tl_change_selected">' . $GLOBALS['TL_LANG']['MSC']['resetSelected'] . '</label> <input type="radio" name="' . $this->strName . '" id="reset_' . $this->strName . '" class="tl_tree_radio" value="" onfocus="Backend.getScrollOffset()"></div><div style="clear:both"></div></li>';
		}

		// Return the tree
		return '<ul class="tl_listing tree_view picker_selector'.(($this->strClass != '') ? ' ' . $this->strClass : '').'" id="'.$this->strId.'">
    <li class="tl_folder_top"><div class="tl_left">'.\Image::getHtml($GLOBALS['TL_DCA']['tl_page']['list']['sorting']['icon'] ?: 'pagemounts.gif').' '.(\Config::get('websiteTitle') ?: 'Contao Open Source CMS').'</div> <div class="tl_right">&nbsp;</div><div style="clear:both"></div></li><li class="parent" id="'.$this->strId.'_parent"><ul>'.$tree.$strReset.'
  </ul></li></ul>';
	}


	/**
	 * Generate a particular subpart of the page tree and return it as HTML string
	 *
	 * @param integer $id
	 * @param string  $strField
	 * @param integer $level
	 *
	 * @return string
	 */
	public function generateAjax($id, $strField, $level)
	{
		if (!\Environment::get('isAjaxRequest'))
		{
			return '';
		}

		$this->strField = $strField;
		$this->loadDataContainer($this->strTable);

		// Load current values
		switch ($GLOBALS['TL_DCA'][$this->strTable]['config']['dataContainer'])
		{
			case 'File':
				if (\Config::get($this->strField) != '')
				{
					$this->varValue = \Config::get($this->strField);
				}
				break;

			case 'Table':
				if (!$this->Database->fieldExists($this->strField, $this->strTable))
				{
					break;
				}

				$objField = $this->Database->prepare("SELECT " . $this->strField . " FROM " . $this->strTable . " WHERE id=?")
										   ->limit(1)
										   ->execute($this->strId);

				if ($objField->numRows)
				{
					$this->varValue = deserialize($objField->{$this->strField});
				}
				break;
		}

		$this->getPathNodes();

		// Load the requested nodes
		$tree = '';
		$level = $level * 20;

		$objPage = $this->Database->prepare("SELECT id FROM tl_page WHERE pid=? ORDER BY sorting")
								  ->execute($id);

		while ($objPage->next())
		{
			$tree .= $this->renderPagetree($objPage->id, $level);
		}

		return $tree;
	}


	/**
	 * Recursively render the pagetree
	 *
	 * @param integer $id
	 * @param integer $intMargin
	 * @param boolean $protectedPage
	 * @param boolean $blnNoRecursion
	 * @param array   $arrFound
	 *
	 * @return string
	 */
	protected function renderPagetree($id, $intMargin, $protectedPage=false, $blnNoRecursion=false, $arrFound=array())
	{
		static $session;

		/** @var AttributeBagInterface $objSessionBag */
		$objSessionBag = \System::getContainer()->get('session')->getBag('contao_backend');

		$session = $objSessionBag->all();

		$flag = substr($this->strField, 0, 2);
		$node = 'tree_' . $this->strTable . '_' . $this->strField;
		$xtnode = 'tree_' . $this->strTable . '_' . $this->strName;

		// Get the session data and toggle the nodes
		if (\Input::get($flag.'tg'))
		{
			$session[$node][\Input::get($flag.'tg')] = (isset($session[$node][\Input::get($flag.'tg')]) && $session[$node][\Input::get($flag.'tg')] == 1) ? 0 : 1;
			$objSessionBag->replace($session);
			$this->redirect(preg_replace('/(&(amp;)?|\?)'.$flag.'tg=[^& ]*/i', '', \Environment::get('request')));
		}

		$objPage = $this->Database->prepare("SELECT id, alias, type, protected, published, start, stop, hide, title FROM tl_page WHERE id=?")
								  ->limit(1)
								  ->execute($id);

		// Return if there is no result
		if ($objPage->numRows < 1)
		{
			return '';
		}

		$return = '';
		$intSpacing = 20;
		$childs = array();

		// Check whether there are child records
		if (!$blnNoRecursion)
		{
			$objNodes = $this->Database->prepare("SELECT id FROM tl_page WHERE pid=?" . (!empty($arrFound) ? " AND id IN(" . implode(',', array_map('intval', $arrFound)) . ")" : '') . " ORDER BY sorting")
									   ->execute($id);

			if ($objNodes->numRows)
			{
				$childs = $objNodes->fetchEach('id');
			}
		}

		$return .= "\n    " . '<li class="'.(($objPage->type == 'root') ? 'tl_folder' : 'tl_file').' toggle_select hover-div"><div class="tl_left" style="padding-left:'.($intMargin + $intSpacing).'px">';

		$folderAttribute = 'style="margin-left:20px"';
		$session[$node][$id] = is_numeric($session[$node][$id]) ? $session[$node][$id] : 0;
		$level = ($intMargin / $intSpacing + 1);
		$blnIsOpen = (!empty($arrFound) || $session[$node][$id] == 1 || in_array($id, $this->arrNodes));

		if (!empty($childs))
		{
			$folderAttribute = '';
			$img = $blnIsOpen ? 'folMinus.gif' : 'folPlus.gif';
			$alt = $blnIsOpen ? $GLOBALS['TL_LANG']['MSC']['collapseNode'] : $GLOBALS['TL_LANG']['MSC']['expandNode'];
			$return .= '<a href="'.\Backend::addToUrl($flag.'tg='.$id).'" title="'.specialchars($alt).'" onclick="return AjaxRequest.togglePagetree(this,\''.$xtnode.'_'.$id.'\',\''.$this->strField.'\',\''.$this->strName.'\','.$level.')">'.\Image::getHtml($img, '', 'style="margin-right:2px"').'</a>';
		}

		// Set the protection status
		$objPage->protected = ($objPage->protected || $protectedPage);

		// Add the current page
		if (!empty($childs))
		{
<<<<<<< HEAD
			$return .= \Image::getHtml($this->getPageStatusIcon($objPage), '', $folderAttribute).' <a href="' . \Backend::addToUrl('node='.$objPage->id) . '" title="'.specialchars($objPage->title . ' (' . $objPage->alias . \Config::get('urlSuffix') . ')').'">'.(($objPage->type == 'root') ? '<strong>' : '').$objPage->title.(($objPage->type == 'root') ? '</strong>' : '').'</a></div> <div class="tl_right">';
=======
			$return .= \Image::getHtml($this->getPageStatusIcon($objPage), '', $folderAttribute).' <a href="' . $this->addToUrl('pn='.$objPage->id) . '" title="'.specialchars($objPage->title . ' (' . $objPage->alias . \Config::get('urlSuffix') . ')').'">'.(($objPage->type == 'root') ? '<strong>' : '').$objPage->title.(($objPage->type == 'root') ? '</strong>' : '').'</a></div> <div class="tl_right">';
>>>>>>> 9a72ea70
		}
		else
		{
			$return .= \Image::getHtml($this->getPageStatusIcon($objPage), '', $folderAttribute).' '.(($objPage->type == 'root') ? '<strong>' : '').$objPage->title.(($objPage->type == 'root') ? '</strong>' : '').'</div> <div class="tl_right">';
		}

		// Add checkbox or radio button
		switch ($this->fieldType)
		{
			case 'checkbox':
				$return .= '<input type="checkbox" name="'.$this->strName.'[]" id="'.$this->strName.'_'.$id.'" class="tl_tree_checkbox" value="'.specialchars($id).'" onfocus="Backend.getScrollOffset()"'.static::optionChecked($id, $this->varValue).'>';
				break;

			default:
			case 'radio':
				$return .= '<input type="radio" name="'.$this->strName.'" id="'.$this->strName.'_'.$id.'" class="tl_tree_radio" value="'.specialchars($id).'" onfocus="Backend.getScrollOffset()"'.static::optionChecked($id, $this->varValue).'>';
				break;
		}

		$return .= '</div><div style="clear:both"></div></li>';

		// Begin a new submenu
		if ($blnIsOpen || !empty($childs) && $objSessionBag->get('page_selector_search') != '')
		{
			$return .= '<li class="parent" id="'.$node.'_'.$id.'"><ul class="level_'.$level.'">';

			for ($k=0, $c=count($childs); $k<$c; $k++)
			{
				$return .= $this->renderPagetree($childs[$k], ($intMargin + $intSpacing), $objPage->protected, $blnNoRecursion, $arrFound);
			}

			$return .= '</ul></li>';
		}

		return $return;
	}


	/**
	 * Get the IDs of all parent pages of the selected pages, so they are expanded automatically
	 */
	protected function getPathNodes()
	{
		if (!$this->varValue)
		{
			return;
		}

		if (!is_array($this->varValue))
		{
			$this->varValue = array($this->varValue);
		}

		foreach ($this->varValue as $id)
		{
			$arrPids = $this->Database->getParentRecords($id, 'tl_page');
			array_shift($arrPids); // the first element is the ID of the page itself
			$this->arrNodes = array_merge($this->arrNodes, $arrPids);
		}
	}
}<|MERGE_RESOLUTION|>--- conflicted
+++ resolved
@@ -384,11 +384,7 @@
 		// Add the current page
 		if (!empty($childs))
 		{
-<<<<<<< HEAD
-			$return .= \Image::getHtml($this->getPageStatusIcon($objPage), '', $folderAttribute).' <a href="' . \Backend::addToUrl('node='.$objPage->id) . '" title="'.specialchars($objPage->title . ' (' . $objPage->alias . \Config::get('urlSuffix') . ')').'">'.(($objPage->type == 'root') ? '<strong>' : '').$objPage->title.(($objPage->type == 'root') ? '</strong>' : '').'</a></div> <div class="tl_right">';
-=======
-			$return .= \Image::getHtml($this->getPageStatusIcon($objPage), '', $folderAttribute).' <a href="' . $this->addToUrl('pn='.$objPage->id) . '" title="'.specialchars($objPage->title . ' (' . $objPage->alias . \Config::get('urlSuffix') . ')').'">'.(($objPage->type == 'root') ? '<strong>' : '').$objPage->title.(($objPage->type == 'root') ? '</strong>' : '').'</a></div> <div class="tl_right">';
->>>>>>> 9a72ea70
+			$return .= \Image::getHtml($this->getPageStatusIcon($objPage), '', $folderAttribute).' <a href="' . \Backend::addToUrl('pn='.$objPage->id) . '" title="'.specialchars($objPage->title . ' (' . $objPage->alias . \Config::get('urlSuffix') . ')').'">'.(($objPage->type == 'root') ? '<strong>' : '').$objPage->title.(($objPage->type == 'root') ? '</strong>' : '').'</a></div> <div class="tl_right">';
 		}
 		else
 		{
