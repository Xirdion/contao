<?php

/*
 * This file is part of Contao.
 *
 * (c) Leo Feyer
 *
 * @license LGPL-3.0-or-later
 */

namespace Contao;

/**
 * Provide methods to handle image size fields.
 *
 * @property integer $maxlength
 * @property array   $options
 *
 * @author Leo Feyer <https://github.com/leofeyer>
 */
class ImageSize extends Widget
{

	/**
	 * Submit user input
	 * @var boolean
	 */
	protected $blnSubmitInput = true;

	/**
	 * Template
	 * @var string
	 */
	protected $strTemplate = 'be_widget';

	/**
	 * Available options
	 * @var array
	 */
	protected $arrAvailableOptions = array();

	/**
	 * Add specific attributes
	 *
	 * @param string $strKey
	 * @param mixed  $varValue
	 */
	public function __set($strKey, $varValue)
	{
		switch ($strKey)
		{
			case 'maxlength':
				if ($varValue > 0)
				{
					$this->arrAttributes['maxlength'] = $varValue;
				}
				break;

			case 'options':
				$this->arrOptions = StringUtil::deserialize($varValue);
				break;

			default:
				parent::__set($strKey, $varValue);
				break;
		}
	}

	/**
	 * Trim values
	 *
	 * @param mixed $varInput
	 *
	 * @return mixed
	 */
	protected function validator($varInput)
	{
		$varInput[2] = preg_replace('/[^a-z0-9_]+/', '', $varInput[2]);

		if (!is_numeric($varInput[2]))
		{
			switch ($varInput[2])
			{
				// Validate relative dimensions - width or height required
				case 'proportional':
				case 'box':
					$this->mandatory = !$varInput[0] && !$varInput[1];
					break;

				// Validate exact dimensions - width and height required
				case 'crop':
				case 'left_top':
				case 'center_top':
				case 'right_top':
				case 'left_center':
				case 'center_center':
				case 'right_center':
				case 'left_bottom':
				case 'center_bottom':
				case 'right_bottom':
					$this->mandatory = !$varInput[0] || !$varInput[1];
					break;
			}

			$varInput[0] = parent::validator($varInput[0]);
			$varInput[1] = parent::validator($varInput[1]);
		}

		$this->import(BackendUser::class, 'User');

		$imageSizes = System::getContainer()->get('contao.image.image_sizes');
		$this->arrAvailableOptions = $this->User->isAdmin ? $imageSizes->getAllOptions() : $imageSizes->getOptionsForUser($this->User);

		if (!$this->isValidOption($varInput[2]))
		{
			$this->addError(sprintf($GLOBALS['TL_LANG']['ERR']['invalid'], $varInput[2]));
		}

		return $varInput;
	}

	/**
	 * Check whether an input is one of the given options
	 *
	 * @param mixed $varInput The input string or array
	 *
	 * @return boolean True if the selected option exists
	 */
	protected function isValidOption($varInput)
	{
		if ($varInput == '')
		{
			return true;
		}

		foreach ($this->arrAvailableOptions as $strGroup=>$arrValues)
		{
			if ($strGroup == 'image_sizes')
			{
				if (isset($arrValues[$varInput]))
				{
					return true;
				}
			}
			elseif (\in_array($varInput, $arrValues))
			{
				return true;
			}
		}

		return false;
	}

	/**
	 * Generate the widget and return it as string
	 *
	 * @return string
	 */
	public function generate()
	{
		if (!\is_array($this->varValue))
		{
			$this->varValue = array($this->varValue);
		}

		$arrFields = array();
		$arrOptions = array();

		foreach ($this->arrOptions as $strKey=>$arrOption)
		{
			if (isset($arrOption['value']))
			{
				$arrOptions[] = sprintf('<option value="%s"%s>%s</option>',
<<<<<<< HEAD
									   StringUtil::specialchars($arrOption['value']),
									   $this->isSelected($arrOption),
=======
									   \StringUtil::specialchars($arrOption['value']),
									   $this->optionSelected($arrOption['value'], $this->varValue[2]),
>>>>>>> ac39daf4
									   $arrOption['label']);
			}
			else
			{
				$arrOptgroups = array();

				foreach ($arrOption as $arrOptgroup)
				{
					$arrOptgroups[] = sprintf('<option value="%s"%s>%s</option>',
<<<<<<< HEAD
											   StringUtil::specialchars($arrOptgroup['value']),
											   $this->isSelected($arrOptgroup),
=======
											   \StringUtil::specialchars($arrOptgroup['value']),
											   $this->optionSelected($arrOptgroup['value'], $this->varValue[2]),
>>>>>>> ac39daf4
											   $arrOptgroup['label']);
				}

				$arrOptions[] = sprintf('<optgroup label="&nbsp;%s">%s</optgroup>', StringUtil::specialchars($strKey), implode('', $arrOptgroups));
			}
		}

		$arrFields[] = sprintf('<select name="%s[2]" id="ctrl_%s" class="tl_select_interval" onfocus="Backend.getScrollOffset()"%s>%s</select>',
								$this->strName,
								$this->strId.'_3',
								$this->getAttribute('disabled'),
								implode(' ', $arrOptions));

		for ($i=0; $i<2; $i++)
		{
			$arrFields[] = sprintf('<input type="text" name="%s[%s]" id="ctrl_%s" class="tl_text_4 tl_imageSize_%s" value="%s"%s onfocus="Backend.getScrollOffset()">',
									$this->strName,
									$i,
									$this->strId.'_'.$i,
									$i,
									StringUtil::specialchars(@$this->varValue[$i]), // see #4979
									$this->getAttributes());
		}

		return sprintf('<div id="ctrl_%s" class="tl_image_size%s">%s</div>%s',
						$this->strId,
						(($this->strClass != '') ? ' ' . $this->strClass : ''),
						implode(' ', $arrFields),
						$this->wizard);
	}
}

class_alias(ImageSize::class, 'ImageSize');<|MERGE_RESOLUTION|>--- conflicted
+++ resolved
@@ -171,13 +171,8 @@
 			if (isset($arrOption['value']))
 			{
 				$arrOptions[] = sprintf('<option value="%s"%s>%s</option>',
-<<<<<<< HEAD
 									   StringUtil::specialchars($arrOption['value']),
-									   $this->isSelected($arrOption),
-=======
-									   \StringUtil::specialchars($arrOption['value']),
 									   $this->optionSelected($arrOption['value'], $this->varValue[2]),
->>>>>>> ac39daf4
 									   $arrOption['label']);
 			}
 			else
@@ -187,13 +182,8 @@
 				foreach ($arrOption as $arrOptgroup)
 				{
 					$arrOptgroups[] = sprintf('<option value="%s"%s>%s</option>',
-<<<<<<< HEAD
 											   StringUtil::specialchars($arrOptgroup['value']),
-											   $this->isSelected($arrOptgroup),
-=======
-											   \StringUtil::specialchars($arrOptgroup['value']),
 											   $this->optionSelected($arrOptgroup['value'], $this->varValue[2]),
->>>>>>> ac39daf4
 											   $arrOptgroup['label']);
 				}
 
