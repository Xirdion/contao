<?php

/**
 * Contao Open Source CMS
 *
 * Copyright (c) 2005-2015 Leo Feyer
 *
 * @license LGPL-3.0+
 */

namespace Contao;

use Contao\CoreBundle\Util\SymlinkUtil;
<<<<<<< HEAD
use Patchwork\Utf8;
=======
>>>>>>> 99d05457
use Symfony\Component\HttpFoundation\Session\Attribute\AttributeBagInterface;
use Symfony\Component\HttpFoundation\Session\SessionInterface;


/**
 * Provide methods to modify the file system.
 *
 * @author Leo Feyer <https://github.com/leofeyer>
 */
class DC_Folder extends \DataContainer implements \listable, \editable
{

	/**
	 * Current path
	 * @var string
	 */
	protected $strPath;

	/**
	 * Current file extension
	 * @var string
	 */
	protected $strExtension;

	/**
	 * Current filemounts
	 * @var array
	 */
	protected $arrFilemounts = array();

	/**
	 * Valid file types
	 * @var array
	 */
	protected $arrValidFileTypes = array();

	/**
	 * Messages
	 * @var array
	 */
	protected $arrMessages = array();

	/**
	 * Counts
	 * @var array
	 */
	protected $arrCounts = array();

	/**
	 * True if a new version has to be created
	 * @var boolean
	 */
	protected $blnCreateNewVersion = false;

	/**
	 * Database assisted
	 * @var boolean
	 */
	protected $blnIsDbAssisted = false;


	/**
	 * Initialize the object
	 *
	 * @param string $strTable
	 */
	public function __construct($strTable)
	{
		parent::__construct();

		/** @var SessionInterface $objSession */
		$objSession = \System::getContainer()->get('session');

		// Check the request token (see #4007)
		if (isset($_GET['act']))
		{
			if (!isset($_GET['rt']) || !\RequestToken::validate(\Input::get('rt')))
			{
				$objSession->set('INVALID_TOKEN_URL', \Environment::get('request'));
				$this->redirect('contao/confirm.php');
			}
		}

		$this->intId = \Input::get('id', true);

		// Clear the clipboard
		if (isset($_GET['clipboard']))
		{
			$objSession->set('CLIPBOARD', array());
			$this->redirect($this->getReferer());
		}

		// Check whether the table is defined
		if ($strTable == '' || !isset($GLOBALS['TL_DCA'][$strTable]))
		{
			$this->log('Could not load data container configuration for "' . $strTable . '"', __METHOD__, TL_ERROR);
			trigger_error('Could not load data container configuration', E_USER_ERROR);
		}

		// Check permission to create new folders
		if (\Input::get('act') == 'paste' && \Input::get('mode') == 'create' && isset($GLOBALS['TL_DCA'][$strTable]['list']['new']))
		{
			$this->log('Attempt to create a new folder although the method has been overwritten in the data container', __METHOD__, TL_ERROR);
			$this->redirect('contao/main.php?act=error');
		}

		// Set IDs and redirect
		if (\Input::post('FORM_SUBMIT') == 'tl_select')
		{
			$ids = \Input::post('IDS');

			if (empty($ids) || !is_array($ids))
			{
				$this->reload();
			}

			// Decode the values (see #5764)
			$ids = array_map('rawurldecode', $ids);

			$session = $objSession->all();
			$session['CURRENT']['IDS'] = $ids;
			$objSession->replace($session);

			if (isset($_POST['edit']))
			{
				$this->redirect(str_replace('act=select', 'act=editAll', \Environment::get('request')));
			}
			elseif (isset($_POST['delete']))
			{
				$this->redirect(str_replace('act=select', 'act=deleteAll', \Environment::get('request')));
			}
			elseif (isset($_POST['cut']) || isset($_POST['copy']))
			{
				$arrClipboard = $objSession->get('CLIPBOARD');

				$arrClipboard[$strTable] = array
				(
					'id' => $ids,
					'mode' => (isset($_POST['cut']) ? 'cutAll' : 'copyAll')
				);

				$objSession->set('CLIPBOARD', $arrClipboard);
				$this->redirect($this->getReferer());
			}
		}

		$this->strTable = $strTable;
		$this->blnIsDbAssisted = $GLOBALS['TL_DCA'][$strTable]['config']['databaseAssisted'];

		// Check if the folder is excluded
		if ($this->blnIsDbAssisted && $this->intId)
		{
			$objFolder = new \Folder(is_dir(TL_ROOT . '/' . $this->intId) ? $this->intId : dirname($this->intId));

			if (!$objFolder->shouldBeSynchronized())
			{
				$this->blnIsDbAssisted = false;
			}
		}

		// Check for valid file types
		if ($GLOBALS['TL_DCA'][$this->strTable]['config']['validFileTypes'])
		{
			$this->arrValidFileTypes = trimsplit(',', $GLOBALS['TL_DCA'][$this->strTable]['config']['validFileTypes']);
		}

		// Call onload_callback (e.g. to check permissions)
		if (is_array($GLOBALS['TL_DCA'][$this->strTable]['config']['onload_callback']))
		{
			foreach ($GLOBALS['TL_DCA'][$this->strTable]['config']['onload_callback'] as $callback)
			{
				if (is_array($callback))
				{
					$this->import($callback[0]);
					$this->$callback[0]->$callback[1]($this);
				}
				elseif (is_callable($callback))
				{
					$callback($this);
				}
			}
		}

		// Get all filemounts (root folders)
		if (is_array($GLOBALS['TL_DCA'][$strTable]['list']['sorting']['root']))
		{
			$this->arrFilemounts = $this->eliminateNestedPaths($GLOBALS['TL_DCA'][$strTable]['list']['sorting']['root']);
		}
	}


	/**
	 * Set an object property
	 *
	 * @param string $strKey
	 * @param mixed  $varValue
	 */
	public function __set($strKey, $varValue)
	{
		switch ($strKey)
		{
			case 'createNewVersion':
				$this->blnCreateNewVersion = (bool) $varValue;
				break;

			default;
				parent::__set($strKey, $varValue);
				break;
		}
	}


	/**
	 * Return an object property
	 *
	 * @param string $strKey
	 *
	 * @return mixed
	 */
	public function __get($strKey)
	{
		switch ($strKey)
		{
			case 'path':
				return $this->strPath;
				break;

			case 'extension':
				return $this->strExtension;
				break;

			case 'createNewVersion':
				return $this->blnCreateNewVersion;
				break;

			case 'isDbAssisted':
				return $this->blnIsDbAssisted;
				break;
		}

		return parent::__get($strKey);
	}


	/**
	 * List all files and folders of the file system
	 *
	 * @return string
	 */
	public function showAll()
	{
		$return = '';

		/** @var SessionInterface $objSession */
		$objSession = \System::getContainer()->get('session');

<<<<<<< HEAD
		/** @var AttributeBagInterface $objSessionBag */
		$objSessionBag = $objSession->getBag('contao_backend');

		$session = $objSessionBag->all();

=======
>>>>>>> 99d05457
		// Add to clipboard
		if (\Input::get('act') == 'paste')
		{
			if (\Input::get('mode') != 'create' && \Input::get('mode') != 'move')
			{
				$this->isValid($this->intId);
			}

			$arrClipboard = $objSession->get('CLIPBOARD');

			$arrClipboard[$this->strTable] = array
			(
				'id' => $this->urlEncode($this->intId),
				'childs' => \Input::get('childs'),
				'mode' => \Input::get('mode')
			);

			$objSession->set('CLIPBOARD', $arrClipboard);
		}

		// Get the session data and toggle the nodes
		if (\Input::get('tg') == 'all')
		{
<<<<<<< HEAD
=======
			/** @var AttributeBagInterface $objSessionBag */
			$objSessionBag = $objSession->getBag('contao_backend');

			$session = $objSessionBag->all();

>>>>>>> 99d05457
			// Expand tree
			if (!is_array($session['filetree']) || empty($session['filetree']) || current($session['filetree']) != 1)
			{
				$session['filetree'] = $this->getMD5Folders(\Config::get('uploadPath'));
			}
			// Collapse tree
			else
			{
				$session['filetree'] = array();
			}

			$objSessionBag->replace($session);
			$this->redirect(preg_replace('/(&(amp;)?|\?)tg=[^& ]*/i', '', \Environment::get('request')));
		}

		$blnClipboard = false;
		$arrClipboard = $objSession->get('CLIPBOARD');

		// Check clipboard
		if (!empty($arrClipboard[$this->strTable]))
		{
			$blnClipboard = true;
			$arrClipboard = $arrClipboard[$this->strTable];
		}

		// Load the fonts to display the paste hint
		\Config::set('loadGoogleFonts', $blnClipboard);

		$this->import('Files');
		$this->import('BackendUser', 'User');

		// Limit the results by modifying $this->root
		if ($session['search'][$this->strTable]['value'] != '')
		{
<<<<<<< HEAD
			$fld = $session['search'][$this->strTable]['field'];
			$for = $session['search'][$this->strTable]['value'];

			$strPattern = "CAST(%s AS CHAR) REGEXP ?";

			if (substr(\Config::get('dbCollation'), -3) == '_ci')
			{
				$strPattern = "LOWER(CAST(%s AS CHAR)) REGEXP LOWER(?)";
			}

			if (isset($GLOBALS['TL_DCA'][$this->strTable]['fields'][$fld]['foreignKey']))
			{
				list($t, $f) = explode('.', $GLOBALS['TL_DCA'][$this->strTable]['fields'][$fld]['foreignKey']);

				$objRoot = $this->Database->prepare("SELECT path, type FROM {$this->strTable} WHERE (" . sprintf($strPattern, $fld) . " OR " . sprintf($strPattern, "(SELECT $f FROM $t WHERE $t.id={$this->strTable}.$fld)") . ") GROUP BY path")
										  ->execute($for, $for);
			}
			else
			{
				$objRoot = $this->Database->prepare("SELECT path, type FROM {$this->strTable} WHERE " . sprintf($strPattern, $fld) . " GROUP BY path")
										  ->execute($for);
			}

			if ($objRoot->numRows > 0)
			{
				$arrRoot = array();

				// Respect existing limitations (root IDs)
				if (is_array($GLOBALS['TL_DCA'][$this->strTable]['list']['sorting']['root'])) # FIXME
				{
					while ($objRoot->next())
					{
						foreach ($GLOBALS['TL_DCA'][$this->strTable]['list']['sorting']['root'] as $root)
						{
							if (strncmp($root . '/', $objRoot->path . '/', strlen($root) + 1) === 0)
							{
								$arrRoot[] = ($objRoot->type == 'folder') ? $objRoot->path : dirname($objRoot->path);
								continue(2);
							}
						}
					}
				}
				else
				{
					while ($objRoot->next())
					{
						$arrRoot[] = ($objRoot->type == 'folder') ? $objRoot->path : dirname($objRoot->path);
					}
				}

				foreach ($this->eliminateNestedPaths(array_unique($arrRoot)) as $path)
				{
					$return .= $this->generateTree(TL_ROOT . '/' . $path, 0, true, $this->isProtectedPath($path), ($blnClipboard ? $arrClipboard : false), $fld, $for);
				}
			}
=======
			$return .= $this->generateTree(TL_ROOT . '/' . \Config::get('uploadPath'), 0, false, true, ($blnClipboard ? $arrClipboard : false));
>>>>>>> 99d05457
		}
		else
		{
			// Call recursive function tree()
			if (empty($this->arrFilemounts) && !is_array($GLOBALS['TL_DCA'][$this->strTable]['list']['sorting']['root']) && $GLOBALS['TL_DCA'][$this->strTable]['list']['sorting']['root'] !== false)
			{
				$return .= $this->generateTree(TL_ROOT . '/' . \Config::get('uploadPath'), 0, false, true, ($blnClipboard ? $arrClipboard : false));
			}
			else
			{
				for ($i=0, $c=count($this->arrFilemounts); $i<$c; $i++)
				{
<<<<<<< HEAD
					if ($this->arrFilemounts[$i] != '' && is_dir(TL_ROOT . '/' . $this->arrFilemounts[$i]))
					{
						$return .= $this->generateTree(TL_ROOT . '/' . $this->arrFilemounts[$i], 0, true, true, ($blnClipboard ? $arrClipboard : false));
					}
=======
					$return .= $this->generateTree(TL_ROOT . '/' . $this->arrFilemounts[$i], 0, true, true, ($blnClipboard ? $arrClipboard : false));
>>>>>>> 99d05457
				}
			}
		}

		// Check for the "create new" button
		$clsNew = 'header_new_folder';
		$lblNew = $GLOBALS['TL_LANG'][$this->strTable]['new'][0];
		$ttlNew = $GLOBALS['TL_LANG'][$this->strTable]['new'][1];
		$hrfNew = '&amp;act=paste&amp;mode=create';

		if (isset($GLOBALS['TL_DCA'][$this->strTable]['list']['new']))
		{
			$clsNew = $GLOBALS['TL_DCA'][$this->strTable]['list']['new']['class'];
			$lblNew = $GLOBALS['TL_DCA'][$this->strTable]['list']['new']['label'][0];
			$ttlNew = $GLOBALS['TL_DCA'][$this->strTable]['list']['new']['label'][1];
			$hrfNew = $GLOBALS['TL_DCA'][$this->strTable]['list']['new']['href'];
		}

		$imagePasteInto = \Image::getHtml('pasteinto.gif', $GLOBALS['TL_LANG'][$this->strTable]['pasteinto'][0]);

		// Build the tree
		$return = $this->searchMenu() . '
<div id="tl_buttons">'.((\Input::get('act') == 'select') ? '
<a href="'.$this->getReferer(true).'" class="header_back" title="'.specialchars($GLOBALS['TL_LANG']['MSC']['backBTTitle']).'" accesskey="b" onclick="Backend.getScrollOffset()">'.$GLOBALS['TL_LANG']['MSC']['backBT'].'</a> ' : '') . ((\Input::get('act') != 'select' && !$blnClipboard) ? '
<a href="'.$this->addToUrl($hrfNew).'" class="'.$clsNew.'" title="'.specialchars($ttlNew).'" accesskey="n" onclick="Backend.getScrollOffset()">'.$lblNew.'</a> ' . ((!$GLOBALS['TL_DCA'][$this->strTable]['config']['closed'] && !$GLOBALS['TL_DCA'][$this->strTable]['config']['notCreatable']) ? '<a href="'.$this->addToUrl('&amp;act=paste&amp;mode=move').'" class="header_new" title="'.specialchars($GLOBALS['TL_LANG'][$this->strTable]['move'][1]).'" onclick="Backend.getScrollOffset()">'.$GLOBALS['TL_LANG'][$this->strTable]['move'][0].'</a> ' : '') . $this->generateGlobalButtons() : '') . ($blnClipboard ? '<a href="'.$this->addToUrl('clipboard=1').'" class="header_clipboard" title="'.specialchars($GLOBALS['TL_LANG']['MSC']['clearClipboard']).'" accesskey="x">'.$GLOBALS['TL_LANG']['MSC']['clearClipboard'].'</a> ' : '') . '
</div>' . \Message::generate(true) . ((\Input::get('act') == 'select') ? '

<form action="'.ampersand(\Environment::get('request'), true).'" id="tl_select" class="tl_form'.((\Input::get('act') == 'select') ? ' unselectable' : '').'" method="post" novalidate>
<div class="tl_formbody">
<input type="hidden" name="FORM_SUBMIT" value="tl_select">
<input type="hidden" name="REQUEST_TOKEN" value="'.REQUEST_TOKEN.'">' : '').(($session['search'][$this->strTable]['value'] != '') ? '

<div class="tl_message tl_message_picker">
 <p class="tl_info">'.$GLOBALS['TL_LANG']['MSC']['searchExclude'].'</p>
</div>' : '').($blnClipboard ? '

<div id="paste_hint">
  <p>'.$GLOBALS['TL_LANG']['MSC']['selectNewPosition'].'</p>
</div>' : '').'

<div class="tl_listing_container tree_view" id="tl_listing">'.(isset($GLOBALS['TL_DCA'][$this->strTable]['list']['sorting']['breadcrumb']) ? $GLOBALS['TL_DCA'][$this->strTable]['list']['sorting']['breadcrumb'] : '').((\Input::get('act') == 'select') ? '

<div class="tl_select_trigger">
<label for="tl_select_trigger" class="tl_select_label">'.$GLOBALS['TL_LANG']['MSC']['selectAll'].'</label> <input type="checkbox" id="tl_select_trigger" onclick="Backend.toggleCheckboxes(this)" class="tl_tree_checkbox">
</div>' : '').'

<ul class="tl_listing">
  <li class="tl_folder_top"><div class="tl_left">'.\Image::getHtml('filemounts.gif').' '.$GLOBALS['TL_LANG']['MSC']['filetree'].'</div> <div class="tl_right">'.(($blnClipboard && empty($this->arrFilemounts) && !is_array($GLOBALS['TL_DCA'][$this->strTable]['list']['sorting']['root']) && $GLOBALS['TL_DCA'][$this->strTable]['list']['sorting']['root'] !== false) ? '<a href="'.$this->addToUrl('&amp;act='.$arrClipboard['mode'].'&amp;mode=2&amp;pid='.\Config::get('uploadPath').(!is_array($arrClipboard['id']) ? '&amp;id='.$arrClipboard['id'] : '')).'" title="'.specialchars($GLOBALS['TL_LANG'][$this->strTable]['pasteinto'][1]).'" onclick="Backend.getScrollOffset()">'.$imagePasteInto.'</a>' : '&nbsp;').'</div><div style="clear:both"></div></li>'.$return.'
</ul>

</div>';

		// Close the form
		if (\Input::get('act') == 'select')
		{
			// Submit buttons
			$arrButtons = array();

			if (!$GLOBALS['TL_DCA'][$this->strTable]['config']['notDeletable'])
			{
				$arrButtons['delete'] = '<button type="submit" name="delete" id="delete" class="tl_submit" accesskey="d" onclick="return confirm(\''.$GLOBALS['TL_LANG']['MSC']['delAllConfirmFile'].'\')">'.$GLOBALS['TL_LANG']['MSC']['deleteSelected'].'</button>';
			}

			if (!$GLOBALS['TL_DCA'][$this->strTable]['config']['notSortable'])
			{
				$arrButtons['cut'] = '<button type="submit" name="cut" id="cut" class="tl_submit" accesskey="x">'.$GLOBALS['TL_LANG']['MSC']['moveSelected'].'</button>';
			}

			if (!$GLOBALS['TL_DCA'][$this->strTable]['config']['notCopyable'])
			{
				$arrButtons['copy'] = '<button type="submit" name="copy" id="copy" class="tl_submit" accesskey="c">'.$GLOBALS['TL_LANG']['MSC']['copySelected'].'</button>';
			}

			if (!$GLOBALS['TL_DCA'][$this->strTable]['config']['notEditable'])
			{
				$arrButtons['edit'] = '<button type="submit" name="edit" id="edit" class="tl_submit" accesskey="s">'.$GLOBALS['TL_LANG']['MSC']['editSelected'].'</button>';
			}

			// Call the buttons_callback (see #4691)
			if (is_array($GLOBALS['TL_DCA'][$this->strTable]['select']['buttons_callback']))
			{
				foreach ($GLOBALS['TL_DCA'][$this->strTable]['select']['buttons_callback'] as $callback)
				{
					if (is_array($callback))
					{
						$this->import($callback[0]);
						$arrButtons = $this->$callback[0]->$callback[1]($arrButtons, $this);
					}
					elseif (is_callable($callback))
					{
						$arrButtons = $callback($arrButtons, $this);
					}
				}
			}

			$return .= '

<div class="tl_formbody_submit" style="text-align:right">

<div class="tl_submit_container">
  ' . implode(' ', $arrButtons) . '
</div>

</div>
</div>
</form>';
		}

		return $return;
	}


	/**
	 * Automatically switch to showAll
	 *
	 * @return string
	 */
	public function show()
	{
		return $this->showAll();
	}


	/**
	 * Create a new folder
	 */
	public function create()
	{
		if ($GLOBALS['TL_DCA'][$this->strTable]['config']['notCreatable'])
		{
			$this->log('Table "'.$this->strTable.'" is not creatable', __METHOD__, TL_ERROR);
			$this->redirect('contao/main.php?act=error');
		}

		$this->import('Files');
		$strFolder = \Input::get('pid', true);

		if ($strFolder == '' || !file_exists(TL_ROOT . '/' . $strFolder) || !$this->isMounted($strFolder))
		{
			$this->log('Folder "'.$strFolder.'" was not mounted or is not a directory', __METHOD__, TL_ERROR);
			$this->redirect('contao/main.php?act=error');
		}

		/** @var SessionInterface $objSession */
		$objSession = \System::getContainer()->get('session');

		// Empty clipboard
		$arrClipboard = $objSession->get('CLIPBOARD');
		$arrClipboard[$this->strTable] = array();
		$objSession->set('CLIPBOARD', $arrClipboard);

		$this->Files->mkdir($strFolder . '/__new__');
		$this->redirect(html_entity_decode($this->switchToEdit($this->urlEncode($strFolder) . '/__new__')));
	}


	/**
	 * Move an existing file or folder
	 *
	 * @param string $source
	 */
	public function cut($source=null)
	{
		if ($GLOBALS['TL_DCA'][$this->strTable]['config']['notSortable'])
		{
			$this->log('Table "'.$this->strTable.'" is not sortable', __METHOD__, TL_ERROR);
			$this->redirect('contao/main.php?act=error');
		}

		$strFolder = \Input::get('pid', true);
		$blnDoNotRedirect = ($source !== null);

		if ($source === null)
		{
			$source = $this->intId;
		}

		$this->isValid($source);

		if (!file_exists(TL_ROOT . '/' . $source) || !$this->isMounted($source))
		{
			$this->log('File or folder "'.$source.'" was not mounted or could not be found', __METHOD__, TL_ERROR);
			$this->redirect('contao/main.php?act=error');
		}

		if (!file_exists(TL_ROOT . '/' . $strFolder) || !$this->isMounted($strFolder))
		{
			$this->log('Parent folder "'.$strFolder.'" was not mounted or is not a directory', __METHOD__, TL_ERROR);
			$this->redirect('contao/main.php?act=error');
		}

		// Avoid a circular reference
		if (preg_match('/^' . preg_quote($source, '/') . '/i', $strFolder))
		{
			$this->log('Attempt to move the folder "'.$source.'" to "'.$strFolder.'" (circular reference)', __METHOD__, TL_ERROR);
			$this->redirect('contao/main.php?act=error');
		}

		/** @var SessionInterface $objSession */
		$objSession = \System::getContainer()->get('session');

		// Empty clipboard
		$arrClipboard = $objSession->get('CLIPBOARD');
		$arrClipboard[$this->strTable] = array();
		$objSession->set('CLIPBOARD', $arrClipboard);

		$this->import('Files');

		// Calculate the destination path
		$destination = str_replace(dirname($source), $strFolder, $source);

		// Do not move if the target exists and would be overriden (not possible for folders anyway)
		if (file_exists(TL_ROOT . '/' . $destination))
		{
			\Message::addError(sprintf($GLOBALS['TL_LANG']['ERR']['filetarget'], basename($source), dirname($destination)));
		}
		else
		{
			$this->Files->rename($source, $destination);

			// Update the database AFTER the file has been moved
			if ($this->blnIsDbAssisted)
			{
				\Dbafs::moveResource($source, $destination);
			}

			// Call the oncut_callback
			if (is_array($GLOBALS['TL_DCA'][$this->strTable]['config']['oncut_callback']))
			{
				foreach ($GLOBALS['TL_DCA'][$this->strTable]['config']['oncut_callback'] as $callback)
				{
					if (is_array($callback))
					{
						$this->import($callback[0]);
						$this->$callback[0]->$callback[1]($source, $destination, $this);
					}
					elseif (is_callable($callback))
					{
						$callback($source, $destination, $this);
					}
				}
			}

			// Add a log entry
			$this->log('File or folder "'.$source.'" has been moved to "'.$destination.'"', __METHOD__, TL_FILES);
		}

		// Redirect
		if (!$blnDoNotRedirect)
		{
			$this->redirect($this->getReferer());
		}
	}


	/**
	 * Move all selected files and folders
	 */
	public function cutAll()
	{
		if ($GLOBALS['TL_DCA'][$this->strTable]['config']['notSortable'])
		{
			$this->log('Table "'.$this->strTable.'" is not sortable', __METHOD__, TL_ERROR);
			$this->redirect('contao/main.php?act=error');
		}

		// PID is mandatory
		if (!strlen(\Input::get('pid', true)))
		{
			$this->redirect($this->getReferer());
		}

		/** @var SessionInterface $objSession */
		$objSession = \System::getContainer()->get('session');

		$arrClipboard = $objSession->get('CLIPBOARD');

		if (isset($arrClipboard[$this->strTable]) && is_array($arrClipboard[$this->strTable]['id']))
		{
			foreach ($arrClipboard[$this->strTable]['id'] as $id)
			{
				$this->cut($id); // do not urldecode() here (see #6840)
			}
		}

		$this->redirect($this->getReferer());
	}


	/**
	 * Recursively duplicate files and folders
	 *
	 * @param string $source
	 * @param string $destination
	 */
	public function copy($source=null, $destination=null)
	{
		if ($GLOBALS['TL_DCA'][$this->strTable]['config']['notCopyable'])
		{
			$this->log('Table "'.$this->strTable.'" is not copyable', __METHOD__, TL_ERROR);
			$this->redirect('contao/main.php?act=error');
		}

		$strFolder = \Input::get('pid', true);
		$blnDoNotRedirect = ($source !== null);

		if ($source === null)
		{
			$source = $this->intId;
		}

		if ($destination === null)
		{
			$destination = str_replace(dirname($source), $strFolder, $source);
		}

		$this->isValid($source);
		$this->isValid($destination);

		if (!file_exists(TL_ROOT . '/' . $source) || !$this->isMounted($source))
		{
			$this->log('File or folder "'.$source.'" was not mounted or could not be found', __METHOD__, TL_ERROR);
			$this->redirect('contao/main.php?act=error');
		}

		if (!file_exists(TL_ROOT . '/' . $strFolder) || !$this->isMounted($strFolder))
		{
			$this->log('Parent folder "'.$strFolder.'" was not mounted or is not a directory', __METHOD__, TL_ERROR);
			$this->redirect('contao/main.php?act=error');
		}

		// Avoid a circular reference
		if (preg_match('/^' . preg_quote($source, '/') . '/i', $strFolder))
		{
			$this->log('Attempt to copy the folder "'.$source.'" to "'.$strFolder.'" (circular reference)', __METHOD__, TL_ERROR);
			$this->redirect('contao/main.php?act=error');
		}

		/** @var SessionInterface $objSession */
		$objSession = \System::getContainer()->get('session');

		// Empty clipboard
		$arrClipboard = $objSession->get('CLIPBOARD');
		$arrClipboard[$this->strTable] = array();
		$objSession->set('CLIPBOARD', $arrClipboard);

		$this->import('Files');

		// Copy folders
		if (is_dir(TL_ROOT . '/' . $source))
		{
			$count = 1;
			$new = $destination;

			// Add a suffix if the folder exists
			while (is_dir(TL_ROOT . '/' . $new) && $count < 12)
			{
				$new = $destination . '_' . $count++;
			}

			$destination = $new;
			$this->Files->rcopy($source, $destination);
		}

		// Copy a file
		else
		{
			$count = 1;
			$new = $destination;

			// Add a suffix if the file exists
			while (file_exists(TL_ROOT . '/' . $new) && $count < 12)
			{
				$ext = pathinfo($destination, PATHINFO_EXTENSION);
				$new = str_replace('.' . $ext, '_' . $count++ . '.' . $ext, $destination);
			}

			$destination = $new;
			$this->Files->copy($source, $destination);
		}

		// Update the database AFTER the file has been copied
		if ($this->blnIsDbAssisted)
		{
			\Dbafs::copyResource($source, $destination);
		}

		// Call the oncopy_callback
		if (is_array($GLOBALS['TL_DCA'][$this->strTable]['config']['oncopy_callback']))
		{
			foreach ($GLOBALS['TL_DCA'][$this->strTable]['config']['oncopy_callback'] as $callback)
			{
				if (is_array($callback))
				{
					$this->import($callback[0]);
					$this->$callback[0]->$callback[1]($source, $destination, $this);
				}
				elseif (is_callable($callback))
				{
					$callback($source, $destination, $this);
				}
			}
		}

		// Add a log entry
		$this->log('File or folder "'.$source.'" has been duplicated', __METHOD__, TL_FILES);

		// Redirect
		if (!$blnDoNotRedirect)
		{
			$this->redirect($this->getReferer());
		}
	}


	/**
	 * Move all selected files and folders
	 */
	public function copyAll()
	{
		if ($GLOBALS['TL_DCA'][$this->strTable]['config']['notCopyable'])
		{
			$this->log('Table "'.$this->strTable.'" is not copyable', __METHOD__, TL_ERROR);
			$this->redirect('contao/main.php?act=error');
		}

		// PID is mandatory
		if (!strlen(\Input::get('pid', true)))
		{
			$this->redirect($this->getReferer());
		}

		/** @var SessionInterface $objSession */
		$objSession = \System::getContainer()->get('session');

		$arrClipboard = $objSession->get('CLIPBOARD');

		if (isset($arrClipboard[$this->strTable]) && is_array($arrClipboard[$this->strTable]['id']))
		{
			foreach ($arrClipboard[$this->strTable]['id'] as $id)
			{
				$this->copy($id); // do not urldecode() here (see #6840)
			}
		}

		$this->redirect($this->getReferer());
	}


	/**
	 * Recursively delete files and folders
	 *
	 * @param string $source
	 */
	public function delete($source=null)
	{
		if ($GLOBALS['TL_DCA'][$this->strTable]['config']['notDeletable'])
		{
			$this->log('Table "'.$this->strTable.'" is not deletable', __METHOD__, TL_ERROR);
			$this->redirect('contao/main.php?act=error');
		}

		$blnDoNotRedirect = ($source !== null);

		if ($source === null)
		{
			$source = $this->intId;
		}

		$this->isValid($source);

		// Delete the file or folder
		if (!file_exists(TL_ROOT . '/' . $source) || !$this->isMounted($source))
		{
			$this->log('File or folder "'.$source.'" was not mounted or could not be found', __METHOD__, TL_ERROR);
			$this->redirect('contao/main.php?act=error');
		}

		// Call the ondelete_callback
		if (is_array($GLOBALS['TL_DCA'][$this->strTable]['config']['ondelete_callback']))
		{
			foreach ($GLOBALS['TL_DCA'][$this->strTable]['config']['ondelete_callback'] as $callback)
			{
				if (is_array($callback))
				{
					$this->import($callback[0]);
					$this->$callback[0]->$callback[1]($source, $this);
				}
				elseif (is_callable($callback))
				{
					$callback($source, $this);
				}
			}
		}

		$this->import('Files');

		// Delete the folder or file
		if (is_dir(TL_ROOT . '/' . $source))
		{
			$this->Files->rrdir($source);
		}
		else
		{
			$this->Files->delete($source);
		}

		// Update the database AFTER the resource has been deleted
		if ($this->blnIsDbAssisted)
		{
			\Dbafs::deleteResource($source);
		}

		// Add a log entry
		$this->log('File or folder "' . str_replace(TL_ROOT . '/', '', $source) . '" has been deleted', __METHOD__, TL_FILES);

		// Redirect
		if (!$blnDoNotRedirect)
		{
			$this->redirect($this->getReferer());
		}
	}


	/**
	 * Delete all files and folders that are currently shown
	 */
	public function deleteAll()
	{
		if ($GLOBALS['TL_DCA'][$this->strTable]['config']['notDeletable'])
		{
			$this->log('Table "'.$this->strTable.'" is not deletable', __METHOD__, TL_ERROR);
			$this->redirect('contao/main.php?act=error');
		}

		/** @var SessionInterface $objSession */
		$objSession = \System::getContainer()->get('session');

		$session = $objSession->all();
		$ids = $session['CURRENT']['IDS'];

		if (is_array($ids) && strlen($ids[0]))
		{
			foreach ($ids as $id)
			{
				$this->delete($id); // do not urldecode() here (see #6840)
			}
		}

		$this->redirect($this->getReferer());
	}


	/**
	 * Automatically switch to showAll
	 *
	 * @return string
	 */
	public function undo()
	{
		return $this->showAll();
	}


	/**
	 * Move one or more local files to the server
	 *
	 * @param boolean $blnIsAjax
	 *
	 * @return string
	 */
	public function move($blnIsAjax=false)
	{
		$strFolder = \Input::get('pid', true);

		if (!file_exists(TL_ROOT . '/' . $strFolder) || !$this->isMounted($strFolder))
		{
			$this->log('Folder "'.$strFolder.'" was not mounted or is not a directory', __METHOD__, TL_ERROR);
			$this->redirect('contao/main.php?act=error');
		}

		if (!preg_match('/^'.preg_quote(\Config::get('uploadPath'), '/').'/i', $strFolder))
		{
			$this->log('Parent folder "'.$strFolder.'" is not within the files directory', __METHOD__, TL_ERROR);
			$this->redirect('contao/main.php?act=error');
		}

		// Empty clipboard
		if (!$blnIsAjax)
		{
			/** @var SessionInterface $objSession */
			$objSession = \System::getContainer()->get('session');

			$arrClipboard = $objSession->get('CLIPBOARD');
			$arrClipboard[$this->strTable] = array();
			$objSession->set('CLIPBOARD', $arrClipboard);
		}

		// Instantiate the uploader
		$this->import('BackendUser', 'User');
		$class = $this->User->uploader;

		// See #4086
		if (!class_exists($class))
		{
			$class = 'FileUpload';
		}

		/** @var \FileUpload $objUploader */
		$objUploader = new $class();

		// Process the uploaded files
		if (\Input::post('FORM_SUBMIT') == 'tl_upload')
		{
			// Generate the DB entries
			if ($this->blnIsDbAssisted)
			{
				// Upload the files
				$arrUploaded = $objUploader->uploadTo($strFolder);

				if (empty($arrUploaded))
				{
					\Message::addError($GLOBALS['TL_LANG']['ERR']['emptyUpload']);
					$this->reload();
				}

				foreach ($arrUploaded as $strFile)
				{
					\Dbafs::addResource($strFile);
				}
			}
			else
			{
				// Not DB-assisted, so just upload the file
				$arrUploaded = $objUploader->uploadTo($strFolder);
			}

			// HOOK: post upload callback
			if (isset($GLOBALS['TL_HOOKS']['postUpload']) && is_array($GLOBALS['TL_HOOKS']['postUpload']))
			{
				foreach ($GLOBALS['TL_HOOKS']['postUpload'] as $callback)
				{
					if (is_array($callback))
					{
						$this->import($callback[0]);
						$this->$callback[0]->$callback[1]($arrUploaded);
					}
					elseif (is_callable($callback))
					{
						$callback($arrUploaded);
					}
				}
			}

			// Update the hash of the target folder
			if ($this->blnIsDbAssisted && $strFolder != \Config::get('uploadPath'))
			{
				\Dbafs::updateFolderHashes($strFolder);
			}

			// Redirect or reload
			if (!$objUploader->hasError())
			{
				// Do not purge the html folder (see #2898)
				if (isset($_POST['uploadNback']) && !$objUploader->hasResized())
				{
					\Message::reset();
					$this->redirect($this->getReferer());
				}

				$this->reload();
			}
		}

		// Submit buttons
		$arrButtons = array();
		$arrButtons['upload'] = '<button type="submit" name="upload" class="tl_submit" accesskey="s">'.$GLOBALS['TL_LANG'][$this->strTable]['upload'].'</button>';
		$arrButtons['uploadNback'] = '<button type="submit" name="uploadNback" class="tl_submit" accesskey="c">'.$GLOBALS['TL_LANG'][$this->strTable]['uploadNback'].'</button>';

		// Call the buttons_callback (see #4691)
		if (is_array($GLOBALS['TL_DCA'][$this->strTable]['edit']['buttons_callback']))
		{
			foreach ($GLOBALS['TL_DCA'][$this->strTable]['edit']['buttons_callback'] as $callback)
			{
				if (is_array($callback))
				{
					$this->import($callback[0]);
					$arrButtons = $this->$callback[0]->$callback[1]($arrButtons, $this);
				}
				elseif (is_callable($callback))
				{
					$arrButtons = $callback($arrButtons, $this);
				}
			}
		}

		// Display the upload form
		return '
<div id="tl_buttons">
<a href="'.$this->getReferer(true).'" class="header_back" title="'.specialchars($GLOBALS['TL_LANG']['MSC']['backBTTitle']).'" accesskey="b" onclick="Backend.getScrollOffset()">'.$GLOBALS['TL_LANG']['MSC']['backBT'].'</a>
</div>
'.\Message::generate().'
<form action="'.ampersand(\Environment::get('request'), true).'" id="'.$this->strTable.'" class="tl_form" method="post"'.(!empty($this->onsubmit) ? ' onsubmit="'.implode(' ', $this->onsubmit).'"' : '').' enctype="multipart/form-data">
<div class="tl_formbody_edit">
<input type="hidden" name="FORM_SUBMIT" value="tl_upload">
<input type="hidden" name="REQUEST_TOKEN" value="'.REQUEST_TOKEN.'">
<input type="hidden" name="MAX_FILE_SIZE" value="'.\Config::get('maxFileSize').'">

<div class="tl_tbox">
  <h3>'.$GLOBALS['TL_LANG'][$this->strTable]['fileupload'][0].'</h3>'.$objUploader->generateMarkup().'
</div>

</div>

<div class="tl_formbody_submit">

<div class="tl_submit_container">
  ' . implode(' ', $arrButtons) . '
</div>

</div>

</form>';
	}


	/**
	 * Auto-generate a form to rename a file or folder
	 *
	 * @return string
	 */
	public function edit()
	{
		$return = '';
		$this->noReload = false;
		$this->isValid($this->intId);

		if (!file_exists(TL_ROOT . '/' . $this->intId) || !$this->isMounted($this->intId))
		{
			$this->log('File or folder "'.$this->intId.'" was not mounted or could not be found', __METHOD__, TL_ERROR);
			$this->redirect('contao/main.php?act=error');
		}

		$objFile = null;
		$objVersions = null;

		// Add the versioning routines
		if ($this->blnIsDbAssisted)
		{
			if (stristr($this->intId, '__new__') === false)
			{
				$objFile = \FilesModel::findByPath($this->intId);

				if ($objFile === null)
				{
					$objFile = \Dbafs::addResource($this->intId);
				}

				$this->objActiveRecord = $objFile;
			}

			$this->blnCreateNewVersion = false;

			/** @var \FilesModel $objFile */
			$objVersions = new \Versions($this->strTable, $objFile->id);

			if (!$GLOBALS['TL_DCA'][$this->strTable]['config']['hideVersionMenu'])
			{
				// Compare versions
				if (\Input::get('versions'))
				{
					$objVersions->compare();
				}

				// Restore a version
				if (\Input::post('FORM_SUBMIT') == 'tl_version' && \Input::post('version') != '')
				{
					$objVersions->restore(\Input::post('version'));
					$this->reload();
				}
			}

			$objVersions->initialize();
		}
		else
		{
			// Unset the database fields
			$GLOBALS['TL_DCA'][$this->strTable]['fields'] = array_intersect_key($GLOBALS['TL_DCA'][$this->strTable]['fields'], array('name' => true, 'protected' => true));
		}

		// Build an array from boxes and rows (do not show excluded fields)
		$this->strPalette = $this->getPalette();
		$boxes = trimsplit(';', $this->strPalette);

		if (!empty($boxes))
		{
			// Get fields
			foreach ($boxes as $k=>$v)
			{
				$boxes[$k] = trimsplit(',', $v);

				foreach ($boxes[$k] as $kk=>$vv)
				{
					if ($GLOBALS['TL_DCA'][$this->strTable]['fields'][$vv]['exclude'] || !isset($GLOBALS['TL_DCA'][$this->strTable]['fields'][$vv]))
					{
						unset($boxes[$k][$kk]);
					}
				}

				// Unset a box if it does not contain any fields
				if (empty($boxes[$k]))
				{
					unset($boxes[$k]);
				}
			}

			// Render boxes
			$class = 'tl_tbox';
			$blnIsFirst = true;

			foreach ($boxes as $v)
			{
				$return .= '
<div class="'.$class.'">';

				// Build rows of the current box
				foreach ($v as $vv)
				{
					$this->strField = $vv;
					$this->strInputName = $vv;

					// Load the current value
					if ($vv == 'name')
					{
						$pathinfo = pathinfo($this->intId);
						$this->strPath = $pathinfo['dirname'];

						if (is_dir(TL_ROOT . '/' . $this->intId))
						{
							$this->strExtension = '';
							$this->varValue = basename($pathinfo['basename']);
						}
						else
						{
							$this->strExtension = ($pathinfo['extension'] != '') ? '.'.$pathinfo['extension'] : '';
							$this->varValue = basename($pathinfo['basename'], $this->strExtension);
						}

						// Fix hidden Unix system files
						if (strncmp($this->varValue, '.', 1) === 0)
						{
							$this->strExtension = '';
						}

						// Clear the current value if it is a new folder
						if (\Input::post('FORM_SUBMIT') != 'tl_files' && \Input::post('FORM_SUBMIT') != 'tl_templates' && $this->varValue == '__new__')
						{
							$this->varValue = '';
						}
					}
					else
					{
						$this->varValue = ($objFile !== null) ? $objFile->$vv : null;
					}

					// Autofocus the first field
					if ($blnIsFirst && $GLOBALS['TL_DCA'][$this->strTable]['fields'][$this->strField]['inputType'] == 'text')
					{
						$GLOBALS['TL_DCA'][$this->strTable]['fields'][$this->strField]['eval']['autofocus'] = 'autofocus';
						$blnIsFirst = false;
					}

					// Call load_callback
					if (is_array($GLOBALS['TL_DCA'][$this->strTable]['fields'][$this->strField]['load_callback']))
					{
						foreach ($GLOBALS['TL_DCA'][$this->strTable]['fields'][$this->strField]['load_callback'] as $callback)
						{
							if (is_array($callback))
							{
								$this->import($callback[0]);
								$this->varValue = $this->$callback[0]->$callback[1]($this->varValue, $this);
							}
							elseif (is_callable($callback))
							{
								$this->varValue = $callback($this->varValue, $this);
							}
						}
					}

					// Build row
					$return .= $this->row();
				}

				$class = 'tl_box';
				$return .= '
  <input type="hidden" name="FORM_FIELDS[]" value="'.specialchars($this->strPalette).'">
  <div class="clear"></div>
</div>';
			}
		}

		// Versions overview
		if ($this->blnIsDbAssisted && $GLOBALS['TL_DCA'][$this->strTable]['config']['enableVersioning'] && !$GLOBALS['TL_DCA'][$this->strTable]['config']['hideVersionMenu'])
		{
			$version = $objVersions->renderDropdown();
		}
		else
		{
			$version = '';
		}

		// Submit buttons
		$arrButtons = array();
		$arrButtons['save'] = '<button type="submit" name="save" id="save" class="tl_submit" accesskey="s">'.$GLOBALS['TL_LANG']['MSC']['save'].'</button>';
		$arrButtons['saveNclose'] = '<button type="submit" name="saveNclose" id="saveNclose" class="tl_submit" accesskey="c">'.$GLOBALS['TL_LANG']['MSC']['saveNclose'].'</button>';

		// Call the buttons_callback (see #4691)
		if (is_array($GLOBALS['TL_DCA'][$this->strTable]['edit']['buttons_callback']))
		{
			foreach ($GLOBALS['TL_DCA'][$this->strTable]['edit']['buttons_callback'] as $callback)
			{
				if (is_array($callback))
				{
					$this->import($callback[0]);
					$arrButtons = $this->$callback[0]->$callback[1]($arrButtons, $this);
				}
				elseif (is_callable($callback))
				{
					$arrButtons = $callback($arrButtons, $this);
				}
			}
		}

		// Add the buttons and end the form
		$return .= '
</div>

<div class="tl_formbody_submit">

<div class="tl_submit_container">
  ' . implode(' ', $arrButtons) . '
</div>

</div>
</form>

<script>
  window.addEvent(\'domready\', function() {
    Theme.focusInput("'.$this->strTable.'");
  });
</script>';

		// Begin the form (-> DO NOT CHANGE THIS ORDER -> this way the onsubmit attribute of the form can be changed by a field)
		$return = $version . '
<div id="tl_buttons">
<a href="'.$this->getReferer(true).'" class="header_back" title="'.specialchars($GLOBALS['TL_LANG']['MSC']['backBTTitle']).'" accesskey="b" onclick="Backend.getScrollOffset()">'.$GLOBALS['TL_LANG']['MSC']['backBT'].'</a>
</div>
'.\Message::generate().'
<form action="'.ampersand(\Environment::get('request'), true).'" id="'.$this->strTable.'" class="tl_form" method="post"'.(!empty($this->onsubmit) ? ' onsubmit="'.implode(' ', $this->onsubmit).'"' : '').'>
<div class="tl_formbody_edit">
<input type="hidden" name="FORM_SUBMIT" value="'.$this->strTable.'">
<input type="hidden" name="REQUEST_TOKEN" value="'.REQUEST_TOKEN.'">'.($this->noReload ? '
<p class="tl_error">'.$GLOBALS['TL_LANG']['ERR']['general'].'</p>' : '').$return;

		// Reload the page to prevent _POST variables from being sent twice
		if (\Input::post('FORM_SUBMIT') == $this->strTable && !$this->noReload)
		{
			// Trigger the onsubmit_callback
			if (is_array($GLOBALS['TL_DCA'][$this->strTable]['config']['onsubmit_callback']))
			{
				foreach ($GLOBALS['TL_DCA'][$this->strTable]['config']['onsubmit_callback'] as $callback)
				{
					if (is_array($callback))
					{
						$this->import($callback[0]);
						$this->$callback[0]->$callback[1]($this);
					}
					elseif (is_callable($callback))
					{
						$callback($this);
					}
				}
			}

			// Save the current version
			if ($this->blnCreateNewVersion)
			{
				$objVersions->create();

				// Call the onversion_callback
				if (is_array($GLOBALS['TL_DCA'][$this->strTable]['config']['onversion_callback']))
				{
					foreach ($GLOBALS['TL_DCA'][$this->strTable]['config']['onversion_callback'] as $callback)
					{
						if (is_array($callback))
						{
							$this->import($callback[0]);
							$this->$callback[0]->$callback[1]($this->strTable, $objFile->id, $this);
						}
						elseif (is_callable($callback))
						{
							$callback($this->strTable, $objFile->id, $this);
						}
					}
				}

				$this->log('A new version of file "'.$objFile->path.'" has been created', __METHOD__, TL_GENERAL);
			}

			// Set the current timestamp (-> DO NOT CHANGE THE ORDER version - timestamp)
			if ($this->blnIsDbAssisted)
			{
				$this->Database->prepare("UPDATE " . $this->strTable . " SET tstamp=? WHERE id=?")
							   ->execute(time(), $objFile->id);
			}

			// Redirect
			if (isset($_POST['saveNclose']))
			{
				\Message::reset();
				\System::setCookie('BE_PAGE_OFFSET', 0, 0);
				$this->redirect($this->getReferer());
			}

			// Reload
			if ($this->blnIsDbAssisted)
			{
				$this->redirect($this->addToUrl('id='.$this->urlEncode($this->objActiveRecord->path)));
			}
			else
			{
				$this->redirect($this->addToUrl('id='.$this->urlEncode($this->strPath.'/'.$this->varValue).$this->strExtension));
			}
		}

		// Set the focus if there is an error
		if ($this->noReload)
		{
			$return .= '

<script>
  window.addEvent(\'domready\', function() {
    Backend.vScrollTo(($(\'' . $this->strTable . '\').getElement(\'label.error\').getPosition().y - 20));
  });
</script>';
		}

		return $return;
	}


	/**
	 * Auto-generate a form to edit all records that are currently shown
	 *
	 * @return string
	 */
	public function editAll()
	{
		$return = '';

		if ($GLOBALS['TL_DCA'][$this->strTable]['config']['notEditable'])
		{
			$this->log('Table "'.$this->strTable.'" is not editable', __METHOD__, TL_ERROR);
			$this->redirect('contao/main.php?act=error');
		}

		/** @var SessionInterface $objSession */
		$objSession = \System::getContainer()->get('session');

		// Get current IDs from session
		$session = $objSession->all();
		$ids = $session['CURRENT']['IDS'];

		// Save field selection in session
		if (\Input::post('FORM_SUBMIT') == $this->strTable.'_all' && \Input::get('fields'))
		{
			$session['CURRENT'][$this->strTable] = \Input::post('all_fields');
			$objSession->replace($session);
		}

		$fields = $session['CURRENT'][$this->strTable];

		// Add fields
		if (!empty($fields) && is_array($fields) && \Input::get('fields'))
		{
			$class = 'tl_tbox';

			// Walk through each record
			foreach ($ids as $id)
			{
				$this->intId = md5($id);
				$this->strPalette = trimsplit('[;,]', $this->getPalette());

				$objFile = null;
				$objVersions = null;
				$objFolder = new \Folder(is_dir(TL_ROOT . '/' . $id) ? $id : dirname($id));
				$this->blnIsDbAssisted = $objFolder->shouldBeSynchronized();

				// Get the DB entry
				if ($this->blnIsDbAssisted)
				{
					$objFile = \FilesModel::findByPath($id);

					if ($objFile === null)
					{
						$objFile = \Dbafs::addResource($id);
					}

					$this->objActiveRecord = $objFile;
					$this->blnCreateNewVersion = false;

					/** @var \FilesModel $objFile */
					$objVersions = new \Versions($this->strTable, $objFile->id);
					$objVersions->initialize();
				}
				else
				{
					// Unset the database fields
					$this->strPalette = array_filter($this->strPalette, function ($val) { return $val == 'name' || $val == 'protected'; });
				}

				$return .= '
<div class="'.$class.'">';

				$class = 'tl_box';
				$formFields = array();

				foreach ($this->strPalette as $v)
				{
					// Check whether field is excluded
					if ($GLOBALS['TL_DCA'][$this->strTable]['fields'][$this->strField]['exclude'])
					{
						continue;
					}

					if (!in_array($v, $fields))
					{
						continue;
					}

					$this->strField = $v;
					$this->strInputName = $v.'_'.$this->intId;
					$formFields[] = $v.'_'.$this->intId;

					// Load the current value
					if ($v == 'name')
					{
						$pathinfo = pathinfo($id); // do not urldecode() here (see #6840)

						$this->strPath = $pathinfo['dirname'];
						$this->strExtension = ($pathinfo['extension'] != '') ? '.'.$pathinfo['extension'] : '';
						$this->varValue = basename($pathinfo['basename'], $this->strExtension);

						// Fix hidden Unix system files
						if (strncmp($this->varValue, '.', 1) === 0)
						{
							$this->strExtension = '';
						}
					}
					else
					{
						$this->varValue = ($objFile !== null) ? $objFile->$v : null;
					}

					// Call load_callback
					if (is_array($GLOBALS['TL_DCA'][$this->strTable]['fields'][$this->strField]['load_callback']))
					{
						foreach ($GLOBALS['TL_DCA'][$this->strTable]['fields'][$this->strField]['load_callback'] as $callback)
						{
							if (is_array($callback))
							{
								$this->import($callback[0]);
								$this->varValue = $this->$callback[0]->$callback[1]($this->varValue, $this);
							}
							elseif (is_callable($callback))
							{
								$this->varValue = $callback($this->varValue, $this);
							}
						}
					}

					// Build the current row
					$return .= $this->row();
				}

				// Close box
				$return .= '
  <input type="hidden" name="FORM_FIELDS_'.$this->intId.'[]" value="'.specialchars(implode(',', $formFields)).'">
</div>';

				// Save the record
				if (\Input::post('FORM_SUBMIT') == $this->strTable && !$this->noReload)
				{
					// Call onsubmit_callback
					if (is_array($GLOBALS['TL_DCA'][$this->strTable]['config']['onsubmit_callback']))
					{
						foreach ($GLOBALS['TL_DCA'][$this->strTable]['config']['onsubmit_callback'] as $callback)
						{
							if (is_array($callback))
							{
								$this->import($callback[0]);
								$this->$callback[0]->$callback[1]($this);
							}
							elseif (is_callable($callback))
							{
								$callback($this);
							}
						}
					}

					// Create a new version
					if ($this->blnCreateNewVersion)
					{
						$objVersions->create();

						// Call the onversion_callback
						if (is_array($GLOBALS['TL_DCA'][$this->strTable]['config']['onversion_callback']))
						{
							foreach ($GLOBALS['TL_DCA'][$this->strTable]['config']['onversion_callback'] as $callback)
							{
								if (is_array($callback))
								{
									$this->import($callback[0]);
									$this->$callback[0]->$callback[1]($this->strTable, $objFile->id, $this);
								}
								elseif (is_callable($callback))
								{
									$callback($this->strTable, $objFile->id, $this);
								}
							}
						}

						$this->log('A new version of file "'.$objFile->path.'" has been created', __METHOD__, TL_GENERAL);
					}

					// Set the current timestamp (-> DO NOT CHANGE ORDER version - timestamp)
					if ($this->blnIsDbAssisted)
					{
						$this->Database->prepare("UPDATE " . $this->strTable . " SET tstamp=? WHERE id=?")
									   ->execute(time(), $objFile->id);
					}
				}
			}

			// Submit buttons
			$arrButtons = array();
			$arrButtons['save'] = '<button type="submit" name="save" id="save" class="tl_submit" accesskey="s">'.$GLOBALS['TL_LANG']['MSC']['save'].'</button>';
			$arrButtons['saveNclose'] = '<button type="submit" name="saveNclose" id="saveNclose" class="tl_submit" accesskey="c">'.$GLOBALS['TL_LANG']['MSC']['saveNclose'].'</button>';

			// Call the buttons_callback (see #4691)
			if (is_array($GLOBALS['TL_DCA'][$this->strTable]['edit']['buttons_callback']))
			{
				foreach ($GLOBALS['TL_DCA'][$this->strTable]['edit']['buttons_callback'] as $callback)
				{
					if (is_array($callback))
					{
						$this->import($callback[0]);
						$arrButtons = $this->$callback[0]->$callback[1]($arrButtons, $this);
					}
					elseif (is_callable($callback))
					{
						$arrButtons = $callback($arrButtons, $this);
					}
				}
			}

			// Add the form
			$return = '

<form action="'.ampersand(\Environment::get('request'), true).'" id="'.$this->strTable.'" class="tl_form" method="post">
<div class="tl_formbody_edit">
<input type="hidden" name="FORM_SUBMIT" value="'.$this->strTable.'">
<input type="hidden" name="REQUEST_TOKEN" value="'.REQUEST_TOKEN.'">'.($this->noReload ? '

<p class="tl_error">'.$GLOBALS['TL_LANG']['ERR']['general'].'</p>' : '').$return.'

</div>

<div class="tl_formbody_submit">

<div class="tl_submit_container">
  ' . implode(' ', $arrButtons) . '
</div>

</div>
</form>

<script>
  window.addEvent(\'domready\', function() {
    Theme.focusInput("'.$this->strTable.'");
  });
</script>';

			// Set the focus if there is an error
			if ($this->noReload)
			{
				$return .= '

<script>
  window.addEvent(\'domready\', function() {
    Backend.vScrollTo(($(\'' . $this->strTable . '\').getElement(\'label.error\').getPosition().y - 20));
  });
</script>';
			}

			// Reload the page to prevent _POST variables from being sent twice
			if (\Input::post('FORM_SUBMIT') == $this->strTable && !$this->noReload)
			{
				if (isset($_POST['saveNclose']))
				{
					\System::setCookie('BE_PAGE_OFFSET', 0, 0);
					$this->redirect($this->getReferer());
				}

				$this->reload();
			}
		}

		// Else show a form to select the fields
		else
		{
			$options = '';
			$fields = array();

			// Add fields of the current table
			$fields = array_merge($fields, array_keys($GLOBALS['TL_DCA'][$this->strTable]['fields']));

			// Show all non-excluded fields
			foreach ($fields as $field)
			{
				if (!$GLOBALS['TL_DCA'][$this->strTable]['fields'][$field]['exclude'] && !$GLOBALS['TL_DCA'][$this->strTable]['fields'][$field]['eval']['doNotShow'] && (strlen($GLOBALS['TL_DCA'][$this->strTable]['fields'][$field]['inputType']) || is_array($GLOBALS['TL_DCA'][$this->strTable]['fields'][$field]['input_field_callback'])))
				{
					$options .= '
  <input type="checkbox" name="all_fields[]" id="all_'.$field.'" class="tl_checkbox" value="'.specialchars($field).'"> <label for="all_'.$field.'" class="tl_checkbox_label">'.(($GLOBALS['TL_DCA'][$this->strTable]['fields'][$field]['label'][0] ?: $GLOBALS['TL_LANG']['MSC'][$field][0]).' <span style="color:#b3b3b3;padding-left:3px">['.$field.']</span>').'</label><br>';
				}
			}

			$blnIsError = ($_POST && empty($_POST['all_fields']));

			// Return the select menu
			$return .= '

<form action="'.ampersand(\Environment::get('request'), true).'&amp;fields=1" id="'.$this->strTable.'_all" class="tl_form" method="post">
<div class="tl_formbody_edit">
<input type="hidden" name="FORM_SUBMIT" value="'.$this->strTable.'_all">
<input type="hidden" name="REQUEST_TOKEN" value="'.REQUEST_TOKEN.'">'.($blnIsError ? '

<p class="tl_error">'.$GLOBALS['TL_LANG']['ERR']['general'].'</p>' : '').'

<div class="tl_tbox">
<fieldset class="tl_checkbox_container">
  <legend'.($blnIsError ? ' class="error"' : '').'>'.$GLOBALS['TL_LANG']['MSC']['all_fields'][0].'</legend>
  <input type="checkbox" id="check_all" class="tl_checkbox" onclick="Backend.toggleCheckboxes(this)"> <label for="check_all" style="color:#a6a6a6"><em>'.$GLOBALS['TL_LANG']['MSC']['selectAll'].'</em></label><br>'.$options.'
</fieldset>'.($blnIsError ? '
<p class="tl_error">'.$GLOBALS['TL_LANG']['ERR']['all_fields'].'</p>' : ((\Config::get('showHelp') && strlen($GLOBALS['TL_LANG']['MSC']['all_fields'][1])) ? '
<p class="tl_help tl_tip">'.$GLOBALS['TL_LANG']['MSC']['all_fields'][1].'</p>' : '')).'
</div>

</div>

<div class="tl_formbody_submit">

<div class="tl_submit_container">
  <button type="submit" name="save" id="save" class="tl_submit" accesskey="s">'.$GLOBALS['TL_LANG']['MSC']['continue'].'</button>
</div>

</div>
</form>';
		}

		// Return
		return '
<div id="tl_buttons">
<a href="'.$this->getReferer(true).'" class="header_back" title="'.specialchars($GLOBALS['TL_LANG']['MSC']['backBTTitle']).'" accesskey="b" onclick="Backend.getScrollOffset()">'.$GLOBALS['TL_LANG']['MSC']['backBT'].'</a>
</div>'.$return;
	}


	/**
	 * Load the source editor
	 *
	 * @return string
	 */
	public function source()
	{
		$this->isValid($this->intId);

		if (is_dir(TL_ROOT .'/'. $this->intId))
		{
			$this->log('Folder "'.$this->intId.'" cannot be edited', __METHOD__, TL_ERROR);
			$this->redirect('contao/main.php?act=error');
		}
		elseif (!file_exists(TL_ROOT .'/'. $this->intId))
		{
			$this->log('File "'.$this->intId.'" does not exist', __METHOD__, TL_ERROR);
			$this->redirect('contao/main.php?act=error');
		}

		$this->import('BackendUser', 'User');

		// Check user permission
		if (!$this->User->hasAccess('f5', 'fop'))
		{
			$this->log('Not enough permissions to edit the file source of file "'.$this->intId.'"', __METHOD__, TL_ERROR);
			$this->redirect('contao/main.php?act=error');
		}

		$objFile = new \File($this->intId);

		// Check whether file type is editable
		if (!in_array($objFile->extension, trimsplit(',', \Config::get('editableFiles'))))
		{
			$this->log('File type "'.$objFile->extension.'" ('.$this->intId.') is not allowed to be edited', __METHOD__, TL_ERROR);
			$this->redirect('contao/main.php?act=error');
		}

		$objVersions = null;

		// Add the versioning routines
		if ($this->blnIsDbAssisted)
		{
			$objMeta = \FilesModel::findByPath($objFile->value);

			if ($objMeta === null)
			{
				$objMeta = \Dbafs::addResource($objFile->value);
			}

			$objVersions = new \Versions($this->strTable, $objMeta->id);

			if (!$GLOBALS['TL_DCA'][$this->strTable]['config']['hideVersionMenu'])
			{
				// Compare versions
				if (\Input::get('versions'))
				{
					$objVersions->compare();
				}

				// Restore a version
				if (\Input::post('FORM_SUBMIT') == 'tl_version' && \Input::post('version') != '')
				{
					$objVersions->restore(\Input::post('version'));

					// Purge the script cache (see #7005)
					if ($objFile->extension == 'css' || $objFile->extension == 'scss' || $objFile->extension == 'less')
					{
						$this->import('Automator');
						$this->Automator->purgeScriptCache();
					}

					$this->reload();
				}
			}

			$objVersions->initialize();
		}

		$strContent = $objFile->getContent();

		if ($objFile->extension == 'svgz')
		{
			$strContent = gzdecode($strContent);
		}

		// Process the request
		if (\Input::post('FORM_SUBMIT') == 'tl_files')
		{
			// Restore the basic entities (see #7170)
			$strSource = \StringUtil::restoreBasicEntities(\Input::postRaw('source'));

			// Save the file
			if (md5($strContent) != md5($strSource))
			{
				if ($objFile->extension == 'svgz')
				{
					$strSource = gzencode($strSource);
				}

				// Write the file
				$objFile->write($strSource);
				$objFile->close();

				// Update the database
				if ($this->blnIsDbAssisted)
				{
					/** @var \FilesModel $objMeta */
					$objMeta->hash = $objFile->hash;
					$objMeta->save();

					$objVersions->create();
				}

				// Purge the script cache (see #7005)
				if ($objFile->extension == 'css' || $objFile->extension == 'scss' || $objFile->extension == 'less')
				{
					$this->import('Automator');
					$this->Automator->purgeScriptCache();
				}
			}

			if (isset($_POST['saveNclose']))
			{
				\System::setCookie('BE_PAGE_OFFSET', 0, 0);
				$this->redirect($this->getReferer());
			}

			$this->reload();
		}

		$codeEditor = '';

		// Prepare the code editor
		if (\Config::get('useCE'))
		{
			/** @var \BackendTemplate|object $objTemplate */
			$objTemplate = new \BackendTemplate('be_ace');
			$objTemplate->selector = 'ctrl_source';
			$objTemplate->type = $objFile->extension;

			$codeEditor = $objTemplate->parse();
		}

		// Versions overview
		if ($this->blnIsDbAssisted && $GLOBALS['TL_DCA'][$this->strTable]['config']['enableVersioning'] && !$GLOBALS['TL_DCA'][$this->strTable]['config']['hideVersionMenu'])
		{
			$version = $objVersions->renderDropdown();
		}
		else
		{
			$version = '';
		}

		// Submit buttons
		$arrButtons = array();
		$arrButtons['save'] = '<button type="submit" name="save" id="save" class="tl_submit" accesskey="s">'.$GLOBALS['TL_LANG']['MSC']['save'].'</button>';
		$arrButtons['saveNclose'] = '<button type="submit" name="saveNclose" id="saveNclose" class="tl_submit" accesskey="c">'.$GLOBALS['TL_LANG']['MSC']['saveNclose'].'</button>';

		// Call the buttons_callback (see #4691)
		if (is_array($GLOBALS['TL_DCA'][$this->strTable]['edit']['buttons_callback']))
		{
			foreach ($GLOBALS['TL_DCA'][$this->strTable]['edit']['buttons_callback'] as $callback)
			{
				if (is_array($callback))
				{
					$this->import($callback[0]);
					$arrButtons = $this->$callback[0]->$callback[1]($arrButtons, $this);
				}
				elseif (is_callable($callback))
				{
					$arrButtons = $callback($arrButtons, $this);
				}
			}
		}

		// Add the form
		return $version . '
<div id="tl_buttons">
<a href="'.$this->getReferer(true).'" class="header_back" title="'.specialchars($GLOBALS['TL_LANG']['MSC']['backBTTitle']).'" accesskey="b" onclick="Backend.getScrollOffset()">'.$GLOBALS['TL_LANG']['MSC']['backBT'].'</a>
</div>
'.\Message::generate().'
<form action="'.ampersand(\Environment::get('request'), true).'" id="tl_files" class="tl_form" method="post">
<div class="tl_formbody_edit">
<input type="hidden" name="FORM_SUBMIT" value="tl_files">
<input type="hidden" name="REQUEST_TOKEN" value="'.REQUEST_TOKEN.'">
<div class="tl_tbox">
  <h3><label for="ctrl_source">'.$GLOBALS['TL_LANG']['tl_files']['editor'][0].'</label></h3>
  <textarea name="source" id="ctrl_source" class="tl_textarea monospace" rows="12" cols="80" style="height:400px" onfocus="Backend.getScrollOffset()">' . "\n" . htmlspecialchars($strContent) . '</textarea>' . ((\Config::get('showHelp') && strlen($GLOBALS['TL_LANG']['tl_files']['editor'][1])) ? '
  <p class="tl_help tl_tip">'.$GLOBALS['TL_LANG']['tl_files']['editor'][1].'</p>' : '') . '
</div>
</div>

<div class="tl_formbody_submit">

<div class="tl_submit_container">
  ' . implode(' ', $arrButtons) . '
</div>

</div>
</form>' . "\n\n" . $codeEditor;
	}


	/**
	 * Protect a folder
	 */
	public function protect()
	{
		if (!is_dir(TL_ROOT . '/' . $this->intId))
		{
			$this->log('Resource "'.$this->intId.'" is not a directory', __METHOD__, TL_ERROR);
			$this->redirect('contao/main.php?act=error');
		}

		// Protect or unprotect the folder
		if (file_exists(TL_ROOT . '/' . $this->intId . '/.public'))
		{
			$objFolder = new \Folder($this->intId);
			$objFolder->protect();

			$this->import('Automator');
			$this->Automator->generateSymlinks();

			$this->log('Folder "'.$this->intId.'" has been protected', __METHOD__, TL_FILES);
		}
		else
		{
			$objFolder = new \Folder($this->intId);
			$objFolder->unprotect();

			$this->import('Automator');
			$this->Automator->generateSymlinks();

			$this->log('The protection from folder "'.$this->intId.'" has been removed', __METHOD__, TL_FILES);
		}

		$this->redirect($this->getReferer());
	}


	/**
	 * Save the current value
	 *
	 * @param mixed $varValue
	 *
	 * @throws \Exception
	 */
	protected function save($varValue)
	{
		if (\Input::post('FORM_SUBMIT') != $this->strTable)
		{
			return;
		}

		$arrData = $GLOBALS['TL_DCA'][$this->strTable]['fields'][$this->strField];

		// File names
		if ($this->strField == 'name')
		{
			if (!file_exists(TL_ROOT . '/' . $this->strPath . '/' . $this->varValue . $this->strExtension) || !$this->isMounted($this->strPath . '/' . $this->varValue . $this->strExtension) || $this->varValue === $varValue)
			{
				return;
			}

			$this->import('Files');
			$varValue = Utf8::toAscii($varValue);

			// Trigger the save_callback
			if (is_array($arrData['save_callback']))
			{
				foreach ($arrData['save_callback'] as $callback)
				{
					if (is_array($callback))
					{
						$this->import($callback[0]);
						$varValue = $this->$callback[0]->$callback[1]($varValue, $this);
					}
					elseif (is_callable($callback))
					{
						$varValue = $callback($varValue, $this);
					}
				}
			}

			// The target exists
			if (strcasecmp($this->strPath . '/' . $this->varValue . $this->strExtension, $this->strPath . '/' . $varValue . $this->strExtension) !== 0 && file_exists(TL_ROOT . '/' . $this->strPath . '/' . $varValue . $this->strExtension))
			{
				throw new \Exception(sprintf($GLOBALS['TL_LANG']['ERR']['fileExists'], $varValue));
			}

			$arrImageTypes = trimsplit(',', strtolower(\Config::get('validImageTypes')));

			// Remove potentially existing thumbnails (see #6641)
			if (in_array(substr($this->strExtension, 1), $arrImageTypes))
			{
				foreach (glob(TL_ROOT . '/assets/images/*/' . $this->varValue . '-*' . $this->strExtension) as $strThumbnail)
				{
					$this->Files->delete(str_replace(TL_ROOT . '/', '', $strThumbnail));
				}
			}

			// Rename the file
			$this->Files->rename($this->strPath . '/' . $this->varValue . $this->strExtension, $this->strPath . '/' . $varValue . $this->strExtension);

			// Update the database
			if ($this->blnIsDbAssisted)
			{
				// New folders
				if (stristr($this->intId, '__new__') !== false)
				{
					$this->objActiveRecord = \Dbafs::addResource($this->strPath . '/' . $varValue . $this->strExtension);
					$this->log('Folder "'.$this->strPath.'/'.$varValue.$this->strExtension.'" has been created', __METHOD__, TL_FILES);
				}
				else
				{
					$this->objActiveRecord = \Dbafs::moveResource($this->strPath . '/' . $this->varValue . $this->strExtension, $this->strPath . '/' . $varValue . $this->strExtension);
					$this->log('File or folder "'.$this->strPath.'/'.$this->varValue.$this->strExtension.'" has been renamed to "'.$this->strPath.'/'.$varValue.$this->strExtension.'"', __METHOD__, TL_FILES);
				}
			}

			// Update the symlinks
			if (is_link(TL_ROOT . '/web/' . $this->strPath . '/' . $this->varValue . $this->strExtension))
			{
				$this->Files->delete('web/' . $this->strPath . '/' . $this->varValue . $this->strExtension);
				SymlinkUtil::symlink($this->strPath . '/' . $varValue . $this->strExtension, 'web/' . $this->strPath . '/' . $varValue . $this->strExtension);
			}

			// Set the new value so the input field can show it
			if (\Input::get('act') == 'editAll')
			{
				/** @var SessionInterface $objSession */
				$objSession = \System::getContainer()->get('session');

				$session = $objSession->all();

				if (($index = array_search($this->strPath.'/'.$this->varValue.$this->strExtension, $session['CURRENT']['IDS'])) !== false)
				{
					$session['CURRENT']['IDS'][$index] = $this->strPath.'/'.$varValue.$this->strExtension;
					$objSession->replace($session);
				}
			}

			$this->varValue = $varValue;
		}
		elseif ($this->blnIsDbAssisted && $this->objActiveRecord !== null)
		{
			// Convert date formats into timestamps
			if ($varValue != '' && in_array($arrData['eval']['rgxp'], array('date', 'time', 'datim')))
			{
				$objDate = new \Date($varValue, \Date::getFormatFromRgxp($arrData['eval']['rgxp']));
				$varValue = $objDate->tstamp;
			}

			// Make sure unique fields are unique
			if ($arrData['eval']['unique'] && $varValue != '' && !$this->Database->isUniqueValue($this->strTable, $this->strField, $varValue, $this->objActiveRecord->id))
			{
				throw new \Exception(sprintf($GLOBALS['TL_LANG']['ERR']['unique'], $arrData['label'][0] ?: $this->strField));
			}

			// Handle multi-select fields in "override all" mode
			if (\Input::get('act') == 'overrideAll' && ($arrData['inputType'] == 'checkbox' || $arrData['inputType'] == 'checkboxWizard') && $arrData['eval']['multiple'])
			{
				if ($this->objActiveRecord !== null)
				{
					$new = deserialize($varValue, true);
					$old = deserialize($this->objActiveRecord->{$this->strField}, true);

					switch (\Input::post($this->strInputName . '_update'))
					{
						case 'add':
							$varValue = array_values(array_unique(array_merge($old, $new)));
							break;

						case 'remove':
							$varValue = array_values(array_diff($old, $new));
							break;

						case 'replace':
							$varValue = $new;
							break;
					}

					if (!is_array($varValue) || empty($varValue))
					{
						$varValue = '';
					}
					elseif (isset($arrData['eval']['csv']))
					{
						$varValue = implode($arrData['eval']['csv'], $varValue); // see #2890
					}
					else
					{
						$varValue = serialize($varValue);
					}
				}
			}

			// Convert arrays (see #2890)
			if ($arrData['eval']['multiple'] && isset($arrData['eval']['csv']))
			{
				$varValue = implode($arrData['eval']['csv'], deserialize($varValue, true));
			}

			// Trigger the save_callback
			if (is_array($arrData['save_callback']))
			{
				foreach ($arrData['save_callback'] as $callback)
				{
					if (is_array($callback))
					{
						$this->import($callback[0]);
						$varValue = $this->$callback[0]->$callback[1]($varValue, $this);
					}
					elseif (is_callable($callback))
					{
						$varValue = $callback($varValue, $this);
					}
				}
			}

			// Save the value if there was no error
			if (($varValue != '' || !$arrData['eval']['doNotSaveEmpty']) && ($this->varValue != $varValue || $arrData['eval']['alwaysSave']))
			{
				// If the field is a fallback field, empty all other columns
				if ($arrData['eval']['fallback'] && $varValue != '')
				{
					$this->Database->execute("UPDATE " . $this->strTable . " SET " . $this->strField . "=''");
				}

				// Set the correct empty value (see #6284, #6373)
				if ($varValue === '')
				{
					$varValue = \Widget::getEmptyValueByFieldType($GLOBALS['TL_DCA'][$this->strTable]['fields'][$this->strField]['sql']);
				}

				$this->objActiveRecord->{$this->strField} = $varValue;
				$this->objActiveRecord->save();

				$this->blnCreateNewVersion = true;
				$this->varValue = deserialize($varValue);
			}
		}
	}


	/**
	 * Synchronize the file system with the database
	 *
	 * @return string
	 */
	public function sync()
	{
		if (!$this->blnIsDbAssisted)
		{
			return '';
		}

		$this->import('BackendUser', 'User');
		$this->loadLanguageFile('tl_files');

		// Check the permission to synchronize
		if (!$this->User->hasAccess('f6', 'fop'))
		{
			$this->log('Not enough permissions to synchronize the file system', __METHOD__, TL_ERROR);
			$this->redirect('contao/main.php?act=error');
		}

		// Synchronize
		$strLog = \Dbafs::syncFiles();

		// Show the results
		$arrMessages = array();
		$arrCounts   = array('Added'=>0, 'Changed'=>0, 'Unchanged'=>0, 'Moved'=>0, 'Deleted'=>0);

		// Read the log file
		$fh = fopen(TL_ROOT . '/' . $strLog, 'rb');

		while (($buffer = fgets($fh)) !== false)
		{
			list($type, $file) = explode('] ', trim(substr($buffer, 1)), 2);

			// Add a message depending on the type
			switch ($type)
			{
				case 'Added';
					$arrMessages[] = '<p class="tl_new">' . sprintf($GLOBALS['TL_LANG']['tl_files']['syncAdded'], specialchars($file)) . '</p>';
					break;

				case 'Changed';
					$arrMessages[] = '<p class="tl_info">' . sprintf($GLOBALS['TL_LANG']['tl_files']['syncChanged'], specialchars($file)) . '</p>';
					break;

				case 'Unchanged';
					$arrMessages[] = '<p class="tl_confirm hidden">' . sprintf($GLOBALS['TL_LANG']['tl_files']['syncUnchanged'], specialchars($file)) . '</p>';
					break;

				case 'Moved';
					list($source, $target) = explode(' to ', $file, 2);
					$arrMessages[] = '<p class="tl_info">' . sprintf($GLOBALS['TL_LANG']['tl_files']['syncMoved'], specialchars($source), specialchars($target)) . '</p>';
					break;

				case 'Deleted';
					$arrMessages[] = '<p class="tl_error">' . sprintf($GLOBALS['TL_LANG']['tl_files']['syncDeleted'], specialchars($file)) . '</p>';
					break;
			}

			++$arrCounts[$type];
		}

		// Close the log file
		unset($buffer);
		fclose($fh);

		// Confirm
		\Message::addConfirmation($GLOBALS['TL_LANG']['tl_files']['syncComplete']);

		$return = '
<div id="tl_buttons">
<a href="'.$this->getReferer(true).'" class="header_back" title="'.specialchars($GLOBALS['TL_LANG']['MSC']['backBTTitle']).'" accesskey="b" onclick="Backend.getScrollOffset()">'.$GLOBALS['TL_LANG']['MSC']['backBT'].'</a>
</div>
'.\Message::generate().'
<div id="sync-results">
  <p class="left">' . sprintf($GLOBALS['TL_LANG']['tl_files']['syncResult'], \System::getFormattedNumber($arrCounts['Added'], 0), \System::getFormattedNumber($arrCounts['Changed'], 0), \System::getFormattedNumber($arrCounts['Unchanged'], 0), \System::getFormattedNumber($arrCounts['Moved'], 0), \System::getFormattedNumber($arrCounts['Deleted'], 0)) . '</p>
  <p class="right"><input type="checkbox" id="show-hidden" class="tl_checkbox" onclick="Backend.toggleUnchanged()"> <label for="show-hidden">' . $GLOBALS['TL_LANG']['tl_files']['syncShowUnchanged'] . '</label></p>
  <div class="clear"></div>
</div>
<div class="tl_message nobg" id="result-list" style="margin-bottom:2em">';

		// Add the messages
		foreach ($arrMessages as $strMessage)
		{
			$return .= "\n  " . $strMessage;
		}

		$return .= '
</div>

<div class="tl_submit_container">
  <a href="'.$this->getReferer(true).'" class="tl_submit" style="display:inline-block">'.$GLOBALS['TL_LANG']['MSC']['continue'].'</a>
</div>
';

		return $return;
	}


	/**
	 * Return the name of the current palette
	 *
	 * @return string
	 */
	public function getPalette()
	{
		return $GLOBALS['TL_DCA'][$this->strTable]['palettes']['default'];
	}


	/**
	 * Generate a particular subpart of the tree and return it as HTML string
	 *
	 * @param string  $strFolder
	 * @param integer $level
	 *
	 * @return string
	 */
	public function ajaxTreeView($strFolder, $level)
	{
		if (!\Environment::get('isAjaxRequest'))
		{
			return '';
		}

		/** @var SessionInterface $objSession */
		$objSession = \System::getContainer()->get('session');

		$blnClipboard = false;
		$arrClipboard = $objSession->get('CLIPBOARD');

		// Check clipboard
		if (!empty($arrClipboard[$this->strTable]))
		{
			$blnClipboard = true;
			$arrClipboard = $arrClipboard[$this->strTable];
		}

		$blnProtected = true;
		$strPath = $strFolder;

		// Check for public parent folders (see #213)
		while ($strPath != '' && $strPath != '.')
		{
			if (file_exists(TL_ROOT . '/' . $strPath . '/.public'))
			{
				$blnProtected = false;
				break;
			}

			$strPath = dirname($strPath);
		}

		$this->import('Files');
		$this->import('BackendUser', 'User');

		return $this->generateTree(TL_ROOT.'/'.$strFolder, ($level * 20), false, $blnProtected, ($blnClipboard ? $arrClipboard : false));
	}


	/**
	 * Render the file tree and return it as HTML string
	 *
	 * @param string  $path
	 * @param integer $intMargin
	 * @param boolean $mount
	 * @param boolean $blnProtected
	 * @param array   $arrClipboard
	 * @param string  $fld
	 * @param string  $for
	 *
	 * @return string
	 */
<<<<<<< HEAD
	protected function generateTree($path, $intMargin, $mount=false, $blnProtected=true, $arrClipboard=null, $fld='', $for='')
=======
	protected function generateTree($path, $intMargin, $mount=false, $blnProtected=true, $arrClipboard=null)
>>>>>>> 99d05457
	{
		static $session;

		/** @var AttributeBagInterface $objSessionBag */
		$objSessionBag = \System::getContainer()->get('session')->getBag('contao_backend');

		$session = $objSessionBag->all();

		// Get the session data and toggle the nodes
		if (\Input::get('tg'))
		{
			$session['filetree'][\Input::get('tg')] = (isset($session['filetree'][\Input::get('tg')]) && $session['filetree'][\Input::get('tg')] == 1) ? 0 : 1;
			$objSessionBag->replace($session);
			$this->redirect(preg_replace('/(&(amp;)?|\?)tg=[^& ]*/i', '', \Environment::get('request')));
		}

		$return = '';
		$files = array();
		$folders = array();
		$intSpacing = 20;
		$level = ($intMargin / $intSpacing + 1);

		// Mount folder
		if ($mount)
		{
			$folders = array($path);
		}

		// Scan directory and sort the result
		else
		{
			foreach (scan($path) as $v)
			{
				if (strncmp($v, '.', 1) === 0)
				{
					continue;
				}

				if (is_file($path . '/' . $v))
				{
					$files[] = $path . '/' . $v;
				}
				else
				{
					if ($v == '__new__')
					{
						$this->Files->rmdir(str_replace(TL_ROOT . '/', '', $path) . '/' . $v);
					}
					else
					{
						$folders[] = $path . '/' . $v;
					}
				}
			}

			natcasesort($folders);
			$folders = array_values($folders);

			natcasesort($files);
			$files = array_values($files);
		}

		// Folders
		for ($f=0, $c=count($folders); $f<$c; $f++)
		{
			$md5 = substr(md5($folders[$f]), 0, 8);
			$content = scan($folders[$f]);
			$currentFolder = str_replace(TL_ROOT . '/', '', $folders[$f]);
			$session['filetree'][$md5] = is_numeric($session['filetree'][$md5]) ? $session['filetree'][$md5] : 0;
			$currentEncoded = $this->urlEncode($currentFolder);
			$countFiles = count($content);

			// Subtract files that will not be shown
			foreach ($content as $file)
			{
				if (strncmp($file, '.', 1) === 0)
				{
					--$countFiles;
				}
				elseif (!empty($this->arrValidFileTypes) && is_file($folders[$f] . '/' . $file) && !in_array(strtolower(substr($file, (strrpos($file, '.') + 1))), $this->arrValidFileTypes))
				{
					--$countFiles;
				}
				elseif ($for != '')
				{
					if (($fld == 'name' && !preg_match('/' . str_replace('/', '\\/', $for) . '/', $file)) || ($fld == 'path' && !preg_match('/' . str_replace('/', '\\/', $for) . '/', $currentFolder . '/' . $file)) || ($fld == 'extension' && !preg_match('/' . str_replace('/', '\\/', $for) . '/', pathinfo($currentFolder . '/' . $file, PATHINFO_EXTENSION))))
					{
						--$countFiles;
					}
				}
			}

			if ($for != '' && $countFiles < 1)
			{
				continue;
			}

			$return .= "\n  " . '<li class="tl_folder click2edit toggle_select hover-div"><div class="tl_left" style="padding-left:'.($intMargin + (($countFiles < 1) ? 20 : 0)).'px">';

			// Add a toggle button if there are childs
			if ($countFiles > 0)
			{
				$img = ($for != '' || $session['filetree'][$md5] == 1) ? 'folMinus.gif' : 'folPlus.gif';
				$alt = ($for != '' || $session['filetree'][$md5] == 1) ? $GLOBALS['TL_LANG']['MSC']['collapseNode'] : $GLOBALS['TL_LANG']['MSC']['expandNode'];
				$return .= '<a href="'.$this->addToUrl('tg='.$md5).'" title="'.specialchars($alt).'" onclick="Backend.getScrollOffset(); return AjaxRequest.toggleFileManager(this, \'filetree_'.$md5.'\', \''.$currentFolder.'\', '.$level.')">'.\Image::getHtml($img, '', 'style="margin-right:2px"').'</a>';
			}

			$protected = $blnProtected;

			// Check whether the folder is public
			if ($protected === true && array_search('.public', $content) !== false)
			{
				$protected = false;
			}

			$folderImg = ($session['filetree'][$md5] == 1 && $countFiles > 0) ? ($protected ? 'folderOP.gif' : 'folderO.gif') : ($protected ? 'folderCP.gif' : 'folderC.gif');

			// Add the current folder
			$strFolderNameEncoded = \StringUtil::convertEncoding(specialchars(basename($currentFolder)), \Config::get('characterSet'));
			$return .= \Image::getHtml($folderImg, '').' <a href="' . $this->addToUrl('node='.$currentEncoded) . '" title="'.specialchars($GLOBALS['TL_LANG']['MSC']['selectNode']).'"><strong>'.$strFolderNameEncoded.'</strong></a></div> <div class="tl_right">';

			// Paste buttons
			if ($arrClipboard !== false && \Input::get('act') != 'select')
			{
				$imagePasteInto = \Image::getHtml('pasteinto.gif', $GLOBALS['TL_LANG'][$this->strTable]['pasteinto'][0]);
				$return .= (($arrClipboard['mode'] == 'cut' || $arrClipboard['mode'] == 'copy') && preg_match('/^' . preg_quote($arrClipboard['id'], '/') . '/i', $currentFolder)) ? \Image::getHtml('pasteinto_.gif') : '<a href="'.$this->addToUrl('act='.$arrClipboard['mode'].'&amp;mode=2&amp;pid='.$currentEncoded.(!is_array($arrClipboard['id']) ? '&amp;id='.$arrClipboard['id'] : '')).'" title="'.specialchars($GLOBALS['TL_LANG'][$this->strTable]['pasteinto'][1]).'" onclick="Backend.getScrollOffset()">'.$imagePasteInto.'</a> ';
			}
			// Default buttons
			else
			{
				// Do not display buttons for mounted folders
				if ($this->User->isAdmin || !in_array($currentFolder, $this->User->filemounts))
				{
					$return .= (\Input::get('act') == 'select') ? '<input type="checkbox" name="IDS[]" id="ids_'.md5($currentEncoded).'" class="tl_tree_checkbox" value="'.$currentEncoded.'">' : $this->generateButtons(array('id'=>$currentEncoded, 'popupWidth'=>600, 'popupHeight'=>123, 'fileNameEncoded'=>$strFolderNameEncoded), $this->strTable);
				}

				// Upload button
				if (!$GLOBALS['TL_DCA'][$this->strTable]['config']['closed'] && !$GLOBALS['TL_DCA'][$this->strTable]['config']['notCreatable'] && \Input::get('act') != 'select')
				{
					$return .= ' <a href="'.$this->addToUrl('&amp;act=move&amp;mode=2&amp;pid='.$currentEncoded).'" title="'.specialchars(sprintf($GLOBALS['TL_LANG']['tl_files']['uploadFF'], $currentEncoded)).'">'.\Image::getHtml('new.gif', $GLOBALS['TL_LANG'][$this->strTable]['move'][0]).'</a>';
				}
			}

			$return .= '</div><div style="clear:both"></div></li>';

			// Call the next node
			if ($for != '' || (!empty($content) && $session['filetree'][$md5] == 1))
			{
				$return .= '<li class="parent" id="filetree_'.$md5.'"><ul class="level_'.$level.'">';
				$return .= $this->generateTree($folders[$f], ($intMargin + $intSpacing), false, $protected, $arrClipboard, $fld, $for);
				$return .= '</ul></li>';
			}
		}

		// Process files
		for ($h=0, $c=count($files); $h<$c; $h++)
		{
			// Ignore files not matching the search criteria
			if ($for != '' && (($fld == 'name' && !preg_match('/' . str_replace('/', '\\/', $for) . '/', basename($files[$h]))) || ($fld == 'path' && !preg_match('/' . str_replace('/', '\\/', $for) . '/', $files[$h])) || ($fld == 'extension' && !preg_match('/' . str_replace('/', '\\/', $for) . '/', pathinfo($files[$h], PATHINFO_EXTENSION)))))
			{
				continue;
			}

			$thumbnail = '';
			$popupWidth = 600;
			$popupHeight = 161;
			$currentFile = str_replace(TL_ROOT . '/', '', $files[$h]);

			$objFile = new \File($currentFile);

			if (!empty($this->arrValidFileTypes) && !in_array($objFile->extension, $this->arrValidFileTypes))
			{
				continue;
			}

			$currentEncoded = $this->urlEncode($currentFile);
			$return .= "\n  " . '<li class="tl_file click2edit toggle_select hover-div"><div class="tl_left" style="padding-left:'.($intMargin + $intSpacing).'px">';

			// Generate the thumbnail
			if ($objFile->isImage)
			{
				if ($objFile->viewHeight > 0)
				{
					if ($objFile->width && $objFile->height)
					{
						$popupWidth = ($objFile->width > 600) ? ($objFile->width + 61) : 661;
						$popupHeight = ($objFile->height + 210);
					}
					else
					{
						$popupWidth = 661;
						$popupHeight = 625 / $objFile->viewWidth * $objFile->viewHeight + 210;
					}

					$thumbnail .= ' <span class="tl_gray">('.$this->getReadableSize($objFile->filesize);

					if ($objFile->width && $objFile->height)
					{
						$thumbnail .= ', '.$objFile->width.'x'.$objFile->height.' px';
					}

					$thumbnail .= ')</span>';

					if (\Config::get('thumbnails') && ($objFile->isSvgImage || $objFile->height <= \Config::get('gdMaxImgHeight') && $objFile->width <= \Config::get('gdMaxImgWidth')))
					{
						$imageObj = \Image::create($currentEncoded, array(400, (($objFile->height && $objFile->height < 50) ? $objFile->height : 50), 'box'));
						$importantPart = $imageObj->getImportantPart();
						$thumbnail .= '<br><img src="' . TL_FILES_URL . $imageObj->executeResize()->getResizedPath() . '" alt="" style="margin:0 0 2px -19px">';

						if ($importantPart['x'] > 0 || $importantPart['y'] > 0 || $importantPart['width'] < $objFile->width || $importantPart['height'] < $objFile->height)
						{
							$thumbnail .= ' <img src="' . TL_FILES_URL . $imageObj->setZoomLevel(100)->setTargetWidth(320)->setTargetHeight((($objFile->height && $objFile->height < 40) ? $objFile->height : 40))->executeResize()->getResizedPath() . '" alt="" style="margin:0 0 2px 0">';
						}
					}
				}
				else
				{
					$popupHeight = 360; // dimensionless SVGs are rendered at 300x150px, so the popup needs to be 150px + 210px high
				}
			}
			else
			{
				$thumbnail .= ' <span class="tl_gray">('.$this->getReadableSize($objFile->filesize).')</span>';
			}

			$strFileNameEncoded = \StringUtil::convertEncoding(specialchars(basename($currentFile)), \Config::get('characterSet'));

			// No popup links for templates and in the popup file manager
			if ($this->strTable == 'tl_templates' || \Input::get('popup'))
			{
				$return .= \Image::getHtml($objFile->icon).' '.$strFileNameEncoded.$thumbnail.'</div> <div class="tl_right">';
			}
			else
			{
				$return .= '<a href="'. $currentEncoded.'" title="'.specialchars($GLOBALS['TL_LANG']['MSC']['view']).'" target="_blank">' . \Image::getHtml($objFile->icon, $objFile->mime).'</a> '.$strFileNameEncoded.$thumbnail.'</div> <div class="tl_right">';
			}

			// Buttons
			if ($arrClipboard !== false && \Input::get('act') != 'select')
			{
				$_buttons = '&nbsp;';
			}
			else
			{
				$_buttons = (\Input::get('act') == 'select') ? '<input type="checkbox" name="IDS[]" id="ids_'.md5($currentEncoded).'" class="tl_tree_checkbox" value="'.$currentEncoded.'">' : $this->generateButtons(array('id'=>$currentEncoded, 'popupWidth'=>$popupWidth, 'popupHeight'=>$popupHeight, 'fileNameEncoded'=>$strFileNameEncoded), $this->strTable);
			}

			$return .= $_buttons . '</div><div style="clear:both"></div></li>';
		}

		return $return;
	}


	/**
	 * Return a search form that allows to search results using regular expressions
	 *
	 * @return string
	 */
	protected function searchMenu()
	{
		/** @var AttributeBagInterface $objSessionBag */
		$objSessionBag = \System::getContainer()->get('session')->getBag('contao_backend');

		$session = $objSessionBag->all();

		// Store search value in the current session
		if (\Input::post('FORM_SUBMIT') == 'tl_filters')
		{
			$session['search'][$this->strTable]['value'] = '';
			$session['search'][$this->strTable]['field'] = \Input::post('tl_field', true);

			// Make sure the regular expression is valid
			if (\Input::postRaw('tl_value') != '')
			{
				try
				{
					$this->Database->prepare("SELECT * FROM " . $this->strTable . " WHERE " . \Input::post('tl_field', true) . " REGEXP ?")
								   ->limit(1)
								   ->execute(\Input::postRaw('tl_value'));

					$session['search'][$this->strTable]['value'] = \Input::postRaw('tl_value');
				}
				catch (\Exception $e) {}
			}

			$objSessionBag->replace($session);
			$this->reload();
		}

		// Set the search value from the session
		elseif ($session['search'][$this->strTable]['value'] != '')
		{
			$strPattern = "CAST(%s AS CHAR) REGEXP ?";

			if (substr(\Config::get('dbCollation'), -3) == '_ci')
			{
				$strPattern = "LOWER(CAST(%s AS CHAR)) REGEXP LOWER(?)";
			}

			$fld = $session['search'][$this->strTable]['field'];

			if (isset($GLOBALS['TL_DCA'][$this->strTable]['fields'][$fld]['foreignKey']))
			{
				list($t, $f) = explode('.', $GLOBALS['TL_DCA'][$this->strTable]['fields'][$fld]['foreignKey']);
				$this->procedure[] = "(" . sprintf($strPattern, $fld) . " OR " . sprintf($strPattern, "(SELECT $f FROM $t WHERE $t.id={$this->strTable}.$fld)") . ")";
				$this->values[] = $session['search'][$this->strTable]['value'];
			}
			else
			{
				$this->procedure[] = sprintf($strPattern, $fld);
			}

			$this->values[] = $session['search'][$this->strTable]['value'];
		}

		$options_sorter = array();

		// Currently only name, path and extension are supported
		foreach (array('name', 'path', 'extension') as $field)
		{
			$option_label = $GLOBALS['TL_DCA'][$this->strTable]['fields'][$field]['label'][0] ?: (is_array($GLOBALS['TL_LANG']['MSC'][$field]) ? $GLOBALS['TL_LANG']['MSC'][$field][0] : $GLOBALS['TL_LANG']['MSC'][$field]);
			$options_sorter[Utf8::toAscii($option_label).'_'.$field] = '  <option value="'.specialchars($field).'"'.(($field == $session['search'][$this->strTable]['field']) ? ' selected="selected"' : '').'>'.$option_label.'</option>';
		}

		// Sort by option values
		$options_sorter = natcaseksort($options_sorter);
		$active = ($session['search'][$this->strTable]['value'] != '') ? true : false;

		return '

<form action="'.ampersand(\Environment::get('request'), true).'" class="tl_form" method="post">
<div class="tl_formbody">
<input type="hidden" name="FORM_SUBMIT" value="tl_filters">
<input type="hidden" name="REQUEST_TOKEN" value="'.REQUEST_TOKEN.'">
<div class="tl_panel">
  <div class="tl_submit_panel tl_subpanel">
    <input type="image" name="filter" id="filter" src="' . TL_FILES_URL . 'system/themes/' . \Backend::getTheme() . '/images/reload.gif" class="tl_img_submit" title="' . specialchars($GLOBALS['TL_LANG']['MSC']['applyTitle']) . '" alt="' . specialchars($GLOBALS['TL_LANG']['MSC']['apply']) . '">
  </div>
  <div class="tl_search tl_subpanel">
    <strong>' . $GLOBALS['TL_LANG']['MSC']['search'] . ':</strong>
    <select name="tl_field" class="tl_select' . ($active ? ' active' : '') . '">
      '.implode("\n", $options_sorter).'
    </select>
    <span> = </span>
    <input type="search" name="tl_value" class="tl_text' . ($active ? ' active' : '') . '" value="'.specialchars($session['search'][$this->strTable]['value']).'">
  </div>
  <div class="clear"></div>
</div>
</div>
</form>
';
	}


	/**
	 * Return true if the current folder is mounted
	 *
	 * @param string $strFolder
	 *
	 * @return boolean
	 */
	protected function isMounted($strFolder)
	{
		if ($strFolder == '')
		{
			return false;
		}

		if (empty($this->arrFilemounts))
		{
			return true;
		}

		$path = $strFolder;

		while (is_array($this->arrFilemounts) && substr_count($path, '/') > 0)
		{
			if (in_array($path, $this->arrFilemounts))
			{
				return true;
			}

			$path = dirname($path);
		}

		return false;
	}


	/**
	 * Check a file operation
	 *
	 * @param string $strFile
	 *
	 * @return boolean
	 */
	protected function isValid($strFile)
	{
		$strFolder = \Input::get('pid', true);

		// Check the path
		if (\Validator::isInsecurePath($strFile))
		{
			$this->log('Invalid file name "'.$strFile.'" (hacking attempt)', __METHOD__, TL_ERROR);
			$this->redirect('contao/main.php?act=error');
		}
		elseif (\Validator::isInsecurePath($strFolder))
		{
			$this->log('Invalid folder name "'.$strFolder.'" (hacking attempt)', __METHOD__, TL_ERROR);
			$this->redirect('contao/main.php?act=error');
		}

		// Check for valid file types
		if (!empty($this->arrValidFileTypes) && is_file(TL_ROOT . '/' . $strFile))
		{
			$fileinfo = preg_replace('/.*\.(.*)$/ui', '$1', $strFile);

			if (!in_array(strtolower($fileinfo), $this->arrValidFileTypes))
			{
				$this->log('File "'.$strFile.'" is not an allowed file type', __METHOD__, TL_ERROR);
				$this->redirect('contao/main.php?act=error');
			}
		}

		// Check whether the file is within the files directory
		if (!preg_match('/^'.preg_quote(\Config::get('uploadPath'), '/').'/i', $strFile))
		{
			$this->log('File or folder "'.$strFile.'" is not within the files directory', __METHOD__, TL_ERROR);
			$this->redirect('contao/main.php?act=error');
		}

		// Check whether the parent folder is within the files directory
		if ($strFolder && !preg_match('/^'.preg_quote(\Config::get('uploadPath'), '/').'/i', $strFolder))
		{
			$this->log('Parent folder "'.$strFolder.'" is not within the files directory', __METHOD__, TL_ERROR);
			$this->redirect('contao/main.php?act=error');
		}

		// Do not allow file operations on root folders
		if (\Input::get('act') == 'edit' || \Input::get('act') == 'paste' || \Input::get('act') == 'delete')
		{
			$this->import('BackendUser', 'User');

			if (!$this->User->isAdmin && in_array($strFile, $this->User->filemounts))
			{
				$this->log('Attempt to edit, copy, move or delete the root folder "'.$strFile.'"', __METHOD__, TL_ERROR);
				$this->redirect('contao/main.php?act=error');
			}
		}

		return true;
	}


	/**
	 * Return an array of encrypted folder names
	 *
	 * @param string $strPath
	 *
	 * @return array
	 */
	protected function getMD5Folders($strPath)
	{
		$arrFiles = array();

		foreach (scan(TL_ROOT . '/' . $strPath) as $strFile)
		{
			if (!is_dir(TL_ROOT . '/' . $strPath . '/' . $strFile))
			{
				continue;
			}

			$strHash = md5(TL_ROOT . '/' . $strPath . '/' . $strFile);

			$arrFiles[substr($strHash, 0, 8)] = 1;
			$arrFiles = array_merge($arrFiles, $this->getMD5Folders($strPath . '/' . $strFile));
		}

		return $arrFiles;
	}


	/**
	 * Check if a path is protected (see #287)
	 *
	 * @param string $path
	 *
	 * @return boolean
	 */
	protected function isProtectedPath($path)
	{
		do
		{
			if (file_exists(TL_ROOT . '/' . $path . '/.public'))
			{
				return false;
			}

			$path = dirname($path);
		}
		while ($path != '.');

		return true;
	}
}<|MERGE_RESOLUTION|>--- conflicted
+++ resolved
@@ -11,10 +11,7 @@
 namespace Contao;
 
 use Contao\CoreBundle\Util\SymlinkUtil;
-<<<<<<< HEAD
 use Patchwork\Utf8;
-=======
->>>>>>> 99d05457
 use Symfony\Component\HttpFoundation\Session\Attribute\AttributeBagInterface;
 use Symfony\Component\HttpFoundation\Session\SessionInterface;
 
@@ -271,14 +268,11 @@
 		/** @var SessionInterface $objSession */
 		$objSession = \System::getContainer()->get('session');
 
-<<<<<<< HEAD
 		/** @var AttributeBagInterface $objSessionBag */
 		$objSessionBag = $objSession->getBag('contao_backend');
 
 		$session = $objSessionBag->all();
 
-=======
->>>>>>> 99d05457
 		// Add to clipboard
 		if (\Input::get('act') == 'paste')
 		{
@@ -302,14 +296,6 @@
 		// Get the session data and toggle the nodes
 		if (\Input::get('tg') == 'all')
 		{
-<<<<<<< HEAD
-=======
-			/** @var AttributeBagInterface $objSessionBag */
-			$objSessionBag = $objSession->getBag('contao_backend');
-
-			$session = $objSessionBag->all();
-
->>>>>>> 99d05457
 			// Expand tree
 			if (!is_array($session['filetree']) || empty($session['filetree']) || current($session['filetree']) != 1)
 			{
@@ -344,7 +330,6 @@
 		// Limit the results by modifying $this->root
 		if ($session['search'][$this->strTable]['value'] != '')
 		{
-<<<<<<< HEAD
 			$fld = $session['search'][$this->strTable]['field'];
 			$for = $session['search'][$this->strTable]['value'];
 
@@ -400,9 +385,6 @@
 					$return .= $this->generateTree(TL_ROOT . '/' . $path, 0, true, $this->isProtectedPath($path), ($blnClipboard ? $arrClipboard : false), $fld, $for);
 				}
 			}
-=======
-			$return .= $this->generateTree(TL_ROOT . '/' . \Config::get('uploadPath'), 0, false, true, ($blnClipboard ? $arrClipboard : false));
->>>>>>> 99d05457
 		}
 		else
 		{
@@ -415,14 +397,10 @@
 			{
 				for ($i=0, $c=count($this->arrFilemounts); $i<$c; $i++)
 				{
-<<<<<<< HEAD
 					if ($this->arrFilemounts[$i] != '' && is_dir(TL_ROOT . '/' . $this->arrFilemounts[$i]))
 					{
 						$return .= $this->generateTree(TL_ROOT . '/' . $this->arrFilemounts[$i], 0, true, true, ($blnClipboard ? $arrClipboard : false));
 					}
-=======
-					$return .= $this->generateTree(TL_ROOT . '/' . $this->arrFilemounts[$i], 0, true, true, ($blnClipboard ? $arrClipboard : false));
->>>>>>> 99d05457
 				}
 			}
 		}
@@ -2422,11 +2400,7 @@
 	 *
 	 * @return string
 	 */
-<<<<<<< HEAD
 	protected function generateTree($path, $intMargin, $mount=false, $blnProtected=true, $arrClipboard=null, $fld='', $for='')
-=======
-	protected function generateTree($path, $intMargin, $mount=false, $blnProtected=true, $arrClipboard=null)
->>>>>>> 99d05457
 	{
 		static $session;
 
