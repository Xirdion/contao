--- conflicted
+++ resolved
@@ -2682,9 +2682,6 @@
 			{
 				$labelPasteInto = $GLOBALS['TL_LANG'][$this->strTable]['pasteinto'] ?? $GLOBALS['TL_LANG']['DCA']['pasteinto'];
 				$imagePasteInto = Image::getHtml('pasteinto.svg', sprintf($labelPasteInto[1], $currentEncoded));
-<<<<<<< HEAD
-				$return .= (($arrClipboard['mode'] == 'cut' || $arrClipboard['mode'] == 'copy') && preg_match('#^' . preg_quote($currentFolder, '#') . '(/|$)#i', $arrClipboard['id'])) ? Image::getHtml('pasteinto_.svg') : '<a href="' . $this->addToUrl('act=' . $arrClipboard['mode'] . '&amp;mode=2&amp;pid=' . $currentEncoded . (!\is_array($arrClipboard['id']) ? '&amp;id=' . $arrClipboard['id'] : '')) . '" title="' . StringUtil::specialchars(sprintf($labelPasteInto[1], $currentEncoded)) . '" onclick="Backend.getScrollOffset()">' . $imagePasteInto . '</a> ';
-=======
 
 				if (\in_array($arrClipboard['mode'], array('copy', 'cut')) && (($arrClipboard['mode'] == 'cut' && \dirname($arrClipboard['id']) == $currentFolder) || preg_match('#^' . preg_quote($arrClipboard['id'], '#') . '(/|$)#i', $currentFolder)))
 				{
@@ -2694,7 +2691,6 @@
 				{
 					$return .= '<a href="' . $this->addToUrl('act=' . $arrClipboard['mode'] . '&amp;mode=2&amp;pid=' . $currentEncoded . (!\is_array($arrClipboard['id']) ? '&amp;id=' . $arrClipboard['id'] : '')) . '" title="' . StringUtil::specialchars(sprintf($labelPasteInto[1], $currentEncoded)) . '" onclick="Backend.getScrollOffset()">' . $imagePasteInto . '</a> ';
 				}
->>>>>>> ca7b480b
 			}
 			// Default buttons
 			else
