--- conflicted
+++ resolved
@@ -2488,10 +2488,6 @@
 				{
 					$blnChanged = true;
 					$objModel->hash = $objFolder->hash;
-<<<<<<< HEAD
-=======
-					$this->arrMessages[] = '<p class="tl_info">' . sprintf($GLOBALS['TL_LANG']['tl_files']['syncFolderH'], $strFolder) . '</p>';
->>>>>>> 582e3ad3
 				}
 
 				$objModel->found = 1;
@@ -2501,7 +2497,7 @@
 				if ($blnChanged)
 				{
 					++$this->arrCounts['changed'];
-					$this->arrMessages[] = '<p class="tl_info">' . sprintf($GLOBALS['TL_LANG']['tl_files']['syncHash'], $strFolder) . '</p>';
+					$this->arrMessages[] = '<p class="tl_info">' . sprintf($GLOBALS['TL_LANG']['tl_files']['syncFolderH'], $strFolder) . '</p>';
 				}
 				else
 				{
@@ -2545,10 +2541,6 @@
 				{
 					$blnChanged = true;
 					$objModel->hash = $objFile->hash;
-<<<<<<< HEAD
-=======
-					$this->arrMessages[] = '<p class="tl_info">' . sprintf($GLOBALS['TL_LANG']['tl_files']['syncFileH'], $strFile) . '</p>';
->>>>>>> 582e3ad3
 				}
 
 				$objModel->found = 1;
@@ -2558,7 +2550,7 @@
 				if ($blnChanged)
 				{
 					++$this->arrCounts['changed'];
-					$this->arrMessages[] = '<p class="tl_info">' . sprintf($GLOBALS['TL_LANG']['tl_files']['syncHash'], $strFile) . '</p>';
+					$this->arrMessages[] = '<p class="tl_info">' . sprintf($GLOBALS['TL_LANG']['tl_files']['syncFileH'], $strFile) . '</p>';
 				}
 				else
 				{
