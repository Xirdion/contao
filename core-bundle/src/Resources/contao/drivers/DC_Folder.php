<?php

/**
 * Contao Open Source CMS
 *
 * Copyright (c) 2005-2015 Leo Feyer
 *
 * @license LGPL-3.0+
 */

namespace Contao;

use Contao\CoreBundle\Exception\AccessDeniedException;
use Contao\CoreBundle\Exception\InternalServerErrorException;
use Contao\CoreBundle\Util\SymlinkUtil;
use Patchwork\Utf8;
use Symfony\Component\HttpFoundation\Session\Attribute\AttributeBagInterface;
use Symfony\Component\HttpFoundation\Session\SessionInterface;


/**
 * Provide methods to modify the file system.
 *
 * @author Leo Feyer <https://github.com/leofeyer>
 */
class DC_Folder extends \DataContainer implements \listable, \editable
{

	/**
	 * Current path
	 * @var string
	 */
	protected $strPath;

	/**
	 * Current file extension
	 * @var string
	 */
	protected $strExtension;

	/**
	 * Current filemounts
	 * @var array
	 */
	protected $arrFilemounts = array();

	/**
	 * Valid file types
	 * @var array
	 */
	protected $arrValidFileTypes = array();

	/**
	 * Messages
	 * @var array
	 */
	protected $arrMessages = array();

	/**
	 * Counts
	 * @var array
	 */
	protected $arrCounts = array();

	/**
	 * True if a new version has to be created
	 * @var boolean
	 */
	protected $blnCreateNewVersion = false;

	/**
	 * Database assisted
	 * @var boolean
	 */
	protected $blnIsDbAssisted = false;


	/**
	 * Initialize the object
	 *
	 * @param string $strTable
	 *
	 * @throws AccessDeniedException
	 */
	public function __construct($strTable)
	{
		parent::__construct();

		/** @var SessionInterface $objSession */
		$objSession = \System::getContainer()->get('session');

		// Check the request token (see #4007)
		if (isset($_GET['act']))
		{
			if (!isset($_GET['rt']) || !\RequestToken::validate(\Input::get('rt')))
			{
				$objSession->set('INVALID_TOKEN_URL', \Environment::get('request'));
				$this->redirect('contao/confirm.php');
			}
		}

		$this->intId = \Input::get('id', true);

		// Clear the clipboard
		if (isset($_GET['clipboard']))
		{
			$objSession->set('CLIPBOARD', array());
			$this->redirect($this->getReferer());
		}

		// Check whether the table is defined
		if ($strTable == '' || !isset($GLOBALS['TL_DCA'][$strTable]))
		{
			$this->log('Could not load data container configuration for "' . $strTable . '"', __METHOD__, TL_ERROR);
			trigger_error('Could not load data container configuration', E_USER_ERROR);
		}

		// Check permission to create new folders
		if (\Input::get('act') == 'paste' && \Input::get('mode') == 'create' && isset($GLOBALS['TL_DCA'][$strTable]['list']['new']))
		{
			throw new AccessDeniedException('Attempt to create a new folder although the method has been overwritten in the data container.');
		}

		// Set IDs and redirect
		if (\Input::post('FORM_SUBMIT') == 'tl_select')
		{
			$ids = \Input::post('IDS');

			if (empty($ids) || !is_array($ids))
			{
				$this->reload();
			}

			// Decode the values (see #5764)
			$ids = array_map('rawurldecode', $ids);

			$session = $objSession->all();
			$session['CURRENT']['IDS'] = $ids;
			$objSession->replace($session);

			if (isset($_POST['edit']))
			{
				$this->redirect(str_replace('act=select', 'act=editAll', \Environment::get('request')));
			}
			elseif (isset($_POST['delete']))
			{
				$this->redirect(str_replace('act=select', 'act=deleteAll', \Environment::get('request')));
			}
			elseif (isset($_POST['cut']) || isset($_POST['copy']))
			{
				$arrClipboard = $objSession->get('CLIPBOARD');

				$arrClipboard[$strTable] = array
				(
					'id' => $ids,
					'mode' => (isset($_POST['cut']) ? 'cutAll' : 'copyAll')
				);

				$objSession->set('CLIPBOARD', $arrClipboard);
				$this->redirect($this->getReferer());
			}
		}

		$this->strTable = $strTable;
		$this->blnIsDbAssisted = $GLOBALS['TL_DCA'][$strTable]['config']['databaseAssisted'];

		// Check for valid file types
		if ($GLOBALS['TL_DCA'][$this->strTable]['config']['validFileTypes'])
		{
			$this->arrValidFileTypes = trimsplit(',', $GLOBALS['TL_DCA'][$this->strTable]['config']['validFileTypes']);
		}

		// Call onload_callback (e.g. to check permissions)
		if (is_array($GLOBALS['TL_DCA'][$this->strTable]['config']['onload_callback']))
		{
			foreach ($GLOBALS['TL_DCA'][$this->strTable]['config']['onload_callback'] as $callback)
			{
				if (is_array($callback))
				{
					$this->import($callback[0]);
					$this->{$callback[0]}->{$callback[1]}($this);
				}
				elseif (is_callable($callback))
				{
					$callback($this);
				}
			}
		}

		// Get all filemounts (root folders)
		if (is_array($GLOBALS['TL_DCA'][$strTable]['list']['sorting']['root']))
		{
			$this->arrFilemounts = $this->eliminateNestedPaths($GLOBALS['TL_DCA'][$strTable]['list']['sorting']['root']);
		}
	}


	/**
	 * Set an object property
	 *
	 * @param string $strKey
	 * @param mixed  $varValue
	 */
	public function __set($strKey, $varValue)
	{
		switch ($strKey)
		{
			case 'createNewVersion':
				$this->blnCreateNewVersion = (bool) $varValue;
				break;

			default;
				parent::__set($strKey, $varValue);
				break;
		}
	}


	/**
	 * Return an object property
	 *
	 * @param string $strKey
	 *
	 * @return mixed
	 */
	public function __get($strKey)
	{
		switch ($strKey)
		{
			case 'path':
				return $this->strPath;
				break;

			case 'extension':
				return $this->strExtension;
				break;

			case 'createNewVersion':
				return $this->blnCreateNewVersion;
				break;

			case 'isDbAssisted':
				return $this->blnIsDbAssisted;
				break;
		}

		return parent::__get($strKey);
	}


	/**
	 * List all files and folders of the file system
	 *
	 * @return string
	 */
	public function showAll()
	{
		$return = '';

		/** @var SessionInterface $objSession */
		$objSession = \System::getContainer()->get('session');

		/** @var AttributeBagInterface $objSessionBag */
		$objSessionBag = $objSession->getBag('contao_backend');

		$session = $objSessionBag->all();

		// Add to clipboard
		if (\Input::get('act') == 'paste')
		{
			if (\Input::get('mode') != 'create' && \Input::get('mode') != 'move')
			{
				$this->isValid($this->intId);
			}

			$arrClipboard = $objSession->get('CLIPBOARD');

			$arrClipboard[$this->strTable] = array
			(
				'id' => $this->urlEncode($this->intId),
				'childs' => \Input::get('childs'),
				'mode' => \Input::get('mode')
			);

			$objSession->set('CLIPBOARD', $arrClipboard);
		}

		// Get the session data and toggle the nodes
		if (\Input::get('tg') == 'all')
		{
			// Expand tree
			if (!is_array($session['filetree']) || empty($session['filetree']) || current($session['filetree']) != 1)
			{
				$session['filetree'] = $this->getMD5Folders(\Config::get('uploadPath'));
			}
			// Collapse tree
			else
			{
				$session['filetree'] = array();
			}

			$objSessionBag->replace($session);
			$this->redirect(preg_replace('/(&(amp;)?|\?)tg=[^& ]*/i', '', \Environment::get('request')));
		}

		$blnClipboard = false;
		$arrClipboard = $objSession->get('CLIPBOARD');

		// Check clipboard
		if (!empty($arrClipboard[$this->strTable]))
		{
			$blnClipboard = true;
			$arrClipboard = $arrClipboard[$this->strTable];
		}

		// Load the fonts to display the paste hint
		\Config::set('loadGoogleFonts', $blnClipboard);

		$this->import('Files');
		$this->import('BackendUser', 'User');

		$arrFound = array();
		$for = $session['search'][$this->strTable]['value'];

		// Limit the results by modifying $this->arrFilemounts
		if ($for != '')
		{
			// Wrap in a try catch block in case the regular expression is invalid (see #7743)
			try
			{
				$strPattern = "CAST(name AS CHAR) REGEXP ?";

				if (substr(\Config::get('dbCollation'), -3) == '_ci')
				{
					$strPattern = "LOWER(CAST(name AS CHAR)) REGEXP LOWER(?)";
				}

				if (isset($GLOBALS['TL_DCA'][$this->strTable]['fields']['name']['foreignKey']))
				{
					list($t, $f) = explode('.', $GLOBALS['TL_DCA'][$this->strTable]['fields']['name']['foreignKey']);

					$objRoot = $this->Database->prepare("SELECT path, type, extension FROM {$this->strTable} WHERE (" . $strPattern . " OR " . sprintf($strPattern, "(SELECT $f FROM $t WHERE $t.id={$this->strTable}.name)") . ") GROUP BY path")
											  ->execute($for, $for);
				}
				else
				{
					$objRoot = $this->Database->prepare("SELECT path, type, extension FROM {$this->strTable} WHERE " . $strPattern . " GROUP BY path")
											  ->execute($for);
				}

				if ($objRoot->numRows < 1)
				{
					$this->arrFilemounts = array();
				}
				else
				{
					$arrRoot = array();

					// Respect existing limitations (root IDs)
					if (is_array($GLOBALS['TL_DCA'][$this->strTable]['list']['sorting']['root']))
					{
						while ($objRoot->next())
						{
							foreach ($GLOBALS['TL_DCA'][$this->strTable]['list']['sorting']['root'] as $root)
							{
								if (strncmp($root . '/', $objRoot->path . '/', strlen($root) + 1) === 0)
								{
									if ($objRoot->type == 'folder' || empty($this->arrValidFileTypes) || in_array($objRoot->extension, $this->arrValidFileTypes))
									{
										$arrFound[] = $objRoot->path;
									}

									$arrRoot[] = ($objRoot->type == 'folder') ? $objRoot->path : dirname($objRoot->path);
									continue(2);
								}
							}
						}
					}
					else
					{
						while ($objRoot->next())
						{
							if ($objRoot->type == 'folder' || empty($this->arrValidFileTypes) || in_array($objRoot->extension, $this->arrValidFileTypes))
							{
								$arrFound[] = $objRoot->path;
							}

							$arrRoot[] = ($objRoot->type == 'folder') ? $objRoot->path : dirname($objRoot->path);
						}
					}

					$this->arrFilemounts = $this->eliminateNestedPaths(array_unique($arrRoot));
				}
			}
			catch (\Exception $e) {}
		}

		// Call recursive function tree()
		if (empty($this->arrFilemounts) && !is_array($GLOBALS['TL_DCA'][$this->strTable]['list']['sorting']['root']) && $GLOBALS['TL_DCA'][$this->strTable]['list']['sorting']['root'] !== false)
		{
			$return .= $this->generateTree(TL_ROOT . '/' . \Config::get('uploadPath'), 0, false, true, ($blnClipboard ? $arrClipboard : false), $arrFound);
		}
		else
		{
			for ($i=0, $c=count($this->arrFilemounts); $i<$c; $i++)
			{
				if ($this->arrFilemounts[$i] != '' && is_dir(TL_ROOT . '/' . $this->arrFilemounts[$i]))
				{
					$return .= $this->generateTree(TL_ROOT . '/' . $this->arrFilemounts[$i], 0, true, true, ($blnClipboard ? $arrClipboard : false), $arrFound);
				}
			}
		}

		// Check for the "create new" button
		$clsNew = 'header_new_folder';
		$lblNew = $GLOBALS['TL_LANG'][$this->strTable]['new'][0];
		$ttlNew = $GLOBALS['TL_LANG'][$this->strTable]['new'][1];
		$hrfNew = '&amp;act=paste&amp;mode=create';

		if (isset($GLOBALS['TL_DCA'][$this->strTable]['list']['new']))
		{
			$clsNew = $GLOBALS['TL_DCA'][$this->strTable]['list']['new']['class'];
			$lblNew = $GLOBALS['TL_DCA'][$this->strTable]['list']['new']['label'][0];
			$ttlNew = $GLOBALS['TL_DCA'][$this->strTable]['list']['new']['label'][1];
			$hrfNew = $GLOBALS['TL_DCA'][$this->strTable]['list']['new']['href'];
		}

		$imagePasteInto = \Image::getHtml('pasteinto.gif', $GLOBALS['TL_LANG'][$this->strTable]['pasteinto'][0]);

		// Build the tree
		$return = $this->panel() . '
<div id="tl_buttons">'.((\Input::get('act') == 'select') ? '
<a href="'.$this->getReferer(true).'" class="header_back" title="'.specialchars($GLOBALS['TL_LANG']['MSC']['backBTTitle']).'" accesskey="b" onclick="Backend.getScrollOffset()">'.$GLOBALS['TL_LANG']['MSC']['backBT'].'</a> ' : '') . ((\Input::get('act') != 'select' && !$blnClipboard && !$GLOBALS['TL_DCA'][$this->strTable]['config']['closed'] && !$GLOBALS['TL_DCA'][$this->strTable]['config']['notCreatable']) ? '
<a href="'.$this->addToUrl($hrfNew).'" class="'.$clsNew.'" title="'.specialchars($ttlNew).'" accesskey="n" onclick="Backend.getScrollOffset()">'.$lblNew.'</a>
<a href="'.$this->addToUrl('&amp;act=paste&amp;mode=move').'" class="header_new" title="'.specialchars($GLOBALS['TL_LANG'][$this->strTable]['move'][1]).'" onclick="Backend.getScrollOffset()">'.$GLOBALS['TL_LANG'][$this->strTable]['move'][0].'</a> ' : '') . ($blnClipboard ? '
<a href="'.$this->addToUrl('clipboard=1').'" class="header_clipboard" title="'.specialchars($GLOBALS['TL_LANG']['MSC']['clearClipboard']).'" accesskey="x">'.$GLOBALS['TL_LANG']['MSC']['clearClipboard'].'</a> ' : $this->generateGlobalButtons()) . '
</div>' . \Message::generate(true) . ((\Input::get('act') == 'select') ? '

<form action="'.ampersand(\Environment::get('request'), true).'" id="tl_select" class="tl_form'.((\Input::get('act') == 'select') ? ' unselectable' : '').'" method="post" novalidate>
<div class="tl_formbody">
<input type="hidden" name="FORM_SUBMIT" value="tl_select">
<input type="hidden" name="REQUEST_TOKEN" value="'.REQUEST_TOKEN.'">' : '').(($session['search'][$this->strTable]['value'] != '') ? '

<div class="tl_message tl_message_picker">
 <p class="tl_info">'.$GLOBALS['TL_LANG']['MSC']['searchExclude'].'</p>
</div>' : '').($blnClipboard ? '

<div id="paste_hint">
  <p>'.$GLOBALS['TL_LANG']['MSC']['selectNewPosition'].'</p>
</div>' : '').'

<div class="tl_listing_container tree_view" id="tl_listing">'.(isset($GLOBALS['TL_DCA'][$this->strTable]['list']['sorting']['breadcrumb']) ? $GLOBALS['TL_DCA'][$this->strTable]['list']['sorting']['breadcrumb'] : '').((\Input::get('act') == 'select') ? '

<div class="tl_select_trigger">
<label for="tl_select_trigger" class="tl_select_label">'.$GLOBALS['TL_LANG']['MSC']['selectAll'].'</label> <input type="checkbox" id="tl_select_trigger" onclick="Backend.toggleCheckboxes(this)" class="tl_tree_checkbox">
</div>' : '').'

<ul class="tl_listing">
  <li class="tl_folder_top"><div class="tl_left">'.\Image::getHtml('filemounts.gif').' '.$GLOBALS['TL_LANG']['MSC']['filetree'].'</div> <div class="tl_right">'.(($blnClipboard && empty($this->arrFilemounts) && !is_array($GLOBALS['TL_DCA'][$this->strTable]['list']['sorting']['root']) && $GLOBALS['TL_DCA'][$this->strTable]['list']['sorting']['root'] !== false) ? '<a href="'.$this->addToUrl('&amp;act='.$arrClipboard['mode'].'&amp;mode=2&amp;pid='.\Config::get('uploadPath').(!is_array($arrClipboard['id']) ? '&amp;id='.$arrClipboard['id'] : '')).'" title="'.specialchars($GLOBALS['TL_LANG'][$this->strTable]['pasteinto'][1]).'" onclick="Backend.getScrollOffset()">'.$imagePasteInto.'</a>' : '&nbsp;').'</div><div style="clear:both"></div></li>'.$return.'
</ul>

</div>';

		// Close the form
		if (\Input::get('act') == 'select')
		{
			// Submit buttons
			$arrButtons = array();

			if (!$GLOBALS['TL_DCA'][$this->strTable]['config']['notDeletable'])
			{
				$arrButtons['delete'] = '<button type="submit" name="delete" id="delete" class="tl_submit" accesskey="d" onclick="return confirm(\''.$GLOBALS['TL_LANG']['MSC']['delAllConfirmFile'].'\')">'.$GLOBALS['TL_LANG']['MSC']['deleteSelected'].'</button>';
			}

			if (!$GLOBALS['TL_DCA'][$this->strTable]['config']['notSortable'])
			{
				$arrButtons['cut'] = '<button type="submit" name="cut" id="cut" class="tl_submit" accesskey="x">'.$GLOBALS['TL_LANG']['MSC']['moveSelected'].'</button>';
			}

			if (!$GLOBALS['TL_DCA'][$this->strTable]['config']['notCopyable'])
			{
				$arrButtons['copy'] = '<button type="submit" name="copy" id="copy" class="tl_submit" accesskey="c">'.$GLOBALS['TL_LANG']['MSC']['copySelected'].'</button>';
			}

			if (!$GLOBALS['TL_DCA'][$this->strTable]['config']['notEditable'])
			{
				$arrButtons['edit'] = '<button type="submit" name="edit" id="edit" class="tl_submit" accesskey="s">'.$GLOBALS['TL_LANG']['MSC']['editSelected'].'</button>';
			}

			// Call the buttons_callback (see #4691)
			if (is_array($GLOBALS['TL_DCA'][$this->strTable]['select']['buttons_callback']))
			{
				foreach ($GLOBALS['TL_DCA'][$this->strTable]['select']['buttons_callback'] as $callback)
				{
					if (is_array($callback))
					{
						$this->import($callback[0]);
						$arrButtons = $this->{$callback[0]}->{$callback[1]}($arrButtons, $this);
					}
					elseif (is_callable($callback))
					{
						$arrButtons = $callback($arrButtons, $this);
					}
				}
			}

			$return .= '

<div class="tl_formbody_submit" style="text-align:right">

<div class="tl_submit_container">
  ' . implode(' ', $arrButtons) . '
</div>

</div>
</div>
</form>';
		}

		return $return;
	}


	/**
	 * Automatically switch to showAll
	 *
	 * @return string
	 */
	public function show()
	{
		return $this->showAll();
	}


	/**
	 * Create a new folder
	 *
	 * @throws AccessDeniedException
	 * @throws InternalServerErrorException
	 */
	public function create()
	{
		if ($GLOBALS['TL_DCA'][$this->strTable]['config']['notCreatable'])
		{
			throw new InternalServerErrorException('Table "' . $this->strTable . '" is not creatable.');
		}

		$this->import('Files');
		$strFolder = \Input::get('pid', true);

		if ($strFolder == '' || !file_exists(TL_ROOT . '/' . $strFolder) || !$this->isMounted($strFolder))
		{
			throw new AccessDeniedException('Folder "' . $strFolder . '" is not mounted or is not a directory.');
		}

		/** @var SessionInterface $objSession */
		$objSession = \System::getContainer()->get('session');

		// Empty clipboard
		$arrClipboard = $objSession->get('CLIPBOARD');
		$arrClipboard[$this->strTable] = array();
		$objSession->set('CLIPBOARD', $arrClipboard);

		$this->Files->mkdir($strFolder . '/__new__');
		$this->redirect(html_entity_decode($this->switchToEdit($this->urlEncode($strFolder) . '/__new__')));
	}


	/**
	 * Move an existing file or folder
	 *
	 * @param string $source
	 *
	 * @throws AccessDeniedException
	 * @throws InternalServerErrorException
	 */
	public function cut($source=null)
	{
		if ($GLOBALS['TL_DCA'][$this->strTable]['config']['notSortable'])
		{
			throw new InternalServerErrorException('Table "' . $this->strTable . '" is not sortable.');
		}

		$strFolder = \Input::get('pid', true);
		$blnDoNotRedirect = ($source !== null);

		if ($source === null)
		{
			$source = $this->intId;
		}

		$this->isValid($source);

		if (!file_exists(TL_ROOT . '/' . $source) || !$this->isMounted($source))
		{
			throw new AccessDeniedException('File or folder "' . $source . '" is not mounted or cannot be found.');
		}

		if (!file_exists(TL_ROOT . '/' . $strFolder) || !$this->isMounted($strFolder))
		{
			throw new AccessDeniedException('Parent folder "' . $strFolder . '" is not mounted or is not a directory.');
		}

		// Avoid a circular reference
		if (preg_match('/^' . preg_quote($source, '/') . '/i', $strFolder))
		{
			throw new InternalServerErrorException('Attempt to move the folder "' . $source . '" to "' . $strFolder . '" (circular reference).');
		}

		/** @var SessionInterface $objSession */
		$objSession = \System::getContainer()->get('session');

		// Empty clipboard
		$arrClipboard = $objSession->get('CLIPBOARD');
		$arrClipboard[$this->strTable] = array();
		$objSession->set('CLIPBOARD', $arrClipboard);

		$this->import('Files');

		// Calculate the destination path
		$destination = str_replace(dirname($source), $strFolder, $source);

		// Do not move if the target exists and would be overriden (not possible for folders anyway)
		if (file_exists(TL_ROOT . '/' . $destination))
		{
			\Message::addError(sprintf($GLOBALS['TL_LANG']['ERR']['filetarget'], basename($source), dirname($destination)));
		}
		else
		{
			$this->Files->rename($source, $destination);

			// Update the database AFTER the file has been moved
			if ($this->blnIsDbAssisted)
			{
				$syncSource = \Dbafs::shouldBeSynchronized($source);
				$syncTarget = \Dbafs::shouldBeSynchronized($destination);

				if ($syncSource && $syncTarget)
				{
					\Dbafs::moveResource($source, $destination);
				}
				elseif ($syncSource)
				{
					\Dbafs::deleteResource($source);
				}
				elseif ($syncTarget)
				{
					\Dbafs::addResource($destination);
				}
			}

			// Call the oncut_callback
			if (is_array($GLOBALS['TL_DCA'][$this->strTable]['config']['oncut_callback']))
			{
				foreach ($GLOBALS['TL_DCA'][$this->strTable]['config']['oncut_callback'] as $callback)
				{
					if (is_array($callback))
					{
						$this->import($callback[0]);
						$this->{$callback[0]}->{$callback[1]}($source, $destination, $this);
					}
					elseif (is_callable($callback))
					{
						$callback($source, $destination, $this);
					}
				}
			}

			// Add a log entry
			$this->log('File or folder "'.$source.'" has been moved to "'.$destination.'"', __METHOD__, TL_FILES);
		}

		// Redirect
		if (!$blnDoNotRedirect)
		{
			$this->redirect($this->getReferer());
		}
	}


	/**
	 * Move all selected files and folders
	 *
	 * @throws InternalServerErrorException
	 */
	public function cutAll()
	{
		if ($GLOBALS['TL_DCA'][$this->strTable]['config']['notSortable'])
		{
			throw new InternalServerErrorException('Table "' . $this->strTable . '" is not sortable.');
		}

		// PID is mandatory
		if (!strlen(\Input::get('pid', true)))
		{
			$this->redirect($this->getReferer());
		}

		/** @var SessionInterface $objSession */
		$objSession = \System::getContainer()->get('session');

		$arrClipboard = $objSession->get('CLIPBOARD');

		if (isset($arrClipboard[$this->strTable]) && is_array($arrClipboard[$this->strTable]['id']))
		{
			foreach ($arrClipboard[$this->strTable]['id'] as $id)
			{
				$this->cut($id); // do not urldecode() here (see #6840)
			}
		}

		$this->redirect($this->getReferer());
	}


	/**
	 * Recursively duplicate files and folders
	 *
	 * @param string $source
	 * @param string $destination
	 *
	 * @throws AccessDeniedException
	 * @throws InternalServerErrorException
	 */
	public function copy($source=null, $destination=null)
	{
		if ($GLOBALS['TL_DCA'][$this->strTable]['config']['notCopyable'])
		{
			throw new InternalServerErrorException('Table "' . $this->strTable . '" is not copyable.');
		}

		$strFolder = \Input::get('pid', true);
		$blnDoNotRedirect = ($source !== null);

		if ($source === null)
		{
			$source = $this->intId;
		}

		if ($destination === null)
		{
			$destination = str_replace(dirname($source), $strFolder, $source);
		}

		$this->isValid($source);
		$this->isValid($destination);

		if (!file_exists(TL_ROOT . '/' . $source) || !$this->isMounted($source))
		{
			throw new AccessDeniedException('File or folder "' . $source . '" is not mounted or cannot be found.');
		}

		if (!file_exists(TL_ROOT . '/' . $strFolder) || !$this->isMounted($strFolder))
		{
			throw new AccessDeniedException('Parent folder "' . $strFolder . '" is not mounted or is not a directory.');
		}

		// Avoid a circular reference
		if (preg_match('/^' . preg_quote($source, '/') . '/i', $strFolder))
		{
			throw new InternalServerErrorException('Attempt to copy the folder "' . $source . '" to "' . $strFolder . '" (circular reference).');
		}

		/** @var SessionInterface $objSession */
		$objSession = \System::getContainer()->get('session');

		// Empty clipboard
		$arrClipboard = $objSession->get('CLIPBOARD');
		$arrClipboard[$this->strTable] = array();
		$objSession->set('CLIPBOARD', $arrClipboard);

		$this->import('Files');

		// Copy folders
		if (is_dir(TL_ROOT . '/' . $source))
		{
			$count = 1;
			$new = $destination;

			// Add a suffix if the folder exists
			while (is_dir(TL_ROOT . '/' . $new) && $count < 12)
			{
				$new = $destination . '_' . $count++;
			}

			$destination = $new;
			$this->Files->rcopy($source, $destination);
		}

		// Copy a file
		else
		{
			$count = 1;
			$new = $destination;

			// Add a suffix if the file exists
			while (file_exists(TL_ROOT . '/' . $new) && $count < 12)
			{
				$ext = pathinfo($destination, PATHINFO_EXTENSION);
				$new = str_replace('.' . $ext, '_' . $count++ . '.' . $ext, $destination);
			}

			$destination = $new;
			$this->Files->copy($source, $destination);
		}

		// Update the database AFTER the file has been copied
		if ($this->blnIsDbAssisted)
		{
			$syncSource = \Dbafs::shouldBeSynchronized($source);
			$syncTarget = \Dbafs::shouldBeSynchronized($destination);

			if ($syncSource && $syncTarget)
			{
				\Dbafs::copyResource($source, $destination);
			}
			elseif ($syncTarget)
			{
				\Dbafs::addResource($destination);
			}
		}

		// Call the oncopy_callback
		if (is_array($GLOBALS['TL_DCA'][$this->strTable]['config']['oncopy_callback']))
		{
			foreach ($GLOBALS['TL_DCA'][$this->strTable]['config']['oncopy_callback'] as $callback)
			{
				if (is_array($callback))
				{
					$this->import($callback[0]);
					$this->{$callback[0]}->{$callback[1]}($source, $destination, $this);
				}
				elseif (is_callable($callback))
				{
					$callback($source, $destination, $this);
				}
			}
		}

		// Add a log entry
		$this->log('File or folder "'.$source.'" has been duplicated', __METHOD__, TL_FILES);

		// Redirect
		if (!$blnDoNotRedirect)
		{
			$this->redirect($this->getReferer());
		}
	}


	/**
	 * Move all selected files and folders
	 *
	 * @throws InternalServerErrorException
	 */
	public function copyAll()
	{
		if ($GLOBALS['TL_DCA'][$this->strTable]['config']['notCopyable'])
		{
			throw new InternalServerErrorException('Table "' . $this->strTable . '" is not copyable.');
		}

		// PID is mandatory
		if (!strlen(\Input::get('pid', true)))
		{
			$this->redirect($this->getReferer());
		}

		/** @var SessionInterface $objSession */
		$objSession = \System::getContainer()->get('session');

		$arrClipboard = $objSession->get('CLIPBOARD');

		if (isset($arrClipboard[$this->strTable]) && is_array($arrClipboard[$this->strTable]['id']))
		{
			foreach ($arrClipboard[$this->strTable]['id'] as $id)
			{
				$this->copy($id); // do not urldecode() here (see #6840)
			}
		}

		$this->redirect($this->getReferer());
	}


	/**
	 * Recursively delete files and folders
	 *
	 * @param string $source
	 *
	 * @throws AccessDeniedException
	 * @throws InternalServerErrorException
	 */
	public function delete($source=null)
	{
		if ($GLOBALS['TL_DCA'][$this->strTable]['config']['notDeletable'])
		{
			throw new InternalServerErrorException('Table "' . $this->strTable . '" is not deletable.');
		}

		$blnDoNotRedirect = ($source !== null);

		if ($source === null)
		{
			$source = $this->intId;
		}

		$this->isValid($source);

		// Delete the file or folder
		if (!file_exists(TL_ROOT . '/' . $source) || !$this->isMounted($source))
		{
			throw new AccessDeniedException('File or folder "' . $source . '" is not mounted or cannot be found.');
		}

		// Call the ondelete_callback
		if (is_array($GLOBALS['TL_DCA'][$this->strTable]['config']['ondelete_callback']))
		{
			foreach ($GLOBALS['TL_DCA'][$this->strTable]['config']['ondelete_callback'] as $callback)
			{
				if (is_array($callback))
				{
					$this->import($callback[0]);
					$this->{$callback[0]}->{$callback[1]}($source, $this);
				}
				elseif (is_callable($callback))
				{
					$callback($source, $this);
				}
			}
		}

		$this->import('Files');

		// Delete the folder or file
		if (is_dir(TL_ROOT . '/' . $source))
		{
			$this->Files->rrdir($source);
		}
		else
		{
			$this->Files->delete($source);
		}

		// Update the database AFTER the resource has been deleted
		if ($this->blnIsDbAssisted && \Dbafs::shouldBeSynchronized($source))
		{
			\Dbafs::deleteResource($source);
		}

		// Add a log entry
		$this->log('File or folder "' . str_replace(TL_ROOT . '/', '', $source) . '" has been deleted', __METHOD__, TL_FILES);

		// Redirect
		if (!$blnDoNotRedirect)
		{
			$this->redirect($this->getReferer());
		}
	}


	/**
	 * Delete all files and folders that are currently shown
	 *
	 * @throws InternalServerErrorException
	 */
	public function deleteAll()
	{
		if ($GLOBALS['TL_DCA'][$this->strTable]['config']['notDeletable'])
		{
			throw new InternalServerErrorException('Table "' . $this->strTable . '" is not deletable.');
		}

		/** @var SessionInterface $objSession */
		$objSession = \System::getContainer()->get('session');

		$session = $objSession->all();
		$ids = $session['CURRENT']['IDS'];

		if (is_array($ids) && strlen($ids[0]))
		{
			foreach ($ids as $id)
			{
				$this->delete($id); // do not urldecode() here (see #6840)
			}
		}

		$this->redirect($this->getReferer());
	}


	/**
	 * Automatically switch to showAll
	 *
	 * @return string
	 */
	public function undo()
	{
		return $this->showAll();
	}


	/**
	 * Move one or more local files to the server
	 *
	 * @param boolean $blnIsAjax
	 *
	 * @return string
	 *
	 * @throws AccessDeniedException
	 */
	public function move($blnIsAjax=false)
	{
		$strFolder = \Input::get('pid', true);

		if (!file_exists(TL_ROOT . '/' . $strFolder) || !$this->isMounted($strFolder))
		{
			throw new AccessDeniedException('Folder "' . $strFolder . '" is not mounted or is not a directory.');
		}

		if (!preg_match('/^'.preg_quote(\Config::get('uploadPath'), '/').'/i', $strFolder))
		{
			throw new AccessDeniedException('Parent folder "' . $strFolder . '" is not within the files directory.');
		}

		// Empty clipboard
		if (!$blnIsAjax)
		{
			/** @var SessionInterface $objSession */
			$objSession = \System::getContainer()->get('session');

			$arrClipboard = $objSession->get('CLIPBOARD');
			$arrClipboard[$this->strTable] = array();
			$objSession->set('CLIPBOARD', $arrClipboard);
		}

		// Instantiate the uploader
		$this->import('BackendUser', 'User');
		$class = $this->User->uploader;

		// See #4086
		if (!class_exists($class))
		{
			$class = 'FileUpload';
		}

		/** @var FileUpload $objUploader */
		$objUploader = new $class();

		// Process the uploaded files
		if (\Input::post('FORM_SUBMIT') == 'tl_upload')
		{
			// Generate the DB entries
			if ($this->blnIsDbAssisted && \Dbafs::shouldBeSynchronized($strFolder))
			{
				// Upload the files
				$arrUploaded = $objUploader->uploadTo($strFolder);

				if (empty($arrUploaded))
				{
					\Message::addError($GLOBALS['TL_LANG']['ERR']['emptyUpload']);
					$this->reload();
				}

				foreach ($arrUploaded as $strFile)
				{
					\Dbafs::addResource($strFile);
				}
			}
			else
			{
				// Not DB-assisted, so just upload the file
				$arrUploaded = $objUploader->uploadTo($strFolder);
			}

			// HOOK: post upload callback
			if (isset($GLOBALS['TL_HOOKS']['postUpload']) && is_array($GLOBALS['TL_HOOKS']['postUpload']))
			{
				foreach ($GLOBALS['TL_HOOKS']['postUpload'] as $callback)
				{
					if (is_array($callback))
					{
						$this->import($callback[0]);
						$this->{$callback[0]}->{$callback[1]}($arrUploaded);
					}
					elseif (is_callable($callback))
					{
						$callback($arrUploaded);
					}
				}
			}

			// Update the hash of the target folder
			if ($this->blnIsDbAssisted && \Dbafs::shouldBeSynchronized($strFolder))
			{
				\Dbafs::updateFolderHashes($strFolder);
			}

			// Redirect or reload
			if (!$objUploader->hasError())
			{
				// Do not purge the html folder (see #2898)
				if (isset($_POST['uploadNback']) && !$objUploader->hasResized())
				{
					\Message::reset();
					$this->redirect($this->getReferer());
				}

				$this->reload();
			}
		}

		// Submit buttons
		$arrButtons = array();
		$arrButtons['upload'] = '<button type="submit" name="upload" class="tl_submit" accesskey="s">'.$GLOBALS['TL_LANG'][$this->strTable]['upload'].'</button>';
		$arrButtons['uploadNback'] = '<button type="submit" name="uploadNback" class="tl_submit" accesskey="c">'.$GLOBALS['TL_LANG'][$this->strTable]['uploadNback'].'</button>';

		// Call the buttons_callback (see #4691)
		if (is_array($GLOBALS['TL_DCA'][$this->strTable]['edit']['buttons_callback']))
		{
			foreach ($GLOBALS['TL_DCA'][$this->strTable]['edit']['buttons_callback'] as $callback)
			{
				if (is_array($callback))
				{
					$this->import($callback[0]);
					$arrButtons = $this->{$callback[0]}->{$callback[1]}($arrButtons, $this);
				}
				elseif (is_callable($callback))
				{
					$arrButtons = $callback($arrButtons, $this);
				}
			}
		}

		// Display the upload form
		return '
<div id="tl_buttons">
<a href="'.$this->getReferer(true).'" class="header_back" title="'.specialchars($GLOBALS['TL_LANG']['MSC']['backBTTitle']).'" accesskey="b" onclick="Backend.getScrollOffset()">'.$GLOBALS['TL_LANG']['MSC']['backBT'].'</a>
</div>
'.\Message::generate().'
<form action="'.ampersand(\Environment::get('request'), true).'" id="'.$this->strTable.'" class="tl_form" method="post"'.(!empty($this->onsubmit) ? ' onsubmit="'.implode(' ', $this->onsubmit).'"' : '').' enctype="multipart/form-data">
<div class="tl_formbody_edit">
<input type="hidden" name="FORM_SUBMIT" value="tl_upload">
<input type="hidden" name="REQUEST_TOKEN" value="'.REQUEST_TOKEN.'">
<input type="hidden" name="MAX_FILE_SIZE" value="'.\Config::get('maxFileSize').'">

<div class="tl_tbox">
  <h3>'.$GLOBALS['TL_LANG'][$this->strTable]['fileupload'][0].'</h3>'.$objUploader->generateMarkup().'
</div>

</div>

<div class="tl_formbody_submit">

<div class="tl_submit_container">
  ' . implode(' ', $arrButtons) . '
</div>

</div>

</form>';
	}


	/**
	 * Auto-generate a form to rename a file or folder
	 *
	 * @return string
	 *
	 * @throws AccessDeniedException
	 */
	public function edit()
	{
		$return = '';
		$this->noReload = false;
		$this->isValid($this->intId);

		if (!file_exists(TL_ROOT . '/' . $this->intId) || !$this->isMounted($this->intId))
		{
			throw new AccessDeniedException('File or folder "' . $this->intId . '" is not mounted or cannot be found.');
		}

		$objFile = null;
		$objVersions = null;

		// Add the versioning routines
		if ($this->blnIsDbAssisted && \Dbafs::shouldBeSynchronized($this->intId))
		{
			if (stristr($this->intId, '__new__') === false)
			{
				$objFile = \FilesModel::findByPath($this->intId);

				if ($objFile === null)
				{
					$objFile = \Dbafs::addResource($this->intId);
				}

				$this->objActiveRecord = $objFile;
			}

			$this->blnCreateNewVersion = false;

			/** @var FilesModel $objFile */
			$objVersions = new \Versions($this->strTable, $objFile->id);

			if (!$GLOBALS['TL_DCA'][$this->strTable]['config']['hideVersionMenu'])
			{
				// Compare versions
				if (\Input::get('versions'))
				{
					$objVersions->compare();
				}

				// Restore a version
				if (\Input::post('FORM_SUBMIT') == 'tl_version' && \Input::post('version') != '')
				{
					$objVersions->restore(\Input::post('version'));
					$this->reload();
				}
			}

			$objVersions->initialize();
		}
		else
		{
			// Unset the database fields
			$GLOBALS['TL_DCA'][$this->strTable]['fields'] = array_intersect_key($GLOBALS['TL_DCA'][$this->strTable]['fields'], array('name' => true, 'protected' => true));
		}

		// Build an array from boxes and rows (do not show excluded fields)
		$this->strPalette = $this->getPalette();
		$boxes = trimsplit(';', $this->strPalette);

		if (!empty($boxes))
		{
			// Get fields
			foreach ($boxes as $k=>$v)
			{
				$boxes[$k] = trimsplit(',', $v);

				foreach ($boxes[$k] as $kk=>$vv)
				{
					if ($GLOBALS['TL_DCA'][$this->strTable]['fields'][$vv]['exclude'] || !isset($GLOBALS['TL_DCA'][$this->strTable]['fields'][$vv]))
					{
						unset($boxes[$k][$kk]);
					}
				}

				// Unset a box if it does not contain any fields
				if (empty($boxes[$k]))
				{
					unset($boxes[$k]);
				}
			}

			// Render boxes
			$class = 'tl_tbox';
			$blnIsFirst = true;

			foreach ($boxes as $v)
			{
				$return .= '
<div class="'.$class.'">';

				// Build rows of the current box
				foreach ($v as $vv)
				{
					$this->strField = $vv;
					$this->strInputName = $vv;

					// Load the current value
					if ($vv == 'name')
					{
						$pathinfo = pathinfo($this->intId);
						$this->strPath = $pathinfo['dirname'];

						if (is_dir(TL_ROOT . '/' . $this->intId))
						{
							$this->strExtension = '';
							$this->varValue = basename($pathinfo['basename']);
						}
						else
						{
							$this->strExtension = ($pathinfo['extension'] != '') ? '.'.$pathinfo['extension'] : '';
							$this->varValue = basename($pathinfo['basename'], $this->strExtension);
						}

						// Fix hidden Unix system files
						if (strncmp($this->varValue, '.', 1) === 0)
						{
							$this->strExtension = '';
						}

						// Clear the current value if it is a new folder
						if (\Input::post('FORM_SUBMIT') != 'tl_files' && \Input::post('FORM_SUBMIT') != 'tl_templates' && $this->varValue == '__new__')
						{
							$this->varValue = '';
						}
					}
					else
					{
						$this->varValue = ($objFile !== null) ? $objFile->$vv : null;
					}

					// Autofocus the first field
					if ($blnIsFirst && $GLOBALS['TL_DCA'][$this->strTable]['fields'][$this->strField]['inputType'] == 'text')
					{
						$GLOBALS['TL_DCA'][$this->strTable]['fields'][$this->strField]['eval']['autofocus'] = 'autofocus';
						$blnIsFirst = false;
					}

					// Call load_callback
					if (is_array($GLOBALS['TL_DCA'][$this->strTable]['fields'][$this->strField]['load_callback']))
					{
						foreach ($GLOBALS['TL_DCA'][$this->strTable]['fields'][$this->strField]['load_callback'] as $callback)
						{
							if (is_array($callback))
							{
								$this->import($callback[0]);
								$this->varValue = $this->{$callback[0]}->{$callback[1]}($this->varValue, $this);
							}
							elseif (is_callable($callback))
							{
								$this->varValue = $callback($this->varValue, $this);
							}
						}
					}

					// Build row
					$return .= $this->row();
				}

				$class = 'tl_box';
				$return .= '
  <input type="hidden" name="FORM_FIELDS[]" value="'.specialchars($this->strPalette).'">
  <div class="clear"></div>
</div>';
			}
		}

		// Versions overview
		if ($GLOBALS['TL_DCA'][$this->strTable]['config']['enableVersioning'] && !$GLOBALS['TL_DCA'][$this->strTable]['config']['hideVersionMenu'] && $this->blnIsDbAssisted && \Dbafs::shouldBeSynchronized($this->intId))
		{
			$version = $objVersions->renderDropdown();
		}
		else
		{
			$version = '';
		}

		// Submit buttons
		$arrButtons = array();
		$arrButtons['save'] = '<button type="submit" name="save" id="save" class="tl_submit" accesskey="s">'.$GLOBALS['TL_LANG']['MSC']['save'].'</button>';
		$arrButtons['saveNclose'] = '<button type="submit" name="saveNclose" id="saveNclose" class="tl_submit" accesskey="c">'.$GLOBALS['TL_LANG']['MSC']['saveNclose'].'</button>';

		// Call the buttons_callback (see #4691)
		if (is_array($GLOBALS['TL_DCA'][$this->strTable]['edit']['buttons_callback']))
		{
			foreach ($GLOBALS['TL_DCA'][$this->strTable]['edit']['buttons_callback'] as $callback)
			{
				if (is_array($callback))
				{
					$this->import($callback[0]);
					$arrButtons = $this->{$callback[0]}->{$callback[1]}($arrButtons, $this);
				}
				elseif (is_callable($callback))
				{
					$arrButtons = $callback($arrButtons, $this);
				}
			}
		}

		// Add the buttons and end the form
		$return .= '
</div>

<div class="tl_formbody_submit">

<div class="tl_submit_container">
  ' . implode(' ', $arrButtons) . '
</div>

</div>
</form>

<script>
  window.addEvent(\'domready\', function() {
    Theme.focusInput("'.$this->strTable.'");
  });
</script>';

		// Begin the form (-> DO NOT CHANGE THIS ORDER -> this way the onsubmit attribute of the form can be changed by a field)
		$return = $version . '
<div id="tl_buttons">
<a href="'.$this->getReferer(true).'" class="header_back" title="'.specialchars($GLOBALS['TL_LANG']['MSC']['backBTTitle']).'" accesskey="b" onclick="Backend.getScrollOffset()">'.$GLOBALS['TL_LANG']['MSC']['backBT'].'</a>
</div>
'.\Message::generate().'
<form action="'.ampersand(\Environment::get('request'), true).'" id="'.$this->strTable.'" class="tl_form" method="post"'.(!empty($this->onsubmit) ? ' onsubmit="'.implode(' ', $this->onsubmit).'"' : '').'>
<div class="tl_formbody_edit">
<input type="hidden" name="FORM_SUBMIT" value="'.$this->strTable.'">
<input type="hidden" name="REQUEST_TOKEN" value="'.REQUEST_TOKEN.'">'.($this->noReload ? '
<p class="tl_error">'.$GLOBALS['TL_LANG']['ERR']['general'].'</p>' : '').$return;

		// Reload the page to prevent _POST variables from being sent twice
		if (\Input::post('FORM_SUBMIT') == $this->strTable && !$this->noReload)
		{
			// Trigger the onsubmit_callback
			if (is_array($GLOBALS['TL_DCA'][$this->strTable]['config']['onsubmit_callback']))
			{
				foreach ($GLOBALS['TL_DCA'][$this->strTable]['config']['onsubmit_callback'] as $callback)
				{
					if (is_array($callback))
					{
						$this->import($callback[0]);
						$this->{$callback[0]}->{$callback[1]}($this);
					}
					elseif (is_callable($callback))
					{
						$callback($this);
					}
				}
			}

			// Save the current version
			if ($this->blnCreateNewVersion && $objFile !== null)
			{
				$objVersions->create();

				// Call the onversion_callback
				if (is_array($GLOBALS['TL_DCA'][$this->strTable]['config']['onversion_callback']))
				{
					foreach ($GLOBALS['TL_DCA'][$this->strTable]['config']['onversion_callback'] as $callback)
					{
						if (is_array($callback))
						{
							$this->import($callback[0]);
							$this->{$callback[0]}->{$callback[1]}($this->strTable, $objFile->id, $this);
						}
						elseif (is_callable($callback))
						{
							$callback($this->strTable, $objFile->id, $this);
						}
					}
				}

				$this->log('A new version of file "'.$objFile->path.'" has been created', __METHOD__, TL_GENERAL);
			}

			// Set the current timestamp (-> DO NOT CHANGE THE ORDER version - timestamp)
			if ($this->blnIsDbAssisted && $objFile !== null)
			{
				$this->Database->prepare("UPDATE " . $this->strTable . " SET tstamp=? WHERE id=?")
							   ->execute(time(), $objFile->id);
			}

			// Redirect
			if (isset($_POST['saveNclose']))
			{
				\Message::reset();
				\System::setCookie('BE_PAGE_OFFSET', 0, 0);
				$this->redirect($this->getReferer());
			}

			// Reload
			if ($this->blnIsDbAssisted && $this->objActiveRecord !== null)
			{
				$this->redirect($this->addToUrl('id='.$this->urlEncode($this->objActiveRecord->path)));
			}
			else
			{
				$this->redirect($this->addToUrl('id='.$this->urlEncode($this->strPath.'/'.$this->varValue).$this->strExtension));
			}
		}

		// Set the focus if there is an error
		if ($this->noReload)
		{
			$return .= '

<script>
  window.addEvent(\'domready\', function() {
    Backend.vScrollTo(($(\'' . $this->strTable . '\').getElement(\'label.error\').getPosition().y - 20));
  });
</script>';
		}

		return $return;
	}


	/**
	 * Auto-generate a form to edit all records that are currently shown
	 *
	 * @return string
	 *
	 * @throws InternalServerErrorException
	 */
	public function editAll()
	{
		$return = '';

		if ($GLOBALS['TL_DCA'][$this->strTable]['config']['notEditable'])
		{
			throw new InternalServerErrorException('Table "' . $this->strTable . '" is not editable.');
		}

		/** @var SessionInterface $objSession */
		$objSession = \System::getContainer()->get('session');

		// Get current IDs from session
		$session = $objSession->all();
		$ids = $session['CURRENT']['IDS'];

		// Save field selection in session
		if (\Input::post('FORM_SUBMIT') == $this->strTable.'_all' && \Input::get('fields'))
		{
			$session['CURRENT'][$this->strTable] = \Input::post('all_fields');
			$objSession->replace($session);
		}

		$fields = $session['CURRENT'][$this->strTable];

		// Add fields
		if (!empty($fields) && is_array($fields) && \Input::get('fields'))
		{
			$class = 'tl_tbox';

			// Walk through each record
			foreach ($ids as $id)
			{
				$this->intId = md5($id);
				$this->strPalette = trimsplit('[;,]', $this->getPalette());

				$objFile = null;
				$objVersions = null;

				// Get the DB entry
				if ($this->blnIsDbAssisted && \Dbafs::shouldBeSynchronized($id))
				{
					$objFile = \FilesModel::findByPath($id);

					if ($objFile === null)
					{
						$objFile = \Dbafs::addResource($id);
					}

					$this->objActiveRecord = $objFile;
					$this->blnCreateNewVersion = false;

					/** @var FilesModel $objFile */
					$objVersions = new \Versions($this->strTable, $objFile->id);
					$objVersions->initialize();
				}
				else
				{
					// Unset the database fields
					$this->strPalette = array_filter($this->strPalette, function ($val) { return $val == 'name' || $val == 'protected'; });
				}

				$return .= '
<div class="'.$class.'">';

				$class = 'tl_box';
				$formFields = array();

				foreach ($this->strPalette as $v)
				{
					// Check whether field is excluded
					if ($GLOBALS['TL_DCA'][$this->strTable]['fields'][$this->strField]['exclude'])
					{
						continue;
					}

					if (!in_array($v, $fields))
					{
						continue;
					}

					$this->strField = $v;
					$this->strInputName = $v.'_'.$this->intId;
					$formFields[] = $v.'_'.$this->intId;

					// Load the current value
					if ($v == 'name')
					{
						$pathinfo = pathinfo($id); // do not urldecode() here (see #6840)

						$this->strPath = $pathinfo['dirname'];
						$this->strExtension = ($pathinfo['extension'] != '') ? '.'.$pathinfo['extension'] : '';
						$this->varValue = basename($pathinfo['basename'], $this->strExtension);

						// Fix hidden Unix system files
						if (strncmp($this->varValue, '.', 1) === 0)
						{
							$this->strExtension = '';
						}
					}
					else
					{
						$this->varValue = ($objFile !== null) ? $objFile->$v : null;
					}

					// Call load_callback
					if (is_array($GLOBALS['TL_DCA'][$this->strTable]['fields'][$this->strField]['load_callback']))
					{
						foreach ($GLOBALS['TL_DCA'][$this->strTable]['fields'][$this->strField]['load_callback'] as $callback)
						{
							if (is_array($callback))
							{
								$this->import($callback[0]);
								$this->varValue = $this->{$callback[0]}->{$callback[1]}($this->varValue, $this);
							}
							elseif (is_callable($callback))
							{
								$this->varValue = $callback($this->varValue, $this);
							}
						}
					}

					// Build the current row
					$return .= $this->row();
				}

				// Close box
				$return .= '
  <input type="hidden" name="FORM_FIELDS_'.$this->intId.'[]" value="'.specialchars(implode(',', $formFields)).'">
</div>';

				// Save the record
				if (\Input::post('FORM_SUBMIT') == $this->strTable && !$this->noReload)
				{
					// Call onsubmit_callback
					if (is_array($GLOBALS['TL_DCA'][$this->strTable]['config']['onsubmit_callback']))
					{
						foreach ($GLOBALS['TL_DCA'][$this->strTable]['config']['onsubmit_callback'] as $callback)
						{
							if (is_array($callback))
							{
								$this->import($callback[0]);
								$this->{$callback[0]}->{$callback[1]}($this);
							}
							elseif (is_callable($callback))
							{
								$callback($this);
							}
						}
					}

					// Create a new version
					if ($this->blnCreateNewVersion && $objFile !== null)
					{
						$objVersions->create();

						// Call the onversion_callback
						if (is_array($GLOBALS['TL_DCA'][$this->strTable]['config']['onversion_callback']))
						{
							foreach ($GLOBALS['TL_DCA'][$this->strTable]['config']['onversion_callback'] as $callback)
							{
								if (is_array($callback))
								{
									$this->import($callback[0]);
									$this->{$callback[0]}->{$callback[1]}($this->strTable, $objFile->id, $this);
								}
								elseif (is_callable($callback))
								{
									$callback($this->strTable, $objFile->id, $this);
								}
							}
						}

						$this->log('A new version of file "'.$objFile->path.'" has been created', __METHOD__, TL_GENERAL);
					}

					// Set the current timestamp (-> DO NOT CHANGE ORDER version - timestamp)
					if ($this->blnIsDbAssisted && $objFile !== null)
					{
						$this->Database->prepare("UPDATE " . $this->strTable . " SET tstamp=? WHERE id=?")
									   ->execute(time(), $objFile->id);
					}
				}
			}

			// Submit buttons
			$arrButtons = array();
			$arrButtons['save'] = '<button type="submit" name="save" id="save" class="tl_submit" accesskey="s">'.$GLOBALS['TL_LANG']['MSC']['save'].'</button>';
			$arrButtons['saveNclose'] = '<button type="submit" name="saveNclose" id="saveNclose" class="tl_submit" accesskey="c">'.$GLOBALS['TL_LANG']['MSC']['saveNclose'].'</button>';

			// Call the buttons_callback (see #4691)
			if (is_array($GLOBALS['TL_DCA'][$this->strTable]['edit']['buttons_callback']))
			{
				foreach ($GLOBALS['TL_DCA'][$this->strTable]['edit']['buttons_callback'] as $callback)
				{
					if (is_array($callback))
					{
						$this->import($callback[0]);
						$arrButtons = $this->{$callback[0]}->{$callback[1]}($arrButtons, $this);
					}
					elseif (is_callable($callback))
					{
						$arrButtons = $callback($arrButtons, $this);
					}
				}
			}

			// Add the form
			$return = '

<form action="'.ampersand(\Environment::get('request'), true).'" id="'.$this->strTable.'" class="tl_form" method="post">
<div class="tl_formbody_edit">
<input type="hidden" name="FORM_SUBMIT" value="'.$this->strTable.'">
<input type="hidden" name="REQUEST_TOKEN" value="'.REQUEST_TOKEN.'">'.($this->noReload ? '

<p class="tl_error">'.$GLOBALS['TL_LANG']['ERR']['general'].'</p>' : '').$return.'

</div>

<div class="tl_formbody_submit">

<div class="tl_submit_container">
  ' . implode(' ', $arrButtons) . '
</div>

</div>
</form>

<script>
  window.addEvent(\'domready\', function() {
    Theme.focusInput("'.$this->strTable.'");
  });
</script>';

			// Set the focus if there is an error
			if ($this->noReload)
			{
				$return .= '

<script>
  window.addEvent(\'domready\', function() {
    Backend.vScrollTo(($(\'' . $this->strTable . '\').getElement(\'label.error\').getPosition().y - 20));
  });
</script>';
			}

			// Reload the page to prevent _POST variables from being sent twice
			if (\Input::post('FORM_SUBMIT') == $this->strTable && !$this->noReload)
			{
				if (isset($_POST['saveNclose']))
				{
					\System::setCookie('BE_PAGE_OFFSET', 0, 0);
					$this->redirect($this->getReferer());
				}

				$this->reload();
			}
		}

		// Else show a form to select the fields
		else
		{
			$options = '';
			$fields = array();

			// Add fields of the current table
			$fields = array_merge($fields, array_keys($GLOBALS['TL_DCA'][$this->strTable]['fields']));

			// Show all non-excluded fields
			foreach ($fields as $field)
			{
				if (!$GLOBALS['TL_DCA'][$this->strTable]['fields'][$field]['exclude'] && !$GLOBALS['TL_DCA'][$this->strTable]['fields'][$field]['eval']['doNotShow'] && (strlen($GLOBALS['TL_DCA'][$this->strTable]['fields'][$field]['inputType']) || is_array($GLOBALS['TL_DCA'][$this->strTable]['fields'][$field]['input_field_callback'])))
				{
					$options .= '
  <input type="checkbox" name="all_fields[]" id="all_'.$field.'" class="tl_checkbox" value="'.specialchars($field).'"> <label for="all_'.$field.'" class="tl_checkbox_label">'.(($GLOBALS['TL_DCA'][$this->strTable]['fields'][$field]['label'][0] ?: $GLOBALS['TL_LANG']['MSC'][$field][0]).' <span style="color:#b3b3b3;padding-left:3px">['.$field.']</span>').'</label><br>';
				}
			}

			$blnIsError = ($_POST && empty($_POST['all_fields']));

			// Return the select menu
			$return .= '

<form action="'.ampersand(\Environment::get('request'), true).'&amp;fields=1" id="'.$this->strTable.'_all" class="tl_form" method="post">
<div class="tl_formbody_edit">
<input type="hidden" name="FORM_SUBMIT" value="'.$this->strTable.'_all">
<input type="hidden" name="REQUEST_TOKEN" value="'.REQUEST_TOKEN.'">'.($blnIsError ? '

<p class="tl_error">'.$GLOBALS['TL_LANG']['ERR']['general'].'</p>' : '').'

<div class="tl_tbox">
<fieldset class="tl_checkbox_container">
  <legend'.($blnIsError ? ' class="error"' : '').'>'.$GLOBALS['TL_LANG']['MSC']['all_fields'][0].'</legend>
  <input type="checkbox" id="check_all" class="tl_checkbox" onclick="Backend.toggleCheckboxes(this)"> <label for="check_all" style="color:#a6a6a6"><em>'.$GLOBALS['TL_LANG']['MSC']['selectAll'].'</em></label><br>'.$options.'
</fieldset>'.($blnIsError ? '
<p class="tl_error">'.$GLOBALS['TL_LANG']['ERR']['all_fields'].'</p>' : ((\Config::get('showHelp') && strlen($GLOBALS['TL_LANG']['MSC']['all_fields'][1])) ? '
<p class="tl_help tl_tip">'.$GLOBALS['TL_LANG']['MSC']['all_fields'][1].'</p>' : '')).'
</div>

</div>

<div class="tl_formbody_submit">

<div class="tl_submit_container">
  <button type="submit" name="save" id="save" class="tl_submit" accesskey="s">'.$GLOBALS['TL_LANG']['MSC']['continue'].'</button>
</div>

</div>
</form>';
		}

		// Return
		return '
<div id="tl_buttons">
<a href="'.$this->getReferer(true).'" class="header_back" title="'.specialchars($GLOBALS['TL_LANG']['MSC']['backBTTitle']).'" accesskey="b" onclick="Backend.getScrollOffset()">'.$GLOBALS['TL_LANG']['MSC']['backBT'].'</a>
</div>'.$return;
	}


	/**
	 * Load the source editor
	 *
	 * @return string
	 *
	 * @throws InternalServerErrorException
	 */
	public function source()
	{
		$this->isValid($this->intId);

		if (is_dir(TL_ROOT .'/'. $this->intId))
		{
			throw new InternalServerErrorException('Folder "' . $this->intId . '" cannot be edited.');
		}
		elseif (!file_exists(TL_ROOT .'/'. $this->intId))
		{
			throw new InternalServerErrorException('File "' . $this->intId . '" does not exist.');
		}

		$this->import('BackendUser', 'User');

		// Check user permission
		if (!$this->User->hasAccess('f5', 'fop'))
		{
			throw new AccessDeniedException('Not enough permissions to edit the file source of file "' . $this->intId . '".');
		}

		$objFile = new \File($this->intId);

		// Check whether file type is editable
		if (!in_array($objFile->extension, trimsplit(',', \Config::get('editableFiles'))))
		{
			throw new AccessDeniedException('File type "' . $objFile->extension . '" (' . $this->intId . ') is not allowed to be edited.');
		}

		$objMeta = null;
		$objVersions = null;

		// Add the versioning routines
		if ($this->blnIsDbAssisted && \Dbafs::shouldBeSynchronized($this->intId))
		{
			$objMeta = \FilesModel::findByPath($objFile->value);

			if ($objMeta === null)
			{
				$objMeta = \Dbafs::addResource($objFile->value);
			}

			$objVersions = new \Versions($this->strTable, $objMeta->id);

			if (!$GLOBALS['TL_DCA'][$this->strTable]['config']['hideVersionMenu'])
			{
				// Compare versions
				if (\Input::get('versions'))
				{
					$objVersions->compare();
				}

				// Restore a version
				if (\Input::post('FORM_SUBMIT') == 'tl_version' && \Input::post('version') != '')
				{
					$objVersions->restore(\Input::post('version'));

					// Purge the script cache (see #7005)
					if ($objFile->extension == 'css' || $objFile->extension == 'scss' || $objFile->extension == 'less')
					{
						$this->import('Automator');
						$this->Automator->purgeScriptCache();
					}

					$this->reload();
				}
			}

			$objVersions->initialize();
		}

		$strContent = $objFile->getContent();

		if ($objFile->extension == 'svgz')
		{
			$strContent = gzdecode($strContent);
		}

		// Process the request
		if (\Input::post('FORM_SUBMIT') == 'tl_files')
		{
			// Restore the basic entities (see #7170)
			$strSource = \StringUtil::restoreBasicEntities(\Input::postRaw('source'));

			// Save the file
			if (md5($strContent) != md5($strSource))
			{
				if ($objFile->extension == 'svgz')
				{
					$strSource = gzencode($strSource);
				}

				// Write the file
				$objFile->write($strSource);
				$objFile->close();

				// Update the database
				if ($this->blnIsDbAssisted && $objMeta !== null)
				{
					/** @var FilesModel $objMeta */
					$objMeta->hash = $objFile->hash;
					$objMeta->save();

					$objVersions->create();
				}

				// Purge the script cache (see #7005)
				if ($objFile->extension == 'css' || $objFile->extension == 'scss' || $objFile->extension == 'less')
				{
					$this->import('Automator');
					$this->Automator->purgeScriptCache();
				}
			}

			if (isset($_POST['saveNclose']))
			{
				\System::setCookie('BE_PAGE_OFFSET', 0, 0);
				$this->redirect($this->getReferer());
			}

			$this->reload();
		}

		$codeEditor = '';

		// Prepare the code editor
		if (\Config::get('useCE'))
		{
			/** @var BackendTemplate|object $objTemplate */
			$objTemplate = new \BackendTemplate('be_ace');
			$objTemplate->selector = 'ctrl_source';
			$objTemplate->type = $objFile->extension;

			$codeEditor = $objTemplate->parse();
		}

		// Versions overview
		if ($GLOBALS['TL_DCA'][$this->strTable]['config']['enableVersioning'] && !$GLOBALS['TL_DCA'][$this->strTable]['config']['hideVersionMenu'] && $this->blnIsDbAssisted && $objVersions !== null)
		{
			$version = $objVersions->renderDropdown();
		}
		else
		{
			$version = '';
		}

		// Submit buttons
		$arrButtons = array();
		$arrButtons['save'] = '<button type="submit" name="save" id="save" class="tl_submit" accesskey="s">'.$GLOBALS['TL_LANG']['MSC']['save'].'</button>';
		$arrButtons['saveNclose'] = '<button type="submit" name="saveNclose" id="saveNclose" class="tl_submit" accesskey="c">'.$GLOBALS['TL_LANG']['MSC']['saveNclose'].'</button>';

		// Call the buttons_callback (see #4691)
		if (is_array($GLOBALS['TL_DCA'][$this->strTable]['edit']['buttons_callback']))
		{
			foreach ($GLOBALS['TL_DCA'][$this->strTable]['edit']['buttons_callback'] as $callback)
			{
				if (is_array($callback))
				{
					$this->import($callback[0]);
					$arrButtons = $this->{$callback[0]}->{$callback[1]}($arrButtons, $this);
				}
				elseif (is_callable($callback))
				{
					$arrButtons = $callback($arrButtons, $this);
				}
			}
		}

		// Add the form
		return $version . '
<div id="tl_buttons">
<a href="'.$this->getReferer(true).'" class="header_back" title="'.specialchars($GLOBALS['TL_LANG']['MSC']['backBTTitle']).'" accesskey="b" onclick="Backend.getScrollOffset()">'.$GLOBALS['TL_LANG']['MSC']['backBT'].'</a>
</div>
'.\Message::generate().'
<form action="'.ampersand(\Environment::get('request'), true).'" id="tl_files" class="tl_form" method="post">
<div class="tl_formbody_edit">
<input type="hidden" name="FORM_SUBMIT" value="tl_files">
<input type="hidden" name="REQUEST_TOKEN" value="'.REQUEST_TOKEN.'">
<div class="tl_tbox">
  <h3><label for="ctrl_source">'.$GLOBALS['TL_LANG']['tl_files']['editor'][0].'</label></h3>
  <textarea name="source" id="ctrl_source" class="tl_textarea monospace" rows="12" cols="80" style="height:400px" onfocus="Backend.getScrollOffset()">' . "\n" . htmlspecialchars($strContent) . '</textarea>' . ((\Config::get('showHelp') && strlen($GLOBALS['TL_LANG']['tl_files']['editor'][1])) ? '
  <p class="tl_help tl_tip">'.$GLOBALS['TL_LANG']['tl_files']['editor'][1].'</p>' : '') . '
</div>
</div>

<div class="tl_formbody_submit">

<div class="tl_submit_container">
  ' . implode(' ', $arrButtons) . '
</div>

</div>
</form>' . "\n\n" . $codeEditor;
	}


	/**
	 * Protect a folder
	 *
	 * @throws InternalServerErrorException
	 */
	public function protect()
	{
		if (!is_dir(TL_ROOT . '/' . $this->intId))
		{
			throw new InternalServerErrorException('Resource "' . $this->intId . '" is not a directory.');
		}

		// Protect or unprotect the folder
		if (file_exists(TL_ROOT . '/' . $this->intId . '/.public'))
		{
			$objFolder = new \Folder($this->intId);
			$objFolder->protect();

			$this->import('Automator');
			$this->Automator->generateSymlinks();

			$this->log('Folder "'.$this->intId.'" has been protected', __METHOD__, TL_FILES);
		}
		else
		{
			$objFolder = new \Folder($this->intId);
			$objFolder->unprotect();

			$this->import('Automator');
			$this->Automator->generateSymlinks();

			$this->log('The protection from folder "'.$this->intId.'" has been removed', __METHOD__, TL_FILES);
		}

		$this->redirect($this->getReferer());
	}


	/**
	 * Save the current value
	 *
	 * @param mixed $varValue
	 *
	 * @throws \Exception
	 */
	protected function save($varValue)
	{
		if (\Input::post('FORM_SUBMIT') != $this->strTable)
		{
			return;
		}

		$arrData = $GLOBALS['TL_DCA'][$this->strTable]['fields'][$this->strField];

		// File names
		if ($this->strField == 'name')
		{
			if (!file_exists(TL_ROOT . '/' . $this->strPath . '/' . $this->varValue . $this->strExtension) || !$this->isMounted($this->strPath . '/' . $this->varValue . $this->strExtension) || $this->varValue === $varValue)
			{
				return;
			}

			$this->import('Files');
			$varValue = Utf8::toAscii($varValue);

			// Trigger the save_callback
			if (is_array($arrData['save_callback']))
			{
				foreach ($arrData['save_callback'] as $callback)
				{
					if (is_array($callback))
					{
						$this->import($callback[0]);
						$varValue = $this->{$callback[0]}->{$callback[1]}($varValue, $this);
					}
					elseif (is_callable($callback))
					{
						$varValue = $callback($varValue, $this);
					}
				}
			}

			// The target exists
			if (strcasecmp($this->strPath . '/' . $this->varValue . $this->strExtension, $this->strPath . '/' . $varValue . $this->strExtension) !== 0 && file_exists(TL_ROOT . '/' . $this->strPath . '/' . $varValue . $this->strExtension))
			{
				throw new \Exception(sprintf($GLOBALS['TL_LANG']['ERR']['fileExists'], $varValue));
			}

			$arrImageTypes = trimsplit(',', strtolower(\Config::get('validImageTypes')));

			// Remove potentially existing thumbnails (see #6641)
			if (in_array(substr($this->strExtension, 1), $arrImageTypes))
			{
				foreach (glob(TL_ROOT . '/' . \System::getContainer()->getParameter('contao.image.target_path') . '/*/' . $this->varValue . '-*' . $this->strExtension) as $strThumbnail)
				{
					$this->Files->delete(str_replace(TL_ROOT . '/', '', $strThumbnail));
				}
			}

			// Rename the file
			$this->Files->rename($this->strPath . '/' . $this->varValue . $this->strExtension, $this->strPath . '/' . $varValue . $this->strExtension);

			// New folders
			if (stristr($this->intId, '__new__') !== false)
			{
				// Update the database
				if ($this->blnIsDbAssisted && \Dbafs::shouldBeSynchronized($this->strPath . '/' . $varValue . $this->strExtension))
				{
					$this->objActiveRecord = \Dbafs::addResource($this->strPath . '/' . $varValue . $this->strExtension);
				}

				$this->log('Folder "'.$this->strPath.'/'.$varValue.$this->strExtension.'" has been created', __METHOD__, TL_FILES);
			}
			else
			{
				// Update the database
				if ($this->blnIsDbAssisted)
				{
					$syncSource = \Dbafs::shouldBeSynchronized($this->strPath . '/' . $this->varValue . $this->strExtension);
					$syncTarget = \Dbafs::shouldBeSynchronized($this->strPath . '/' . $varValue . $this->strExtension);

					if ($syncSource && $syncTarget)
					{
						\Dbafs::moveResource($this->strPath . '/' . $this->varValue . $this->strExtension, $this->strPath . '/' . $varValue . $this->strExtension);
					}
					elseif ($syncSource)
					{
						\Dbafs::deleteResource($this->strPath . '/' . $this->varValue . $this->strExtension);
					}
					elseif ($syncTarget)
					{
						\Dbafs::addResource($this->strPath . '/' . $varValue . $this->strExtension);
					}
				}

				$this->log('File or folder "'.$this->strPath.'/'.$this->varValue.$this->strExtension.'" has been renamed to "'.$this->strPath.'/'.$varValue.$this->strExtension.'"', __METHOD__, TL_FILES);
			}

			// Update the symlinks
			if (is_link(TL_ROOT . '/web/' . $this->strPath . '/' . $this->varValue . $this->strExtension))
			{
				$this->Files->delete('web/' . $this->strPath . '/' . $this->varValue . $this->strExtension);
				SymlinkUtil::symlink($this->strPath . '/' . $varValue . $this->strExtension, 'web/' . $this->strPath . '/' . $varValue . $this->strExtension, TL_ROOT);
			}

			// Set the new value so the input field can show it
			if (\Input::get('act') == 'editAll')
			{
				/** @var SessionInterface $objSession */
				$objSession = \System::getContainer()->get('session');

				$session = $objSession->all();

				if (($index = array_search($this->strPath.'/'.$this->varValue.$this->strExtension, $session['CURRENT']['IDS'])) !== false)
				{
					$session['CURRENT']['IDS'][$index] = $this->strPath.'/'.$varValue.$this->strExtension;
					$objSession->replace($session);
				}
			}

			$this->varValue = $varValue;
		}
		elseif ($this->blnIsDbAssisted && $this->objActiveRecord !== null)
		{
			// Convert date formats into timestamps
			if ($varValue != '' && in_array($arrData['eval']['rgxp'], array('date', 'time', 'datim')))
			{
				$objDate = new \Date($varValue, \Date::getFormatFromRgxp($arrData['eval']['rgxp']));
				$varValue = $objDate->tstamp;
			}

			// Make sure unique fields are unique
			if ($arrData['eval']['unique'] && $varValue != '' && !$this->Database->isUniqueValue($this->strTable, $this->strField, $varValue, $this->objActiveRecord->id))
			{
				throw new \Exception(sprintf($GLOBALS['TL_LANG']['ERR']['unique'], $arrData['label'][0] ?: $this->strField));
			}

			// Handle multi-select fields in "override all" mode
			if (\Input::get('act') == 'overrideAll' && ($arrData['inputType'] == 'checkbox' || $arrData['inputType'] == 'checkboxWizard') && $arrData['eval']['multiple'])
			{
				if ($this->objActiveRecord !== null)
				{
					$new = deserialize($varValue, true);
					$old = deserialize($this->objActiveRecord->{$this->strField}, true);

					switch (\Input::post($this->strInputName . '_update'))
					{
						case 'add':
							$varValue = array_values(array_unique(array_merge($old, $new)));
							break;

						case 'remove':
							$varValue = array_values(array_diff($old, $new));
							break;

						case 'replace':
							$varValue = $new;
							break;
					}

					if (!is_array($varValue) || empty($varValue))
					{
						$varValue = '';
					}
					elseif (isset($arrData['eval']['csv']))
					{
						$varValue = implode($arrData['eval']['csv'], $varValue); // see #2890
					}
					else
					{
						$varValue = serialize($varValue);
					}
				}
			}

			// Convert arrays (see #2890)
			if ($arrData['eval']['multiple'] && isset($arrData['eval']['csv']))
			{
				$varValue = implode($arrData['eval']['csv'], deserialize($varValue, true));
			}

			// Trigger the save_callback
			if (is_array($arrData['save_callback']))
			{
				foreach ($arrData['save_callback'] as $callback)
				{
					if (is_array($callback))
					{
						$this->import($callback[0]);
						$varValue = $this->{$callback[0]}->{$callback[1]}($varValue, $this);
					}
					elseif (is_callable($callback))
					{
						$varValue = $callback($varValue, $this);
					}
				}
			}

			// Save the value if there was no error
			if (($varValue != '' || !$arrData['eval']['doNotSaveEmpty']) && ($this->varValue != $varValue || $arrData['eval']['alwaysSave']))
			{
				// If the field is a fallback field, empty all other columns
				if ($arrData['eval']['fallback'] && $varValue != '')
				{
					$this->Database->execute("UPDATE " . $this->strTable . " SET " . $this->strField . "=''");
				}

				// Set the correct empty value (see #6284, #6373)
				if ($varValue === '')
				{
					$varValue = \Widget::getEmptyValueByFieldType($GLOBALS['TL_DCA'][$this->strTable]['fields'][$this->strField]['sql']);
				}

				$this->objActiveRecord->{$this->strField} = $varValue;
				$this->objActiveRecord->save();

				$this->blnCreateNewVersion = true;
				$this->varValue = deserialize($varValue);
			}
		}
	}


	/**
	 * Synchronize the file system with the database
	 *
	 * @return string
	 *
	 * @throws AccessDeniedException
	 */
	public function sync()
	{
		if (!$this->blnIsDbAssisted)
		{
			return '';
		}

		$this->import('BackendUser', 'User');
		$this->loadLanguageFile('tl_files');

		// Check the permission to synchronize
		if (!$this->User->hasAccess('f6', 'fop'))
		{
			throw new AccessDeniedException('Not enough permissions to synchronize the file system.');
		}

		// Synchronize
		$strLog = \Dbafs::syncFiles();

		// Show the results
		$arrMessages = array();
		$arrCounts   = array('Added'=>0, 'Changed'=>0, 'Unchanged'=>0, 'Moved'=>0, 'Deleted'=>0);

		// Read the log file
		$fh = fopen(TL_ROOT . '/' . $strLog, 'rb');

		while (($buffer = fgets($fh)) !== false)
		{
			list($type, $file) = explode('] ', trim(substr($buffer, 1)), 2);

			// Add a message depending on the type
			switch ($type)
			{
				case 'Added';
					$arrMessages[] = '<p class="tl_new">' . sprintf($GLOBALS['TL_LANG']['tl_files']['syncAdded'], specialchars($file)) . '</p>';
					break;

				case 'Changed';
					$arrMessages[] = '<p class="tl_info">' . sprintf($GLOBALS['TL_LANG']['tl_files']['syncChanged'], specialchars($file)) . '</p>';
					break;

				case 'Unchanged';
					$arrMessages[] = '<p class="tl_confirm hidden">' . sprintf($GLOBALS['TL_LANG']['tl_files']['syncUnchanged'], specialchars($file)) . '</p>';
					break;

				case 'Moved';
					list($source, $target) = explode(' to ', $file, 2);
					$arrMessages[] = '<p class="tl_info">' . sprintf($GLOBALS['TL_LANG']['tl_files']['syncMoved'], specialchars($source), specialchars($target)) . '</p>';
					break;

				case 'Deleted';
					$arrMessages[] = '<p class="tl_error">' . sprintf($GLOBALS['TL_LANG']['tl_files']['syncDeleted'], specialchars($file)) . '</p>';
					break;
			}

			++$arrCounts[$type];
		}

		// Close the log file
		unset($buffer);
		fclose($fh);

		// Confirm
		\Message::addConfirmation($GLOBALS['TL_LANG']['tl_files']['syncComplete']);

		$return = '
<div id="tl_buttons">
<a href="'.$this->getReferer(true).'" class="header_back" title="'.specialchars($GLOBALS['TL_LANG']['MSC']['backBTTitle']).'" accesskey="b" onclick="Backend.getScrollOffset()">'.$GLOBALS['TL_LANG']['MSC']['backBT'].'</a>
</div>
'.\Message::generate().'
<div id="sync-results">
  <p class="left">' . sprintf($GLOBALS['TL_LANG']['tl_files']['syncResult'], \System::getFormattedNumber($arrCounts['Added'], 0), \System::getFormattedNumber($arrCounts['Changed'], 0), \System::getFormattedNumber($arrCounts['Unchanged'], 0), \System::getFormattedNumber($arrCounts['Moved'], 0), \System::getFormattedNumber($arrCounts['Deleted'], 0)) . '</p>
  <p class="right"><input type="checkbox" id="show-hidden" class="tl_checkbox" onclick="Backend.toggleUnchanged()"> <label for="show-hidden">' . $GLOBALS['TL_LANG']['tl_files']['syncShowUnchanged'] . '</label></p>
  <div class="clear"></div>
</div>
<div class="tl_message nobg" id="result-list" style="margin-bottom:2em">';

		// Add the messages
		foreach ($arrMessages as $strMessage)
		{
			$return .= "\n  " . $strMessage;
		}

		$return .= '
</div>

<div class="tl_submit_container">
  <a href="'.$this->getReferer(true).'" class="tl_submit" style="display:inline-block">'.$GLOBALS['TL_LANG']['MSC']['continue'].'</a>
</div>
';

		return $return;
	}


	/**
	 * Return the name of the current palette
	 *
	 * @return string
	 */
	public function getPalette()
	{
		return $GLOBALS['TL_DCA'][$this->strTable]['palettes']['default'];
	}


	/**
	 * Generate a particular subpart of the tree and return it as HTML string
	 *
	 * @param string  $strFolder
	 * @param integer $level
	 *
	 * @return string
	 */
	public function ajaxTreeView($strFolder, $level)
	{
		if (!\Environment::get('isAjaxRequest'))
		{
			return '';
		}

		/** @var SessionInterface $objSession */
		$objSession = \System::getContainer()->get('session');

		$blnClipboard = false;
		$arrClipboard = $objSession->get('CLIPBOARD');

		// Check clipboard
		if (!empty($arrClipboard[$this->strTable]))
		{
			$blnClipboard = true;
			$arrClipboard = $arrClipboard[$this->strTable];
		}

<<<<<<< HEAD
		$blnProtected = true;
=======
		$blnProtected = false;
>>>>>>> 4275f7d3
		$strPath = $strFolder;

		// Check for public parent folders (see #213)
		while ($strPath != '' && $strPath != '.')
		{
<<<<<<< HEAD
			if (file_exists(TL_ROOT . '/' . $strPath . '/.public'))
			{
				$blnProtected = false;
=======
			if (file_exists(TL_ROOT . '/' . $strPath . '/.htaccess'))
			{
				$blnProtected = true;
>>>>>>> 4275f7d3
				break;
			}

			$strPath = dirname($strPath);
		}

		$this->import('Files');
		$this->import('BackendUser', 'User');

		return $this->generateTree(TL_ROOT.'/'.$strFolder, ($level * 20), false, $blnProtected, ($blnClipboard ? $arrClipboard : false));
	}


	/**
	 * Render the file tree and return it as HTML string
	 *
	 * @param string  $path
	 * @param integer $intMargin
	 * @param boolean $mount
	 * @param boolean $blnProtected
	 * @param array   $arrClipboard
	 * @param array   $arrFound
	 *
	 * @return string
	 */
	protected function generateTree($path, $intMargin, $mount=false, $blnProtected=true, $arrClipboard=null, $arrFound=array())
	{
		static $session;

		/** @var AttributeBagInterface $objSessionBag */
		$objSessionBag = \System::getContainer()->get('session')->getBag('contao_backend');

		$session = $objSessionBag->all();

		// Get the session data and toggle the nodes
		if (\Input::get('tg'))
		{
			$session['filetree'][\Input::get('tg')] = (isset($session['filetree'][\Input::get('tg')]) && $session['filetree'][\Input::get('tg')] == 1) ? 0 : 1;
			$objSessionBag->replace($session);
			$this->redirect(preg_replace('/(&(amp;)?|\?)tg=[^& ]*/i', '', \Environment::get('request')));
		}

		$return = '';
		$files = array();
		$folders = array();
		$intSpacing = 20;
		$level = ($intMargin / $intSpacing + 1);

		// Mount folder
		if ($mount)
		{
			$folders = array($path);
		}

		// Scan directory and sort the result
		else
		{
			foreach (scan($path) as $v)
			{
				if (strncmp($v, '.', 1) === 0)
				{
					continue;
				}

				if (is_file($path . '/' . $v))
				{
					$files[] = $path . '/' . $v;
				}
				else
				{
					if ($v == '__new__')
					{
						$this->Files->rmdir(str_replace(TL_ROOT . '/', '', $path) . '/' . $v);
					}
					else
					{
						$folders[] = $path . '/' . $v;
					}
				}
			}

			natcasesort($folders);
			$folders = array_values($folders);

			natcasesort($files);
			$files = array_values($files);
		}

		// Folders
		for ($f=0, $c=count($folders); $f<$c; $f++)
		{
			$md5 = substr(md5($folders[$f]), 0, 8);
			$content = scan($folders[$f]);
			$currentFolder = str_replace(TL_ROOT . '/', '', $folders[$f]);
			$session['filetree'][$md5] = is_numeric($session['filetree'][$md5]) ? $session['filetree'][$md5] : 0;
			$currentEncoded = $this->urlEncode($currentFolder);
			$countFiles = count($content);

			// Subtract files that will not be shown
			foreach ($content as $file)
			{
				if (strncmp($file, '.', 1) === 0)
				{
					--$countFiles;
				}
				elseif (!empty($arrFound) && !in_array($currentFolder . '/' . $file, $arrFound) && !preg_grep('/^' . preg_quote($currentFolder . '/' . $file, '/') . '\//', $arrFound))
				{
					--$countFiles;
				}
			}

			if (!empty($arrFound) && $countFiles < 1 && !in_array($currentFolder, $arrFound))
			{
				continue;
			}

			$return .= "\n  " . '<li class="tl_folder click2edit toggle_select hover-div"><div class="tl_left" style="padding-left:'.($intMargin + (($countFiles < 1) ? 20 : 0)).'px">';

			// Add a toggle button if there are childs
			if ($countFiles > 0)
			{
				$img = (!empty($arrFound) || $session['filetree'][$md5] == 1) ? 'folMinus.gif' : 'folPlus.gif';
				$alt = (!empty($arrFound) || $session['filetree'][$md5] == 1) ? $GLOBALS['TL_LANG']['MSC']['collapseNode'] : $GLOBALS['TL_LANG']['MSC']['expandNode'];
				$return .= '<a href="'.$this->addToUrl('tg='.$md5).'" title="'.specialchars($alt).'" onclick="Backend.getScrollOffset(); return AjaxRequest.toggleFileManager(this, \'filetree_'.$md5.'\', \''.$currentFolder.'\', '.$level.')">'.\Image::getHtml($img, '', 'style="margin-right:2px"').'</a>';
			}

<<<<<<< HEAD
			$protected = $blnProtected;

			// Check whether the folder is public
			if ($protected === true && array_search('.public', $content) !== false)
			{
				$protected = false;
			}

=======
			$protected = ($blnProtected === true || array_search('.htaccess', $content) !== false) ? true : false;
>>>>>>> 4275f7d3
			$folderImg = $protected ? 'folderCP.gif' : 'folderC.gif';

			// Add the current folder
			$strFolderNameEncoded = \StringUtil::convertEncoding(specialchars(basename($currentFolder)), \Config::get('characterSet'));
			$return .= \Image::getHtml($folderImg, '').' <a href="' . $this->addToUrl('node='.$currentEncoded) . '" title="'.specialchars($GLOBALS['TL_LANG']['MSC']['selectNode']).'"><strong>'.$strFolderNameEncoded.'</strong></a></div> <div class="tl_right">';

			// Paste buttons
			if ($arrClipboard !== false && \Input::get('act') != 'select')
			{
				$imagePasteInto = \Image::getHtml('pasteinto.gif', $GLOBALS['TL_LANG'][$this->strTable]['pasteinto'][0]);
				$return .= (($arrClipboard['mode'] == 'cut' || $arrClipboard['mode'] == 'copy') && preg_match('/^' . preg_quote($arrClipboard['id'], '/') . '/i', $currentFolder)) ? \Image::getHtml('pasteinto_.gif') : '<a href="'.$this->addToUrl('act='.$arrClipboard['mode'].'&amp;mode=2&amp;pid='.$currentEncoded.(!is_array($arrClipboard['id']) ? '&amp;id='.$arrClipboard['id'] : '')).'" title="'.specialchars($GLOBALS['TL_LANG'][$this->strTable]['pasteinto'][1]).'" onclick="Backend.getScrollOffset()">'.$imagePasteInto.'</a> ';
			}
			// Default buttons
			else
			{
				// Do not display buttons for mounted folders
				if ($this->User->isAdmin || !in_array($currentFolder, $this->User->filemounts))
				{
					$return .= (\Input::get('act') == 'select') ? '<input type="checkbox" name="IDS[]" id="ids_'.md5($currentEncoded).'" class="tl_tree_checkbox" value="'.$currentEncoded.'">' : $this->generateButtons(array('id'=>$currentEncoded, 'popupWidth'=>600, 'popupHeight'=>123, 'fileNameEncoded'=>$strFolderNameEncoded), $this->strTable);
				}

				// Upload button
				if (!$GLOBALS['TL_DCA'][$this->strTable]['config']['closed'] && !$GLOBALS['TL_DCA'][$this->strTable]['config']['notCreatable'] && \Input::get('act') != 'select')
				{
					$return .= ' <a href="'.$this->addToUrl('&amp;act=move&amp;mode=2&amp;pid='.$currentEncoded).'" title="'.specialchars(sprintf($GLOBALS['TL_LANG']['tl_files']['uploadFF'], $currentEncoded)).'">'.\Image::getHtml('new.gif', $GLOBALS['TL_LANG'][$this->strTable]['move'][0]).'</a>';
				}
			}

			$return .= '</div><div style="clear:both"></div></li>';

			// Call the next node
			if (!empty($content) && (!empty($arrFound) || $session['filetree'][$md5] == 1))
			{
				$return .= '<li class="parent" id="filetree_'.$md5.'"><ul class="level_'.$level.'">';
				$return .= $this->generateTree($folders[$f], ($intMargin + $intSpacing), false, $protected, $arrClipboard, $arrFound);
				$return .= '</ul></li>';
			}
		}

		// Process files
		for ($h=0, $c=count($files); $h<$c; $h++)
		{
			$thumbnail = '';
			$popupWidth = 600;
			$popupHeight = 161;
			$currentFile = str_replace(TL_ROOT . '/', '', $files[$h]);

			$objFile = new \File($currentFile);

			if (!empty($this->arrValidFileTypes) && !in_array($objFile->extension, $this->arrValidFileTypes))
			{
				continue;
			}

			// Ignore files not matching the search criteria
			if (!empty($arrFound) && !in_array($currentFile, $arrFound))
			{
				continue;
			}

			$currentEncoded = $this->urlEncode($currentFile);
			$return .= "\n  " . '<li class="tl_file click2edit toggle_select hover-div"><div class="tl_left" style="padding-left:'.($intMargin + $intSpacing).'px">';

			// Generate the thumbnail
			if ($objFile->isImage)
			{
				if ($objFile->viewHeight > 0)
				{
					if ($objFile->width && $objFile->height)
					{
						$popupWidth = ($objFile->width > 600) ? ($objFile->width + 61) : 661;
						$popupHeight = ($objFile->height + 210);
					}
					else
					{
						$popupWidth = 661;
						$popupHeight = 625 / $objFile->viewWidth * $objFile->viewHeight + 210;
					}

					$thumbnail .= ' <span class="tl_gray">('.$this->getReadableSize($objFile->filesize);

					if ($objFile->width && $objFile->height)
					{
						$thumbnail .= ', '.$objFile->width.'x'.$objFile->height.' px';
					}

					$thumbnail .= ')</span>';

					if (\Config::get('thumbnails') && ($objFile->isSvgImage || $objFile->height <= \Config::get('gdMaxImgHeight') && $objFile->width <= \Config::get('gdMaxImgWidth')))
					{
						$imageObj = \Image::create($currentEncoded, array(400, (($objFile->height && $objFile->height < 50) ? $objFile->height : 50), 'box'));
						$importantPart = $imageObj->getImportantPart();
						$thumbnail .= '<br><img src="' . TL_FILES_URL . $imageObj->executeResize()->getResizedPath() . '" alt="" style="margin:0 0 2px -19px">';

						if ($importantPart['x'] > 0 || $importantPart['y'] > 0 || $importantPart['width'] < $objFile->width || $importantPart['height'] < $objFile->height)
						{
							$thumbnail .= ' <img src="' . TL_FILES_URL . $imageObj->setZoomLevel(100)->setTargetWidth(320)->setTargetHeight((($objFile->height && $objFile->height < 40) ? $objFile->height : 40))->executeResize()->getResizedPath() . '" alt="" style="margin:0 0 2px 0">';
						}
					}
				}
				else
				{
					$popupHeight = 360; // dimensionless SVGs are rendered at 300x150px, so the popup needs to be 150px + 210px high
				}
			}
			else
			{
				$thumbnail .= ' <span class="tl_gray">('.$this->getReadableSize($objFile->filesize).')</span>';
			}

			$strFileNameEncoded = \StringUtil::convertEncoding(specialchars(basename($currentFile)), \Config::get('characterSet'));

			// No popup links for templates and in the popup file manager
			if ($this->strTable == 'tl_templates' || \Input::get('popup'))
			{
				$return .= \Image::getHtml($objFile->icon).' '.$strFileNameEncoded.$thumbnail.'</div> <div class="tl_right">';
			}
			else
			{
				$return .= '<a href="'. $currentEncoded.'" title="'.specialchars($GLOBALS['TL_LANG']['MSC']['view']).'" target="_blank">' . \Image::getHtml($objFile->icon, $objFile->mime).'</a> '.$strFileNameEncoded.$thumbnail.'</div> <div class="tl_right">';
			}

			// Buttons
			if ($arrClipboard !== false && \Input::get('act') != 'select')
			{
				$_buttons = '&nbsp;';
			}
			else
			{
				$_buttons = (\Input::get('act') == 'select') ? '<input type="checkbox" name="IDS[]" id="ids_'.md5($currentEncoded).'" class="tl_tree_checkbox" value="'.$currentEncoded.'">' : $this->generateButtons(array('id'=>$currentEncoded, 'popupWidth'=>$popupWidth, 'popupHeight'=>$popupHeight, 'fileNameEncoded'=>$strFileNameEncoded), $this->strTable);
			}

			$return .= $_buttons . '</div><div style="clear:both"></div></li>';
		}

		return $return;
	}


	/**
	 * Build the sort panel and return it as string
	 *
	 * @return string
	 */
	protected function panel()
	{
		$search = $this->searchMenu();

		if (\Input::post('FORM_SUBMIT') == 'tl_filters')
		{
			$this->reload();
		}

		return '
<form action="'.ampersand(\Environment::get('request'), true).'" class="tl_form" method="post">
<div class="tl_formbody">
  <input type="hidden" name="FORM_SUBMIT" value="tl_filters">
  <input type="hidden" name="REQUEST_TOKEN" value="'.REQUEST_TOKEN.'">
  <div class="tl_panel">
    <div class="tl_submit_panel tl_subpanel">
      <input type="image" name="filter" id="filter" src="' . TL_FILES_URL . 'system/themes/' . \Backend::getTheme() . '/images/reload.gif" class="tl_img_submit" title="' . specialchars($GLOBALS['TL_LANG']['MSC']['applyTitle']) . '" alt="' . specialchars($GLOBALS['TL_LANG']['MSC']['apply']) . '">
    </div>'.$search.'
    <div class="clear"></div>
  </div>
</div>
</form>
';
	}


	/**
	 * Return a search form that allows to search results using regular expressions
	 *
	 * @return string
	 */
	protected function searchMenu()
	{
		/** @var AttributeBagInterface $objSessionBag */
		$objSessionBag = \System::getContainer()->get('session')->getBag('contao_backend');

		$session = $objSessionBag->all();

		// Store search value in the current session
		if (\Input::post('FORM_SUBMIT') == 'tl_filters')
		{
			$strField = \Input::post('tl_field', true);
			$strKeyword = ltrim(\Input::postRaw('tl_value'), '*');

			// Make sure the regular expression is valid
			if ($strKeyword != '')
			{
				try
				{
					$this->Database->prepare("SELECT * FROM " . $this->strTable . " WHERE " . $strField . " REGEXP ?")
								   ->limit(1)
								   ->execute($strKeyword);
				}
				catch (\Exception $e)
				{
					$strKeyword = '';
				}
			}

			$session['search'][$this->strTable]['field'] = $strField;
			$session['search'][$this->strTable]['value'] = $strKeyword;

			$objSessionBag->replace($session);
		}

		// Set the search value from the session
		elseif ($session['search'][$this->strTable]['value'] != '')
		{
			$strPattern = "CAST(name AS CHAR) REGEXP ?";

			if (substr(\Config::get('dbCollation'), -3) == '_ci')
			{
				$strPattern = "LOWER(CAST(name AS CHAR)) REGEXP LOWER(?)";
			}

			if (isset($GLOBALS['TL_DCA'][$this->strTable]['fields']['name']['foreignKey']))
			{
				list($t, $f) = explode('.', $GLOBALS['TL_DCA'][$this->strTable]['fields']['name']['foreignKey']);
				$this->procedure[] = "(" . $strPattern . " OR " . sprintf($strPattern, "(SELECT $f FROM $t WHERE $t.id={$this->strTable}.name)") . ")";
				$this->values[] = $session['search'][$this->strTable]['value'];
			}
			else
			{
				$this->procedure[] = $strPattern;
			}

			$this->values[] = $session['search'][$this->strTable]['value'];
		}

		$active = ($session['search'][$this->strTable]['value'] != '') ? true : false;

		return '
    <div class="tl_search tl_subpanel">
      <strong>' . $GLOBALS['TL_LANG']['MSC']['search'] . ':</strong>
      <select name="tl_field" class="tl_select' . ($active ? ' active' : '') . '">
        <option value="name">'.($GLOBALS['TL_DCA'][$this->strTable]['fields']['name']['label'][0] ?: (is_array($GLOBALS['TL_LANG']['MSC']['name']) ? $GLOBALS['TL_LANG']['MSC']['name'][0] : $GLOBALS['TL_LANG']['MSC']['name'])).'</option>
      </select>
      <span> = </span>
      <input type="search" name="tl_value" class="tl_text' . ($active ? ' active' : '') . '" value="'.specialchars($session['search'][$this->strTable]['value']).'">
    </div>';
	}


	/**
	 * Return true if the current folder is mounted
	 *
	 * @param string $strFolder
	 *
	 * @return boolean
	 */
	protected function isMounted($strFolder)
	{
		if ($strFolder == '')
		{
			return false;
		}

		if (empty($this->arrFilemounts))
		{
			return true;
		}

		$path = $strFolder;

		while (is_array($this->arrFilemounts) && substr_count($path, '/') > 0)
		{
			if (in_array($path, $this->arrFilemounts))
			{
				return true;
			}

			$path = dirname($path);
		}

		return false;
	}


	/**
	 * Check a file operation
	 *
	 * @param string $strFile
	 *
	 * @return boolean
	 *
	 * @throws AccessDeniedException
	 */
	protected function isValid($strFile)
	{
		$strFolder = \Input::get('pid', true);

		// Check the path
		if (\Validator::isInsecurePath($strFile))
		{
			throw new AccessDeniedException('Invalid file name "' . $strFile . '" (hacking attempt).');
		}
		elseif (\Validator::isInsecurePath($strFolder))
		{
			throw new AccessDeniedException('Invalid folder name "' . $strFolder . '" (hacking attempt).');
		}

		// Check for valid file types
		if (!empty($this->arrValidFileTypes) && is_file(TL_ROOT . '/' . $strFile))
		{
			$fileinfo = preg_replace('/.*\.(.*)$/ui', '$1', $strFile);

			if (!in_array(strtolower($fileinfo), $this->arrValidFileTypes))
			{
				throw new AccessDeniedException('File "' . $strFile . '" is not an allowed file type.');
			}
		}

		// Check whether the file is within the files directory
		if (!preg_match('/^'.preg_quote(\Config::get('uploadPath'), '/').'/i', $strFile))
		{
			throw new AccessDeniedException('File or folder "' . $strFile . '" is not within the files directory.');
		}

		// Check whether the parent folder is within the files directory
		if ($strFolder && !preg_match('/^'.preg_quote(\Config::get('uploadPath'), '/').'/i', $strFolder))
		{
			throw new AccessDeniedException('Parent folder "' . $strFolder . '" is not within the files directory.');
		}

		// Do not allow file operations on root folders
		if (\Input::get('act') == 'edit' || \Input::get('act') == 'paste' || \Input::get('act') == 'delete')
		{
			$this->import('BackendUser', 'User');

			if (!$this->User->isAdmin && in_array($strFile, $this->User->filemounts))
			{
				throw new AccessDeniedException('Attempt to edit, copy, move or delete the root folder "' . $strFile . '".');
			}
		}

		return true;
	}


	/**
	 * Return an array of encrypted folder names
	 *
	 * @param string $strPath
	 *
	 * @return array
	 */
	protected function getMD5Folders($strPath)
	{
		$arrFiles = array();

		foreach (scan(TL_ROOT . '/' . $strPath) as $strFile)
		{
			if (!is_dir(TL_ROOT . '/' . $strPath . '/' . $strFile))
			{
				continue;
			}

			$strHash = md5(TL_ROOT . '/' . $strPath . '/' . $strFile);

			$arrFiles[substr($strHash, 0, 8)] = 1;
			$arrFiles = array_merge($arrFiles, $this->getMD5Folders($strPath . '/' . $strFile));
		}

		return $arrFiles;
	}


	/**
	 * Check if a path is protected (see #287)
	 *
	 * @param string $path
	 *
	 * @return boolean
	 */
	protected function isProtectedPath($path)
	{
		do
		{
			if (file_exists(TL_ROOT . '/' . $path . '/.public'))
			{
				return false;
			}

			$path = dirname($path);
		}
		while ($path != '.');

		return true;
	}
}<|MERGE_RESOLUTION|>--- conflicted
+++ resolved
@@ -2421,25 +2421,15 @@
 			$arrClipboard = $arrClipboard[$this->strTable];
 		}
 
-<<<<<<< HEAD
 		$blnProtected = true;
-=======
-		$blnProtected = false;
->>>>>>> 4275f7d3
 		$strPath = $strFolder;
 
 		// Check for public parent folders (see #213)
 		while ($strPath != '' && $strPath != '.')
 		{
-<<<<<<< HEAD
 			if (file_exists(TL_ROOT . '/' . $strPath . '/.public'))
 			{
 				$blnProtected = false;
-=======
-			if (file_exists(TL_ROOT . '/' . $strPath . '/.htaccess'))
-			{
-				$blnProtected = true;
->>>>>>> 4275f7d3
 				break;
 			}
 
@@ -2566,7 +2556,6 @@
 				$return .= '<a href="'.$this->addToUrl('tg='.$md5).'" title="'.specialchars($alt).'" onclick="Backend.getScrollOffset(); return AjaxRequest.toggleFileManager(this, \'filetree_'.$md5.'\', \''.$currentFolder.'\', '.$level.')">'.\Image::getHtml($img, '', 'style="margin-right:2px"').'</a>';
 			}
 
-<<<<<<< HEAD
 			$protected = $blnProtected;
 
 			// Check whether the folder is public
@@ -2575,9 +2564,6 @@
 				$protected = false;
 			}
 
-=======
-			$protected = ($blnProtected === true || array_search('.htaccess', $content) !== false) ? true : false;
->>>>>>> 4275f7d3
 			$folderImg = $protected ? 'folderCP.gif' : 'folderC.gif';
 
 			// Add the current folder
