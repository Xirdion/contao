<?php

/*
 * This file is part of Contao.
 *
 * (c) Leo Feyer
 *
 * @license LGPL-3.0-or-later
 */

namespace Contao;

use Contao\CoreBundle\Exception\AccessDeniedException;
use Contao\CoreBundle\Exception\InternalServerErrorException;
use Contao\CoreBundle\Exception\ResponseException;
use Contao\CoreBundle\Picker\PickerInterface;
use Contao\CoreBundle\Util\SymlinkUtil;
use Contao\Image\ResizeConfiguration;
use Imagine\Exception\RuntimeException;
use Imagine\Gd\Imagine;
use Symfony\Component\HttpFoundation\Response;
use Symfony\Component\HttpFoundation\Session\Attribute\AttributeBagInterface;
use Symfony\Component\HttpFoundation\Session\Session;

/**
 * Provide methods to modify the file system.
 *
 * @property string  $path
 * @property string  $extension
 * @property boolean $createNewVersion
 * @property boolean $isDbAssisted
 *
 * @author Leo Feyer <https://github.com/leofeyer>
 */
class DC_Folder extends DataContainer implements \listable, \editable
{
	/**
	 * Current path
	 * @var string
	 */
	protected $strPath;

	/**
	 * Current file extension
	 * @var string
	 */
	protected $strExtension;

	/**
	 * Root dir
	 * @var string
	 */
	protected $strRootDir;

	/**
	 * Current filemounts
	 * @var array
	 */
	protected $arrFilemounts = array();

	/**
	 * Valid file types
	 * @var array
	 */
	protected $arrValidFileTypes = array();

	/**
	 * Messages
	 * @var array
	 */
	protected $arrMessages = array();

	/**
	 * Counts
	 * @var array
	 */
	protected $arrCounts = array();

	/**
	 * Database assisted
	 * @var boolean
	 */
	protected $blnIsDbAssisted = false;

	/**
	 * Show files
	 * @var boolean
	 */
	protected $blnFiles = true;

	/**
	 * Only allow to select files
	 * @var boolean
	 */
	protected $blnFilesOnly = false;

	/**
	 * Initialize the object
	 *
	 * @param string $strTable
	 *
	 * @throws AccessDeniedException
	 */
	public function __construct($strTable)
	{
		parent::__construct();

		/** @var Session $objSession */
		$objSession = System::getContainer()->get('session');

		// Check the request token (see #4007)
		if (isset($_GET['act']))
		{
			if (!isset($_GET['rt']) || !RequestToken::validate(Input::get('rt')))
			{
				$objSession->set('INVALID_TOKEN_URL', Environment::get('request'));
				$this->redirect('contao/confirm.php');
			}
		}

		$this->intId = Input::get('id', true);

		// Clear the clipboard
		if (isset($_GET['clipboard']))
		{
			$objSession->set('CLIPBOARD', array());
			$this->redirect($this->getReferer());
		}

		// Check whether the table is defined
		if ($strTable == '' || !isset($GLOBALS['TL_DCA'][$strTable]))
		{
			$this->log('Could not load data container configuration for "' . $strTable . '"', __METHOD__, TL_ERROR);
			trigger_error('Could not load data container configuration', E_USER_ERROR);
		}

		// Check permission to create new folders
		if (isset($GLOBALS['TL_DCA'][$strTable]['list']['new']) && Input::get('act') == 'paste' && Input::get('mode') == 'create')
		{
			throw new AccessDeniedException('Attempt to create a new folder although the method has been overwritten in the data container.');
		}

		// Set IDs and redirect
		if (Input::post('FORM_SUBMIT') == 'tl_select')
		{
			$ids = Input::post('IDS');

			if (empty($ids) || !\is_array($ids))
			{
				$this->reload();
			}

			// Decode the values (see #5764)
			$ids = array_map('rawurldecode', $ids);

			$session = $objSession->all();
			$session['CURRENT']['IDS'] = $ids;
			$objSession->replace($session);

			if (isset($_POST['edit']))
			{
				$this->redirect(str_replace('act=select', 'act=editAll', Environment::get('request')));
			}
			elseif (isset($_POST['delete']))
			{
				$this->redirect(str_replace('act=select', 'act=deleteAll', Environment::get('request')));
			}
			elseif (isset($_POST['cut']) || isset($_POST['copy']))
			{
				$arrClipboard = $objSession->get('CLIPBOARD');

				$arrClipboard[$strTable] = array
				(
					'id' => $ids,
					'mode' => (isset($_POST['cut']) ? 'cutAll' : 'copyAll')
				);

				$objSession->set('CLIPBOARD', $arrClipboard);
				$this->redirect($this->getReferer());
			}
		}

		$this->strTable = $strTable;
		$this->blnIsDbAssisted = $GLOBALS['TL_DCA'][$strTable]['config']['databaseAssisted'];
		$this->strRootDir = System::getContainer()->getParameter('kernel.project_dir');

		// Check for valid file types
		if ($GLOBALS['TL_DCA'][$this->strTable]['config']['validFileTypes'])
		{
			$this->arrValidFileTypes = StringUtil::trimsplit(',', strtolower($GLOBALS['TL_DCA'][$this->strTable]['config']['validFileTypes']));
		}

		// Call onload_callback (e.g. to check permissions)
		if (\is_array($GLOBALS['TL_DCA'][$this->strTable]['config']['onload_callback']))
		{
			foreach ($GLOBALS['TL_DCA'][$this->strTable]['config']['onload_callback'] as $callback)
			{
				if (\is_array($callback))
				{
					$this->import($callback[0]);
					$this->{$callback[0]}->{$callback[1]}($this);
				}
				elseif (\is_callable($callback))
				{
					$callback($this);
				}
			}
		}

		// Get all filemounts (root folders)
		if (\is_array($GLOBALS['TL_DCA'][$strTable]['list']['sorting']['root']))
		{
			$this->arrFilemounts = $this->eliminateNestedPaths($GLOBALS['TL_DCA'][$strTable]['list']['sorting']['root']);
		}
	}

	/**
	 * Return an object property
	 *
	 * @param string $strKey
	 *
	 * @return mixed
	 */
	public function __get($strKey)
	{
		switch ($strKey)
		{
			case 'path':
				return $this->strPath;

			case 'extension':
				return $this->strExtension;

			case 'isDbAssisted':
				return $this->blnIsDbAssisted;
		}

		return parent::__get($strKey);
	}

	/**
	 * List all files and folders of the file system
	 *
	 * @return string
	 */
	public function showAll()
	{
		$return = '';

		/** @var Session $objSession */
		$objSession = System::getContainer()->get('session');

		/** @var AttributeBagInterface $objSessionBag */
		$objSessionBag = $objSession->getBag('contao_backend');

		$session = $objSessionBag->all();

		// Add to clipboard
		if (Input::get('act') == 'paste')
		{
			$mode = Input::get('mode');

			if ($mode != 'create' && $mode != 'move')
			{
				$this->isValid($this->intId);
			}

			$arrClipboard = $objSession->get('CLIPBOARD');

			$arrClipboard[$this->strTable] = array
			(
				'id' => $this->urlEncode($this->intId),
				'childs' => Input::get('childs'),
				'mode' => $mode
			);

			$objSession->set('CLIPBOARD', $arrClipboard);
		}

		// Get the session data and toggle the nodes
		if (Input::get('tg') == 'all')
		{
			// Expand tree
			if (empty($session['filetree']) || !\is_array($session['filetree']) || current($session['filetree']) != 1)
			{
				$session['filetree'] = $this->getMD5Folders(Config::get('uploadPath'));
			}
			// Collapse tree
			else
			{
				$session['filetree'] = array();
			}

			$objSessionBag->replace($session);
			$this->redirect(preg_replace('/(&(amp;)?|\?)tg=[^& ]*/i', '', Environment::get('request')));
		}

		$blnClipboard = false;
		$arrClipboard = $objSession->get('CLIPBOARD');

		// Check clipboard
		if (!empty($arrClipboard[$this->strTable]))
		{
			$blnClipboard = true;
			$arrClipboard = $arrClipboard[$this->strTable];
		}

		$this->import(Files::class, 'Files');
		$this->import(BackendUser::class, 'User');

		$arrFound = array();
		$for = $session['search'][$this->strTable]['value'];

		// Limit the results by modifying $this->arrFilemounts
		if ($for != '')
		{
			// Wrap in a try catch block in case the regular expression is invalid (see #7743)
			try
			{
				$strPattern = "CAST(name AS CHAR) REGEXP ?";

				if (substr(Config::get('dbCollation'), -3) == '_ci')
				{
					$strPattern = "LOWER(CAST(name AS CHAR)) REGEXP LOWER(?)";
				}

				if (isset($GLOBALS['TL_DCA'][$this->strTable]['fields']['name']['foreignKey']))
				{
					list($t, $f) = explode('.', $GLOBALS['TL_DCA'][$this->strTable]['fields']['name']['foreignKey']);

					$objRoot = $this->Database->prepare("SELECT path, type, extension FROM " . $this->strTable . " WHERE (" . $strPattern . " OR " . sprintf($strPattern, "(SELECT " . Database::quoteIdentifier($f) . " FROM $t WHERE $t.id=" . $this->strTable . ".name)") . ")")
											  ->execute($for, $for);
				}
				else
				{
					$objRoot = $this->Database->prepare("SELECT path, type, extension FROM " . $this->strTable . " WHERE " . $strPattern)
											  ->execute($for);
				}

				if ($objRoot->numRows < 1)
				{
					$this->arrFilemounts = array();
				}
				else
				{
					$arrRoot = array();

					// Respect existing limitations (root IDs)
					if (\is_array($GLOBALS['TL_DCA'][$this->strTable]['list']['sorting']['root']))
					{
						while ($objRoot->next())
						{
							foreach ($GLOBALS['TL_DCA'][$this->strTable]['list']['sorting']['root'] as $root)
							{
								if (strncmp($root . '/', $objRoot->path . '/', \strlen($root) + 1) === 0)
								{
									if ($objRoot->type == 'folder' || empty($this->arrValidFileTypes) || \in_array($objRoot->extension, $this->arrValidFileTypes))
									{
										$arrFound[] = $objRoot->path;
									}

									$arrRoot[] = ($objRoot->type == 'folder') ? $objRoot->path : \dirname($objRoot->path);
									continue 2;
								}
							}
						}
					}
					else
					{
						while ($objRoot->next())
						{
							if ($objRoot->type == 'folder' || empty($this->arrValidFileTypes) || \in_array($objRoot->extension, $this->arrValidFileTypes))
							{
								$arrFound[] = $objRoot->path;
							}

							$arrRoot[] = ($objRoot->type == 'folder') ? $objRoot->path : \dirname($objRoot->path);
						}
					}

					$this->arrFilemounts = $this->eliminateNestedPaths(array_unique($arrRoot));
				}
			}
			catch (\Exception $e)
			{
			}
		}

		// Call recursive function tree()
		if ($for != '' && empty($this->arrFilemounts))
		{
			// Show an empty tree if there are no search results
		}
		elseif (empty($this->arrFilemounts) && !\is_array($GLOBALS['TL_DCA'][$this->strTable]['list']['sorting']['root']) && $GLOBALS['TL_DCA'][$this->strTable]['list']['sorting']['root'] !== false)
		{
			$return .= $this->generateTree($this->strRootDir . '/' . Config::get('uploadPath'), 0, false, true, ($blnClipboard ? $arrClipboard : false), $arrFound);
		}
		else
		{
			for ($i=0, $c=\count($this->arrFilemounts); $i<$c; $i++)
			{
				if ($this->arrFilemounts[$i] != '' && is_dir($this->strRootDir . '/' . $this->arrFilemounts[$i]))
				{
					$return .= $this->generateTree($this->strRootDir . '/' . $this->arrFilemounts[$i], 0, true, $this->isProtectedPath($this->arrFilemounts[$i]), ($blnClipboard ? $arrClipboard : false), $arrFound);
				}
			}
		}

		// Check for the "create new" button
		$clsNew = 'header_new_folder';
		$lblNew = $GLOBALS['TL_LANG'][$this->strTable]['new'][0];
		$ttlNew = $GLOBALS['TL_LANG'][$this->strTable]['new'][1];
		$hrfNew = 'act=paste&amp;mode=create';

		if (isset($GLOBALS['TL_DCA'][$this->strTable]['list']['new']))
		{
			$clsNew = $GLOBALS['TL_DCA'][$this->strTable]['list']['new']['class'];
			$lblNew = $GLOBALS['TL_DCA'][$this->strTable]['list']['new']['label'][0];
			$ttlNew = $GLOBALS['TL_DCA'][$this->strTable]['list']['new']['label'][1];
			$hrfNew = $GLOBALS['TL_DCA'][$this->strTable]['list']['new']['href'];
		}

		$labelPasteInto = $GLOBALS['TL_LANG'][$this->strTable]['pasteinto'] ?? $GLOBALS['TL_LANG']['DCA']['pasteinto'];
		$imagePasteInto = Image::getHtml('pasteinto.svg', $labelPasteInto[0]);

		if ($session['search'][$this->strTable]['value'] != '')
		{
			Message::addInfo($GLOBALS['TL_LANG']['MSC']['searchExclude']);
		}

		if (isset($GLOBALS['TL_DCA'][$this->strTable]['config']['label']))
		{
			$label = $GLOBALS['TL_DCA'][$this->strTable]['config']['label'];
		}
		elseif (($do = Input::get('do')) && isset($GLOBALS['TL_LANG']['MOD'][$do]))
		{
			$label = $GLOBALS['TL_LANG']['MOD'][$do][0];
		}
		else
		{
			$label = $GLOBALS['TL_LANG']['MOD']['files'][0];
		}

		$icon = $GLOBALS['TL_DCA'][$this->strTable]['list']['sorting']['icon'] ?: 'filemounts.svg';
		$label = Image::getHtml($icon) . ' <label>' . $label . '</label>';

		// Build the tree
		$return = $this->panel() . Message::generate() . '
<div id="tl_buttons">' . ((Input::get('act') == 'select') ? '
<a href="' . $this->getReferer(true) . '" class="header_back" title="' . StringUtil::specialchars($GLOBALS['TL_LANG']['MSC']['backBTTitle']) . '" accesskey="b" onclick="Backend.getScrollOffset()">' . $GLOBALS['TL_LANG']['MSC']['backBT'] . '</a> ' : '') . ((Input::get('act') != 'select' && !$blnClipboard && !$GLOBALS['TL_DCA'][$this->strTable]['config']['closed'] && !$GLOBALS['TL_DCA'][$this->strTable]['config']['notCreatable']) ? '
<a href="' . $this->addToUrl($hrfNew) . '" class="' . $clsNew . '" title="' . StringUtil::specialchars($ttlNew) . '" accesskey="n" onclick="Backend.getScrollOffset()">' . $lblNew . '</a>
<a href="' . $this->addToUrl('&amp;act=paste&amp;mode=move') . '" class="header_new" title="' . StringUtil::specialchars($GLOBALS['TL_LANG'][$this->strTable]['move'][1]) . '" onclick="Backend.getScrollOffset()">' . $GLOBALS['TL_LANG'][$this->strTable]['move'][0] . '</a>  ' : '') . ($blnClipboard ? '
<a href="' . $this->addToUrl('clipboard=1') . '" class="header_clipboard" title="' . StringUtil::specialchars($GLOBALS['TL_LANG']['MSC']['clearClipboard']) . '" accesskey="x">' . $GLOBALS['TL_LANG']['MSC']['clearClipboard'] . '</a> ' : $this->generateGlobalButtons()) . '
</div>' . ((Input::get('act') == 'select') ? '
<form id="tl_select" class="tl_form tl_edit_form' . ((Input::get('act') == 'select') ? ' unselectable' : '') . '" method="post" novalidate>
<div class="tl_formbody_edit">
<input type="hidden" name="FORM_SUBMIT" value="tl_select">
<input type="hidden" name="REQUEST_TOKEN" value="' . REQUEST_TOKEN . '">' : '') . ($blnClipboard ? '
<div id="paste_hint" data-add-to-scroll-offset="20">
  <p>' . $GLOBALS['TL_LANG']['MSC']['selectNewPosition'] . '</p>
</div>' : '') . '
<div class="tl_listing_container tree_view" id="tl_listing">' . ($GLOBALS['TL_DCA'][$this->strTable]['list']['sorting']['breadcrumb'] ?? '') . ((Input::get('act') == 'select' || $this->strPickerFieldType == 'checkbox') ? '
<div class="tl_select_trigger">
<label for="tl_select_trigger" class="tl_select_label">' . $GLOBALS['TL_LANG']['MSC']['selectAll'] . '</label> <input type="checkbox" id="tl_select_trigger" onclick="Backend.toggleCheckboxes(this)" class="tl_tree_checkbox">
</div>' : '') . '
<ul class="tl_listing tl_file_manager' . ($this->strPickerFieldType ? ' picker unselectable' : '') . '">
  <li class="tl_folder_top cf"><div class="tl_left">' . $label . '</div> <div class="tl_right">' . (($blnClipboard && empty($this->arrFilemounts) && !\is_array($GLOBALS['TL_DCA'][$this->strTable]['list']['sorting']['root']) && $GLOBALS['TL_DCA'][$this->strTable]['list']['sorting']['root'] !== false) ? '<a href="' . $this->addToUrl('&amp;act=' . $arrClipboard['mode'] . '&amp;mode=2&amp;pid=' . Config::get('uploadPath') . (!\is_array($arrClipboard['id']) ? '&amp;id=' . $arrClipboard['id'] : '')) . '" title="' . StringUtil::specialchars($labelPasteInto[0]) . '" onclick="Backend.getScrollOffset()">' . $imagePasteInto . '</a>' : '&nbsp;') . '</div></li>' . $return . '
</ul>' . ($this->strPickerFieldType == 'radio' ? '
<div class="tl_radio_reset">
<label for="tl_radio_reset" class="tl_radio_label">' . $GLOBALS['TL_LANG']['MSC']['resetSelected'] . '</label> <input type="radio" name="picker" id="tl_radio_reset" value="" class="tl_tree_radio">
</div>' : '') . '
</div>';

		// Close the form
		if (Input::get('act') == 'select')
		{
			// Submit buttons
			$arrButtons = array();

			if (!$GLOBALS['TL_DCA'][$this->strTable]['config']['notEditable'])
			{
				$arrButtons['edit'] = '<button type="submit" name="edit" id="edit" class="tl_submit" accesskey="s">' . $GLOBALS['TL_LANG']['MSC']['editSelected'] . '</button>';
			}

			if (!$GLOBALS['TL_DCA'][$this->strTable]['config']['notDeletable'])
			{
				$arrButtons['delete'] = '<button type="submit" name="delete" id="delete" class="tl_submit" accesskey="d" onclick="return confirm(\'' . $GLOBALS['TL_LANG']['MSC']['delAllConfirmFile'] . '\')">' . $GLOBALS['TL_LANG']['MSC']['deleteSelected'] . '</button>';
			}

			if (!$GLOBALS['TL_DCA'][$this->strTable]['config']['notSortable'])
			{
				$arrButtons['cut'] = '<button type="submit" name="cut" id="cut" class="tl_submit" accesskey="x">' . $GLOBALS['TL_LANG']['MSC']['moveSelected'] . '</button>';
			}

			if (!$GLOBALS['TL_DCA'][$this->strTable]['config']['notCopyable'])
			{
				$arrButtons['copy'] = '<button type="submit" name="copy" id="copy" class="tl_submit" accesskey="c">' . $GLOBALS['TL_LANG']['MSC']['copySelected'] . '</button>';
			}

			// Call the buttons_callback (see #4691)
			if (\is_array($GLOBALS['TL_DCA'][$this->strTable]['select']['buttons_callback']))
			{
				foreach ($GLOBALS['TL_DCA'][$this->strTable]['select']['buttons_callback'] as $callback)
				{
					if (\is_array($callback))
					{
						$this->import($callback[0]);
						$arrButtons = $this->{$callback[0]}->{$callback[1]}($arrButtons, $this);
					}
					elseif (\is_callable($callback))
					{
						$arrButtons = $callback($arrButtons, $this);
					}
				}
			}

			if (\count($arrButtons) < 3)
			{
				$strButtons = implode(' ', $arrButtons);
			}
			else
			{
				$strButtons = array_shift($arrButtons) . ' ';
				$strButtons .= '<div class="split-button">';
				$strButtons .= array_shift($arrButtons) . '<button type="button" id="sbtog">' . Image::getHtml('navcol.svg') . '</button> <ul class="invisible">';

				foreach ($arrButtons as $strButton)
				{
					$strButtons .= '<li>' . $strButton . '</li>';
				}

				$strButtons .= '</ul></div>';
			}

			$return .= '
</div>
<div class="tl_formbody_submit" style="text-align:right">
<div class="tl_submit_container">
  ' . $strButtons . '
</div>
</div>
</form>';
		}

		if (!$GLOBALS['TL_DCA'][$this->strTable]['config']['closed'] && !$GLOBALS['TL_DCA'][$this->strTable]['config']['notCreatable'] && Input::get('act') != 'select')
		{
			$GLOBALS['TL_CSS'][] = 'assets/dropzone/css/dropzone.min.css';
			$GLOBALS['TL_JAVASCRIPT'][] = 'assets/dropzone/js/dropzone.min.js';

			$strAccepted = implode(',', array_map(static function ($a) { return '.' . $a; }, StringUtil::trimsplit(',', strtolower(Config::get('uploadTypes')))));
			$intMaxSize = round(FileUpload::getMaxUploadSize() / 1024 / 1024);

			$return .= '<script>'
				. 'Dropzone.autoDiscover = false;'
				. 'Backend.enableFileTreeUpload("tl_listing", ' . json_encode(array(
					'url' => html_entity_decode($this->addToUrl('act=move&mode=2&pid=' . urlencode($GLOBALS['TL_DCA'][$this->strTable]['list']['sorting']['root'][0] ?? Config::get('uploadPath')))),
					'paramName' => 'files',
					'maxFilesize' => $intMaxSize,
					'acceptedFiles' => $strAccepted,
					'params' => array(
						'FORM_SUBMIT' => 'tl_upload',
						'action' => 'fileupload',
					),
				)) . ')</script>'
			;
		}

		$return .= '<script>'
			. 'Backend.enableFileTreeDragAndDrop($("tl_listing").getChildren(".tl_file_manager")[0], ' . json_encode(array(
				'url' => html_entity_decode($this->addToUrl('act=cut&mode=2&pid=' . urlencode($GLOBALS['TL_DCA'][$this->strTable]['list']['sorting']['root'][0] ?? Config::get('uploadPath')))),
			)) . ')</script>'
		;

		return $return;
	}

	/**
	 * Automatically switch to showAll
	 *
	 * @return string
	 */
	public function show()
	{
		return $this->showAll();
	}

	/**
	 * Create a new folder
	 *
	 * @throws AccessDeniedException
	 * @throws InternalServerErrorException
	 */
	public function create()
	{
		if ($GLOBALS['TL_DCA'][$this->strTable]['config']['notCreatable'])
		{
			throw new InternalServerErrorException('Table "' . $this->strTable . '" is not creatable.');
		}

		$this->import(Files::class, 'Files');
		$strFolder = Input::get('pid', true);

		if ($strFolder == '' || !file_exists($this->strRootDir . '/' . $strFolder) || !$this->isMounted($strFolder))
		{
			throw new AccessDeniedException('Folder "' . $strFolder . '" is not mounted or is not a directory.');
		}

		/** @var Session $objSession */
		$objSession = System::getContainer()->get('session');

		// Empty clipboard
		$arrClipboard = $objSession->get('CLIPBOARD');
		$arrClipboard[$this->strTable] = array();
		$objSession->set('CLIPBOARD', $arrClipboard);

		$this->Files->mkdir($strFolder . '/__new__');
		$this->redirect(html_entity_decode($this->switchToEdit($strFolder . '/__new__')));
	}

	/**
	 * Move an existing file or folder
	 *
	 * @param string $source
	 *
	 * @throws AccessDeniedException
	 * @throws InternalServerErrorException
	 */
	public function cut($source=null)
	{
		if ($GLOBALS['TL_DCA'][$this->strTable]['config']['notSortable'])
		{
			throw new InternalServerErrorException('Table "' . $this->strTable . '" is not sortable.');
		}

		$strFolder = Input::get('pid', true);
		$blnDoNotRedirect = ($source !== null);

		if ($source === null)
		{
			$source = $this->intId;
		}

		$this->isValid($source);

		if (!file_exists($this->strRootDir . '/' . $source) || !$this->isMounted($source))
		{
			throw new AccessDeniedException('File or folder "' . $source . '" is not mounted or cannot be found.');
		}

		if (!file_exists($this->strRootDir . '/' . $strFolder) || !$this->isMounted($strFolder))
		{
			throw new AccessDeniedException('Parent folder "' . $strFolder . '" is not mounted or is not a directory.');
		}

		// Avoid a circular reference
		if (preg_match('/^' . preg_quote($source, '/') . '/i', $strFolder))
		{
			throw new InternalServerErrorException('Attempt to move the folder "' . $source . '" to "' . $strFolder . '" (circular reference).');
		}

		/** @var Session $objSession */
		$objSession = System::getContainer()->get('session');

		// Empty clipboard
		$arrClipboard = $objSession->get('CLIPBOARD');
		$arrClipboard[$this->strTable] = array();
		$objSession->set('CLIPBOARD', $arrClipboard);

		$this->import(Files::class, 'Files');

		// Calculate the destination path
		$destination = str_replace(\dirname($source), $strFolder, $source);

		// Do not move if the target exists and would be overriden (not possible for folders anyway)
		if (file_exists($this->strRootDir . '/' . $destination))
		{
			Message::addError(sprintf($GLOBALS['TL_LANG']['ERR']['filetarget'], basename($source), \dirname($destination)));
		}
		else
		{
			$this->Files->rename($source, $destination);

			// Update the database AFTER the file has been moved
			if ($this->blnIsDbAssisted)
			{
				$syncSource = Dbafs::shouldBeSynchronized($source);
				$syncTarget = Dbafs::shouldBeSynchronized($destination);

				if ($syncSource && $syncTarget)
				{
					Dbafs::moveResource($source, $destination);
				}
				elseif ($syncSource)
				{
					Dbafs::deleteResource($source);
				}
				elseif ($syncTarget)
				{
					Dbafs::addResource($destination);
				}
			}

			// Call the oncut_callback
			if (\is_array($GLOBALS['TL_DCA'][$this->strTable]['config']['oncut_callback']))
			{
				foreach ($GLOBALS['TL_DCA'][$this->strTable]['config']['oncut_callback'] as $callback)
				{
					if (\is_array($callback))
					{
						$this->import($callback[0]);
						$this->{$callback[0]}->{$callback[1]}($source, $destination, $this);
					}
					elseif (\is_callable($callback))
					{
						$callback($source, $destination, $this);
					}
				}
			}

			// Add a log entry
			$this->log('File or folder "' . $source . '" has been moved to "' . $destination . '"', __METHOD__, TL_FILES);
		}

		// Redirect
		if (!$blnDoNotRedirect)
		{
			$this->redirect($this->getReferer());
		}
	}

	/**
	 * Move all selected files and folders
	 *
	 * @throws InternalServerErrorException
	 */
	public function cutAll()
	{
		if ($GLOBALS['TL_DCA'][$this->strTable]['config']['notSortable'])
		{
			throw new InternalServerErrorException('Table "' . $this->strTable . '" is not sortable.');
		}

		// PID is mandatory
		if (!Input::get('pid', true))
		{
			$this->redirect($this->getReferer());
		}

		/** @var Session $objSession */
		$objSession = System::getContainer()->get('session');

		$arrClipboard = $objSession->get('CLIPBOARD');

		if (isset($arrClipboard[$this->strTable]) && \is_array($arrClipboard[$this->strTable]['id']))
		{
			foreach ($arrClipboard[$this->strTable]['id'] as $id)
			{
				$this->cut($id); // do not urldecode() here (see #6840)
			}
		}

		$this->redirect($this->getReferer());
	}

	/**
	 * Recursively duplicate files and folders
	 *
	 * @param string $source
	 * @param string $destination
	 *
	 * @throws AccessDeniedException
	 * @throws InternalServerErrorException
	 */
	public function copy($source=null, $destination=null)
	{
		if ($GLOBALS['TL_DCA'][$this->strTable]['config']['notCopyable'])
		{
			throw new InternalServerErrorException('Table "' . $this->strTable . '" is not copyable.');
		}

		$strFolder = Input::get('pid', true);
		$blnDoNotRedirect = ($source !== null);

		if ($source === null)
		{
			$source = $this->intId;
		}

		if ($destination === null)
		{
			$destination = str_replace(\dirname($source), $strFolder, $source);
		}

		$this->isValid($source);
		$this->isValid($destination);

		if (!file_exists($this->strRootDir . '/' . $source) || !$this->isMounted($source))
		{
			throw new AccessDeniedException('File or folder "' . $source . '" is not mounted or cannot be found.');
		}

		if (!file_exists($this->strRootDir . '/' . $strFolder) || !$this->isMounted($strFolder))
		{
			throw new AccessDeniedException('Parent folder "' . $strFolder . '" is not mounted or is not a directory.');
		}

		// Avoid a circular reference
		if (preg_match('/^' . preg_quote($source, '/') . '/i', $strFolder))
		{
			throw new InternalServerErrorException('Attempt to copy the folder "' . $source . '" to "' . $strFolder . '" (circular reference).');
		}

		/** @var Session $objSession */
		$objSession = System::getContainer()->get('session');

		// Empty clipboard
		$arrClipboard = $objSession->get('CLIPBOARD');
		$arrClipboard[$this->strTable] = array();
		$objSession->set('CLIPBOARD', $arrClipboard);

		$this->import(Files::class, 'Files');

		// Copy folders
		if (is_dir($this->strRootDir . '/' . $source))
		{
			$count = 1;
			$new = $destination;

			// Add a suffix if the folder exists
			while (is_dir($this->strRootDir . '/' . $new) && $count < 12)
			{
				$new = $destination . '_' . $count++;
			}

			$destination = $new;
			$this->Files->rcopy($source, $destination);
		}

		// Copy a file
		else
		{
			$count = 1;
			$new = $destination;
			$ext = strtolower(substr($destination, strrpos($destination, '.') + 1));

			// Add a suffix if the file exists
			while (file_exists($this->strRootDir . '/' . $new) && $count < 12)
			{
				$new = str_replace('.' . $ext, '_' . $count++ . '.' . $ext, $destination);
			}

			$destination = $new;
			$this->Files->copy($source, $destination);
		}

		// Update the database AFTER the file has been copied
		if ($this->blnIsDbAssisted)
		{
			$syncSource = Dbafs::shouldBeSynchronized($source);
			$syncTarget = Dbafs::shouldBeSynchronized($destination);

			if ($syncSource && $syncTarget)
			{
				Dbafs::copyResource($source, $destination);
			}
			elseif ($syncTarget)
			{
				Dbafs::addResource($destination);
			}
		}

		// Call the oncopy_callback
		if (\is_array($GLOBALS['TL_DCA'][$this->strTable]['config']['oncopy_callback']))
		{
			foreach ($GLOBALS['TL_DCA'][$this->strTable]['config']['oncopy_callback'] as $callback)
			{
				if (\is_array($callback))
				{
					$this->import($callback[0]);
					$this->{$callback[0]}->{$callback[1]}($source, $destination, $this);
				}
				elseif (\is_callable($callback))
				{
					$callback($source, $destination, $this);
				}
			}
		}

		// Add a log entry
		$this->log('File or folder "' . $source . '" has been copied to "' . $destination . '"', __METHOD__, TL_FILES);

		// Redirect
		if (!$blnDoNotRedirect)
		{
			// Switch to edit mode
			if (is_file($this->strRootDir . '/' . $destination))
			{
				$this->redirect($this->switchToEdit($destination));
			}

			$this->redirect($this->getReferer());
		}
	}

	/**
	 * Move all selected files and folders
	 *
	 * @throws InternalServerErrorException
	 */
	public function copyAll()
	{
		if ($GLOBALS['TL_DCA'][$this->strTable]['config']['notCopyable'])
		{
			throw new InternalServerErrorException('Table "' . $this->strTable . '" is not copyable.');
		}

		// PID is mandatory
		if (!Input::get('pid', true))
		{
			$this->redirect($this->getReferer());
		}

		/** @var Session $objSession */
		$objSession = System::getContainer()->get('session');

		$arrClipboard = $objSession->get('CLIPBOARD');

		if (isset($arrClipboard[$this->strTable]) && \is_array($arrClipboard[$this->strTable]['id']))
		{
			foreach ($arrClipboard[$this->strTable]['id'] as $id)
			{
				$this->copy($id); // do not urldecode() here (see #6840)
			}
		}

		$this->redirect($this->getReferer());
	}

	/**
	 * Recursively delete files and folders
	 *
	 * @param string $source
	 *
	 * @throws AccessDeniedException
	 * @throws InternalServerErrorException
	 */
	public function delete($source=null)
	{
		if ($GLOBALS['TL_DCA'][$this->strTable]['config']['notDeletable'])
		{
			throw new InternalServerErrorException('Table "' . $this->strTable . '" is not deletable.');
		}

		$blnDoNotRedirect = ($source !== null);

		if ($source === null)
		{
			$source = $this->intId;
		}

		$this->isValid($source);

		// Delete the file or folder
		if (!file_exists($this->strRootDir . '/' . $source) || !$this->isMounted($source))
		{
			throw new AccessDeniedException('File or folder "' . $source . '" is not mounted or cannot be found.');
		}

		// Call the ondelete_callback
		if (\is_array($GLOBALS['TL_DCA'][$this->strTable]['config']['ondelete_callback']))
		{
			foreach ($GLOBALS['TL_DCA'][$this->strTable]['config']['ondelete_callback'] as $callback)
			{
				if (\is_array($callback))
				{
					$this->import($callback[0]);
					$this->{$callback[0]}->{$callback[1]}($source, $this);
				}
				elseif (\is_callable($callback))
				{
					$callback($source, $this);
				}
			}
		}

		$this->import(Files::class, 'Files');

		// Delete the folder or file
		if (is_dir($this->strRootDir . '/' . $source))
		{
			$this->Files->rrdir($source);

			$strWebDir = StringUtil::stripRootDir(System::getContainer()->getParameter('contao.web_dir'));

			// Also delete the symlink (see #710)
			if (is_link($this->strRootDir . '/' . $strWebDir . '/' . $source))
			{
				$this->Files->delete($strWebDir . '/' . $source);
			}
		}
		else
		{
			$this->Files->delete($source);
		}

		// Update the database AFTER the resource has been deleted
		if ($this->blnIsDbAssisted && Dbafs::shouldBeSynchronized($source))
		{
			Dbafs::deleteResource($source);
		}

		// Add a log entry
		$this->log('File or folder "' . $source . '" has been deleted', __METHOD__, TL_FILES);

		// Redirect
		if (!$blnDoNotRedirect)
		{
			$this->redirect($this->getReferer());
		}
	}

	/**
	 * Delete all files and folders that are currently shown
	 *
	 * @throws InternalServerErrorException
	 */
	public function deleteAll()
	{
		if ($GLOBALS['TL_DCA'][$this->strTable]['config']['notDeletable'])
		{
			throw new InternalServerErrorException('Table "' . $this->strTable . '" is not deletable.');
		}

		/** @var Session $objSession */
		$objSession = System::getContainer()->get('session');

		$session = $objSession->all();
		$ids = $session['CURRENT']['IDS'];

		if (!empty($ids) && \is_array($ids))
		{
			$ids = $this->eliminateNestedPaths($ids); // see #941

			foreach ($ids as $id)
			{
				$this->delete($id); // do not urldecode() here (see #6840)
			}
		}

		$this->redirect($this->getReferer());
	}

	/**
	 * Automatically switch to showAll
	 *
	 * @return string
	 */
	public function undo()
	{
		return $this->showAll();
	}

	/**
	 * Move one or more local files to the server
	 *
	 * @param boolean $blnIsAjax
	 *
	 * @return string
	 *
	 * @throws AccessDeniedException
	 */
	public function move($blnIsAjax=false)
	{
		$strFolder = Input::get('pid', true);

		if (!file_exists($this->strRootDir . '/' . $strFolder) || !$this->isMounted($strFolder))
		{
			throw new AccessDeniedException('Folder "' . $strFolder . '" is not mounted or is not a directory.');
		}

		if (!preg_match('/^' . preg_quote(Config::get('uploadPath'), '/') . '/i', $strFolder))
		{
			throw new AccessDeniedException('Parent folder "' . $strFolder . '" is not within the files directory.');
		}

		// Empty clipboard
		if (!$blnIsAjax)
		{
			/** @var Session $objSession */
			$objSession = System::getContainer()->get('session');

			$arrClipboard = $objSession->get('CLIPBOARD');
			$arrClipboard[$this->strTable] = array();
			$objSession->set('CLIPBOARD', $arrClipboard);
		}

		// Instantiate the uploader
		$this->import(BackendUser::class, 'User');
		$class = $this->User->uploader;

		// See #4086
		if (!class_exists($class))
		{
			$class = 'DropZone';
		}

		/** @var FileUpload $objUploader */
		$objUploader = new $class();

		// Process the uploaded files
		if (Input::post('FORM_SUBMIT') == 'tl_upload')
		{
			// Generate the DB entries
			if ($this->blnIsDbAssisted && Dbafs::shouldBeSynchronized($strFolder))
			{
				// Upload the files
				$arrUploaded = $objUploader->uploadTo($strFolder);

				if (empty($arrUploaded) && !$objUploader->hasError())
				{
					if ($blnIsAjax)
					{
						throw new ResponseException(new Response($GLOBALS['TL_LANG']['ERR']['emptyUpload'], 400));
					}

					Message::addError($GLOBALS['TL_LANG']['ERR']['emptyUpload']);
					$this->reload();
				}

				foreach ($arrUploaded as $strFile)
				{
					Dbafs::addResource($strFile);
				}
			}
			else
			{
				// Not DB-assisted, so just upload the file
				$arrUploaded = $objUploader->uploadTo($strFolder);
			}

			// HOOK: post upload callback
			if (isset($GLOBALS['TL_HOOKS']['postUpload']) && \is_array($GLOBALS['TL_HOOKS']['postUpload']))
			{
				foreach ($GLOBALS['TL_HOOKS']['postUpload'] as $callback)
				{
					if (\is_array($callback))
					{
						$this->import($callback[0]);
						$this->{$callback[0]}->{$callback[1]}($arrUploaded);
					}
					elseif (\is_callable($callback))
					{
						$callback($arrUploaded);
					}
				}
			}

			// Update the hash of the target folder
			if ($this->blnIsDbAssisted && Dbafs::shouldBeSynchronized($strFolder))
			{
				Dbafs::updateFolderHashes($strFolder);
			}

			// Redirect or reload
			if (!$objUploader->hasError())
			{
				if ($blnIsAjax)
				{
					/** @var Session $objSession */
					$objSession = System::getContainer()->get('session');

					if ($objSession->isStarted())
					{
						// Get the info messages only
						$arrMessages = $objSession->getFlashBag()->get('contao.' . TL_MODE . '.info');
						Message::reset();

						if (!empty($arrMessages))
						{
							throw new ResponseException(new Response('<p class="tl_info">' . implode('</p><p class="tl_info">', $arrMessages) . '</p>', 201));
						}
					}

					throw new ResponseException(new Response('', 201));
				}

				// Do not purge the html folder (see #2898)
				if (isset($_POST['uploadNback']) && !$objUploader->hasResized())
				{
					Message::reset();
					$this->redirect($this->getReferer());
				}

				$this->reload();
			}
			elseif ($blnIsAjax)
			{
				throw new ResponseException(new Response(Message::generateUnwrapped(TL_MODE, true), 500));
			}
		}

		// Submit buttons
		$arrButtons = array();
		$arrButtons['upload'] = '<button type="submit" name="upload" class="tl_submit" accesskey="s">' . $GLOBALS['TL_LANG'][$this->strTable]['move'][0] . '</button>';
		$arrButtons['uploadNback'] = '<button type="submit" name="uploadNback" class="tl_submit" accesskey="c">' . $GLOBALS['TL_LANG'][$this->strTable]['uploadNback'] . '</button>';

		// Call the buttons_callback (see #4691)
		if (\is_array($GLOBALS['TL_DCA'][$this->strTable]['edit']['buttons_callback']))
		{
			foreach ($GLOBALS['TL_DCA'][$this->strTable]['edit']['buttons_callback'] as $callback)
			{
				if (\is_array($callback))
				{
					$this->import($callback[0]);
					$arrButtons = $this->{$callback[0]}->{$callback[1]}($arrButtons, $this);
				}
				elseif (\is_callable($callback))
				{
					$arrButtons = $callback($arrButtons, $this);
				}
			}
		}

		if (\count($arrButtons) < 3)
		{
			$strButtons = implode(' ', $arrButtons);
		}
		else
		{
			$strButtons = array_shift($arrButtons) . ' ';
			$strButtons .= '<div class="split-button">';
			$strButtons .= array_shift($arrButtons) . '<button type="button" id="sbtog">' . Image::getHtml('navcol.svg') . '</button> <ul class="invisible">';

			foreach ($arrButtons as $strButton)
			{
				$strButtons .= '<li>' . $strButton . '</li>';
			}

			$strButtons .= '</ul></div>';
		}

		// Display the upload form
		return Message::generate() . '
<div id="tl_buttons">
<a href="' . $this->getReferer(true) . '" class="header_back" title="' . StringUtil::specialchars($GLOBALS['TL_LANG']['MSC']['backBTTitle']) . '" accesskey="b" onclick="Backend.getScrollOffset()">' . $GLOBALS['TL_LANG']['MSC']['backBT'] . '</a>
</div>
<form id="' . $this->strTable . '" class="tl_form tl_edit_form" method="post"' . (!empty($this->onsubmit) ? ' onsubmit="' . implode(' ', $this->onsubmit) . '"' : '') . ' enctype="multipart/form-data">
<div class="tl_formbody_edit">
<input type="hidden" name="FORM_SUBMIT" value="tl_upload">
<input type="hidden" name="REQUEST_TOKEN" value="' . REQUEST_TOKEN . '">
<input type="hidden" name="MAX_FILE_SIZE" value="' . Config::get('maxFileSize') . '">
<div class="tl_tbox">
<div class="widget">
  <h3>' . $GLOBALS['TL_LANG'][$this->strTable]['fileupload'][0] . '</h3>' . $objUploader->generateMarkup() . '
</div>
</div>
</div>
<div class="tl_formbody_submit">
<div class="tl_submit_container">
  ' . $strButtons . '
</div>
</div>
</form>';
	}

	/**
	 * Auto-generate a form to rename a file or folder
	 *
	 * @return string
	 *
	 * @throws AccessDeniedException
	 */
	public function edit()
	{
		$return = '';
		$this->noReload = false;
		$this->isValid($this->intId);

		if (!file_exists($this->strRootDir . '/' . $this->intId) || !$this->isMounted($this->intId))
		{
			throw new AccessDeniedException('File or folder "' . $this->intId . '" is not mounted or cannot be found.');
		}

		$objModel = null;
		$objVersions = null;

		// Add the versioning routines
		if ($this->blnIsDbAssisted && Dbafs::shouldBeSynchronized($this->intId))
		{
			if (stripos($this->intId, '__new__') === false)
			{
				$objModel = FilesModel::findByPath($this->intId);

				if ($objModel === null)
				{
					$objModel = Dbafs::addResource($this->intId);
				}

				$this->objActiveRecord = $objModel;
			}

			$this->blnCreateNewVersion = false;

			/** @var FilesModel $objModel */
			$objVersions = new Versions($this->strTable, $objModel->id);

			if (!$GLOBALS['TL_DCA'][$this->strTable]['config']['hideVersionMenu'])
			{
				// Compare versions
				if (Input::get('versions'))
				{
					$objVersions->compare();
				}

				// Restore a version
				if (Input::post('FORM_SUBMIT') == 'tl_version' && Input::post('version') != '')
				{
					$objVersions->restore(Input::post('version'));
					$this->reload();
				}
			}

			$objVersions->initialize();
		}
		else
		{
			// Unset the database fields
			$GLOBALS['TL_DCA'][$this->strTable]['fields'] = array_intersect_key($GLOBALS['TL_DCA'][$this->strTable]['fields'], array('name' => true, 'protected' => true, 'syncExclude' => true));
		}

		// Build an array from boxes and rows (do not show excluded fields)
		$this->strPalette = $this->getPalette();
		$boxes = StringUtil::trimsplit(';', $this->strPalette);

		if (!empty($boxes))
		{
			// Get fields
			foreach ($boxes as $k=>$v)
			{
				$boxes[$k] = StringUtil::trimsplit(',', $v);

				foreach ($boxes[$k] as $kk=>$vv)
				{
					if (!isset($GLOBALS['TL_DCA'][$this->strTable]['fields'][$vv]) || $GLOBALS['TL_DCA'][$this->strTable]['fields'][$vv]['exclude'])
					{
						unset($boxes[$k][$kk]);
					}
				}

				// Unset a box if it does not contain any fields
				if (empty($boxes[$k]))
				{
					unset($boxes[$k]);
				}
			}

			// Render boxes
			$class = 'tl_tbox';

			foreach ($boxes as $v)
			{
				$return .= '
<div class="' . $class . ' cf">';

				// Build rows of the current box
				foreach ($v as $vv)
				{
					$this->strField = $vv;
					$this->strInputName = $vv;

					// Load the current value
					if ($vv == 'name')
					{
						$objFile = is_dir($this->strRootDir . '/' . $this->intId) ? new Folder($this->intId) : new File($this->intId);

						$this->strPath = StringUtil::stripRootDir($objFile->dirname);
						$this->strExtension = ($objFile->origext != '') ? '.' . $objFile->origext : '';
						$this->varValue = $objFile->filename;

						// Fix hidden Unix system files
						if (strncmp($this->varValue, '.', 1) === 0)
						{
							$this->strExtension = '';
						}

						// Clear the current value if it is a new folder
						if ($this->varValue == '__new__' && !\in_array(Input::post('FORM_SUBMIT'), array('tl_files', 'tl_templates')))
						{
							$this->varValue = '';
						}
					}
					else
					{
						$this->varValue = ($objModel !== null) ? $objModel->$vv : null;
					}

					// Call load_callback
					if (\is_array($GLOBALS['TL_DCA'][$this->strTable]['fields'][$this->strField]['load_callback']))
					{
						foreach ($GLOBALS['TL_DCA'][$this->strTable]['fields'][$this->strField]['load_callback'] as $callback)
						{
							if (\is_array($callback))
							{
								$this->import($callback[0]);
								$this->varValue = $this->{$callback[0]}->{$callback[1]}($this->varValue, $this);
							}
							elseif (\is_callable($callback))
							{
								$this->varValue = $callback($this->varValue, $this);
							}
						}
					}

					// Build row
					$return .= $this->row();
				}

				$class = 'tl_box';

				$return .= '
  <input type="hidden" name="FORM_FIELDS[]" value="' . StringUtil::specialchars($this->strPalette) . '">
</div>';
			}
		}

		// Versions overview
		if ($objVersions && $this->blnIsDbAssisted && $GLOBALS['TL_DCA'][$this->strTable]['config']['enableVersioning'] && !$GLOBALS['TL_DCA'][$this->strTable]['config']['hideVersionMenu'] && Dbafs::shouldBeSynchronized($this->intId))
		{
			$version = $objVersions->renderDropdown();
		}
		else
		{
			$version = '';
		}

		// Submit buttons
		$arrButtons = array();
		$arrButtons['save'] = '<button type="submit" name="save" id="save" class="tl_submit" accesskey="s">' . $GLOBALS['TL_LANG']['MSC']['save'] . '</button>';

		if (!Input::get('nb'))
		{
			$arrButtons['saveNclose'] = '<button type="submit" name="saveNclose" id="saveNclose" class="tl_submit" accesskey="c">' . $GLOBALS['TL_LANG']['MSC']['saveNclose'] . '</button>';
		}

		// Call the buttons_callback (see #4691)
		if (\is_array($GLOBALS['TL_DCA'][$this->strTable]['edit']['buttons_callback']))
		{
			foreach ($GLOBALS['TL_DCA'][$this->strTable]['edit']['buttons_callback'] as $callback)
			{
				if (\is_array($callback))
				{
					$this->import($callback[0]);
					$arrButtons = $this->{$callback[0]}->{$callback[1]}($arrButtons, $this);
				}
				elseif (\is_callable($callback))
				{
					$arrButtons = $callback($arrButtons, $this);
				}
			}
		}

		if (\count($arrButtons) < 3)
		{
			$strButtons = implode(' ', $arrButtons);
		}
		else
		{
			$strButtons = array_shift($arrButtons) . ' ';
			$strButtons .= '<div class="split-button">';
			$strButtons .= array_shift($arrButtons) . '<button type="button" id="sbtog">' . Image::getHtml('navcol.svg') . '</button> <ul class="invisible">';

			foreach ($arrButtons as $strButton)
			{
				$strButtons .= '<li>' . $strButton . '</li>';
			}

			$strButtons .= '</ul></div>';
		}

		// Add the buttons and end the form
		$return .= '
</div>
<div class="tl_formbody_submit">
<div class="tl_submit_container">
  ' . $strButtons . '
</div>
</div>
</form>';

		// Begin the form (-> DO NOT CHANGE THIS ORDER -> this way the onsubmit attribute of the form can be changed by a field)
		$return = $version . Message::generate() . ($this->noReload ? '
<p class="tl_error">' . $GLOBALS['TL_LANG']['ERR']['general'] . '</p>' : '') . '
<div id="tl_buttons">
<a href="' . $this->getReferer(true) . '" class="header_back" title="' . StringUtil::specialchars($GLOBALS['TL_LANG']['MSC']['backBTTitle']) . '" accesskey="b" onclick="Backend.getScrollOffset()">' . $GLOBALS['TL_LANG']['MSC']['backBT'] . '</a>
</div>
<form id="' . $this->strTable . '" class="tl_form tl_edit_form" method="post"' . (!empty($this->onsubmit) ? ' onsubmit="' . implode(' ', $this->onsubmit) . '"' : '') . '>
<div class="tl_formbody_edit">
<input type="hidden" name="FORM_SUBMIT" value="' . $this->strTable . '">
<input type="hidden" name="REQUEST_TOKEN" value="' . REQUEST_TOKEN . '">' . $return;

		// Always create a new version if something has changed, even if the form has errors (see #237)
		if ($this->noReload && $this->blnCreateNewVersion && $objModel !== null && Input::post('FORM_SUBMIT') == $this->strTable)
		{
			$objVersions->create();
		}

		// Reload the page to prevent _POST variables from being sent twice
		if (!$this->noReload && Input::post('FORM_SUBMIT') == $this->strTable)
		{
			// Trigger the onsubmit_callback
			if (\is_array($GLOBALS['TL_DCA'][$this->strTable]['config']['onsubmit_callback']))
			{
				foreach ($GLOBALS['TL_DCA'][$this->strTable]['config']['onsubmit_callback'] as $callback)
				{
					if (\is_array($callback))
					{
						$this->import($callback[0]);
						$this->{$callback[0]}->{$callback[1]}($this);
					}
					elseif (\is_callable($callback))
					{
						$callback($this);
					}
				}
			}

			// Set the current timestamp before creating a new version
			if ($this->blnIsDbAssisted && $objModel !== null)
			{
				$this->Database->prepare("UPDATE " . $this->strTable . " SET tstamp=? WHERE id=?")
							   ->execute(time(), $objModel->id);
			}

			// Save the current version
			if ($this->blnCreateNewVersion && $objModel !== null)
			{
				$objVersions->create();

				// Call the onversion_callback
				if (\is_array($GLOBALS['TL_DCA'][$this->strTable]['config']['onversion_callback']))
				{
					@trigger_error('Using the "onversion_callback" has been deprecated and will no longer work in Contao 5.0. Use the "oncreate_version_callback" instead.', E_USER_DEPRECATED);

					foreach ($GLOBALS['TL_DCA'][$this->strTable]['config']['onversion_callback'] as $callback)
					{
						if (\is_array($callback))
						{
							$this->import($callback[0]);
							$this->{$callback[0]}->{$callback[1]}($this->strTable, $objModel->id, $this);
						}
						elseif (\is_callable($callback))
						{
							$callback($this->strTable, $objModel->id, $this);
						}
					}
				}
			}

			// Redirect
			if (isset($_POST['saveNclose']))
			{
				Message::reset();
				$this->redirect($this->getReferer());
			}

			// Reload
			if ($this->blnIsDbAssisted && $this->objActiveRecord !== null)
			{
				$this->redirect($this->addToUrl('id=' . $this->urlEncode($this->objActiveRecord->path)));
			}
			else
			{
				$this->redirect($this->addToUrl('id=' . $this->urlEncode($this->intId)));
			}
		}

		// Set the focus if there is an error
		if ($this->noReload)
		{
			$return .= '
<script>
  window.addEvent(\'domready\', function() {
    Backend.vScrollTo(($(\'' . $this->strTable . '\').getElement(\'label.error\').getPosition().y - 20));
  });
</script>';
		}

		return $return;
	}

	/**
	 * Auto-generate a form to edit all records that are currently shown
	 *
	 * @return string
	 *
	 * @throws InternalServerErrorException
	 */
	public function editAll()
	{
		$return = '';

		if ($GLOBALS['TL_DCA'][$this->strTable]['config']['notEditable'])
		{
			throw new InternalServerErrorException('Table "' . $this->strTable . '" is not editable.');
		}

		/** @var Session $objSession */
		$objSession = System::getContainer()->get('session');

		// Get current IDs from session
		$session = $objSession->all();
		$ids = $session['CURRENT']['IDS'];

		// Save field selection in session
		if (Input::post('FORM_SUBMIT') == $this->strTable . '_all' && Input::get('fields'))
		{
			$session['CURRENT'][$this->strTable] = Input::post('all_fields');
			$objSession->replace($session);
		}

		$fields = $session['CURRENT'][$this->strTable];

		// Add fields
		if (!empty($fields) && \is_array($fields) && Input::get('fields'))
		{
			$class = 'tl_tbox';

			// Walk through each record
			foreach ($ids as $id)
			{
				$this->intId = $id;
				$this->strPalette = StringUtil::trimsplit('[;,]', $this->getPalette());

				$objModel = null;
				$objVersions = null;

				// Get the DB entry
				if ($this->blnIsDbAssisted && Dbafs::shouldBeSynchronized($id))
				{
					$objModel = FilesModel::findByPath($id);

					if ($objModel === null)
					{
						$objModel = Dbafs::addResource($id);
					}

					$this->objActiveRecord = $objModel;
					$this->blnCreateNewVersion = false;

					/** @var FilesModel $objModel */
					$objVersions = new Versions($this->strTable, $objModel->id);
					$objVersions->initialize();
				}
				else
				{
					// Unset the database fields
					$this->strPalette = array_filter($this->strPalette, static function ($val) { return $val == 'name' || $val == 'protected'; });
				}

				$return .= '
<div class="' . $class . '">';

				$class = 'tl_box';
				$formFields = array();
				$strHash = md5($id);

				foreach ($this->strPalette as $v)
				{
					// Check whether field is excluded
					if ($GLOBALS['TL_DCA'][$this->strTable]['fields'][$this->strField]['exclude'])
					{
						continue;
					}

					if (!\in_array($v, $fields))
					{
						continue;
					}

					$this->strField = $v;
					$this->strInputName = $v . '_' . $strHash;
					$formFields[] = $v . '_' . $strHash;

					// Load the current value
					if ($v == 'name')
					{
						$objFile = is_dir($this->strRootDir . '/' . $id) ? new Folder($id) : new File($id);

						$this->strPath = StringUtil::stripRootDir($objFile->dirname);
						$this->strExtension = ($objFile->origext != '') ? '.' . $objFile->origext : '';
						$this->varValue = $objFile->filename;

						// Fix hidden Unix system files
						if (strncmp($this->varValue, '.', 1) === 0)
						{
							$this->strExtension = '';
						}
					}
					else
					{
						$this->varValue = ($objModel !== null) ? $objModel->$v : null;
					}

					// Call load_callback
					if (\is_array($GLOBALS['TL_DCA'][$this->strTable]['fields'][$this->strField]['load_callback']))
					{
						foreach ($GLOBALS['TL_DCA'][$this->strTable]['fields'][$this->strField]['load_callback'] as $callback)
						{
							if (\is_array($callback))
							{
								$this->import($callback[0]);
								$this->varValue = $this->{$callback[0]}->{$callback[1]}($this->varValue, $this);
							}
							elseif (\is_callable($callback))
							{
								$this->varValue = $callback($this->varValue, $this);
							}
						}
					}

					// Build the current row
					$return .= $this->row();
				}

				// Close box
				$return .= '
  <input type="hidden" name="FORM_FIELDS_' . $strHash . '[]" value="' . StringUtil::specialchars(implode(',', $formFields)) . '">
</div>';

				// Always create a new version if something has changed, even if the form has errors (see #237)
				if ($this->noReload && $this->blnCreateNewVersion && $objModel !== null && Input::post('FORM_SUBMIT') == $this->strTable)
				{
					$objVersions->create();
				}

				// Save the record
				if (!$this->noReload && Input::post('FORM_SUBMIT') == $this->strTable)
				{
					// Call onsubmit_callback
					if (\is_array($GLOBALS['TL_DCA'][$this->strTable]['config']['onsubmit_callback']))
					{
						foreach ($GLOBALS['TL_DCA'][$this->strTable]['config']['onsubmit_callback'] as $callback)
						{
							if (\is_array($callback))
							{
								$this->import($callback[0]);
								$this->{$callback[0]}->{$callback[1]}($this);
							}
							elseif (\is_callable($callback))
							{
								$callback($this);
							}
						}
					}

					// Set the current timestamp before adding a new version
					if ($this->blnIsDbAssisted && $objModel !== null)
					{
						$this->Database->prepare("UPDATE " . $this->strTable . " SET tstamp=? WHERE id=?")
									   ->execute(time(), $objModel->id);
					}

					// Create a new version
					if ($this->blnCreateNewVersion && $objModel !== null)
					{
						$objVersions->create();

						// Call the onversion_callback
						if (\is_array($GLOBALS['TL_DCA'][$this->strTable]['config']['onversion_callback']))
						{
							@trigger_error('Using the "onversion_callback" has been deprecated and will no longer work in Contao 5.0. Use the "oncreate_version_callback" instead.', E_USER_DEPRECATED);

							foreach ($GLOBALS['TL_DCA'][$this->strTable]['config']['onversion_callback'] as $callback)
							{
								if (\is_array($callback))
								{
									$this->import($callback[0]);
									$this->{$callback[0]}->{$callback[1]}($this->strTable, $objModel->id, $this);
								}
								elseif (\is_callable($callback))
								{
									$callback($this->strTable, $objModel->id, $this);
								}
							}
						}
					}
				}
			}

			// Submit buttons
			$arrButtons = array();
			$arrButtons['save'] = '<button type="submit" name="save" id="save" class="tl_submit" accesskey="s">' . $GLOBALS['TL_LANG']['MSC']['save'] . '</button>';
			$arrButtons['saveNclose'] = '<button type="submit" name="saveNclose" id="saveNclose" class="tl_submit" accesskey="c">' . $GLOBALS['TL_LANG']['MSC']['saveNclose'] . '</button>';

			// Call the buttons_callback (see #4691)
			if (\is_array($GLOBALS['TL_DCA'][$this->strTable]['edit']['buttons_callback']))
			{
				foreach ($GLOBALS['TL_DCA'][$this->strTable]['edit']['buttons_callback'] as $callback)
				{
					if (\is_array($callback))
					{
						$this->import($callback[0]);
						$arrButtons = $this->{$callback[0]}->{$callback[1]}($arrButtons, $this);
					}
					elseif (\is_callable($callback))
					{
						$arrButtons = $callback($arrButtons, $this);
					}
				}
			}

			if (\count($arrButtons) < 3)
			{
				$strButtons = implode(' ', $arrButtons);
			}
			else
			{
				$strButtons = array_shift($arrButtons) . ' ';
				$strButtons .= '<div class="split-button">';
				$strButtons .= array_shift($arrButtons) . '<button type="button" id="sbtog">' . Image::getHtml('navcol.svg') . '</button> <ul class="invisible">';

				foreach ($arrButtons as $strButton)
				{
					$strButtons .= '<li>' . $strButton . '</li>';
				}

				$strButtons .= '</ul></div>';
			}

			// Add the form
			$return = '
<form id="' . $this->strTable . '" class="tl_form tl_edit_form" method="post">
<div class="tl_formbody_edit nogrid">
<input type="hidden" name="FORM_SUBMIT" value="' . $this->strTable . '">
<input type="hidden" name="REQUEST_TOKEN" value="' . REQUEST_TOKEN . '">' . ($this->noReload ? '
<p class="tl_error">' . $GLOBALS['TL_LANG']['ERR']['general'] . '</p>' : '') . $return . '
</div>
<div class="tl_formbody_submit">
<div class="tl_submit_container">
  ' . $strButtons . '
</div>
</div>
</form>';

			// Set the focus if there is an error
			if ($this->noReload)
			{
				$return .= '
<script>
  window.addEvent(\'domready\', function() {
    Backend.vScrollTo(($(\'' . $this->strTable . '\').getElement(\'label.error\').getPosition().y - 20));
  });
</script>';
			}

			// Reload the page to prevent _POST variables from being sent twice
			if (!$this->noReload && Input::post('FORM_SUBMIT') == $this->strTable)
			{
				if (isset($_POST['saveNclose']))
				{
					$this->redirect($this->getReferer());
				}

				$this->reload();
			}
		}

		// Else show a form to select the fields
		else
		{
			$options = '';
			$fields = array();

			// Add fields of the current table
			$fields = array_merge($fields, array_keys($GLOBALS['TL_DCA'][$this->strTable]['fields']));

			// Show all non-excluded fields
			foreach ($fields as $field)
			{
				if (!$GLOBALS['TL_DCA'][$this->strTable]['fields'][$field]['exclude'] && !$GLOBALS['TL_DCA'][$this->strTable]['fields'][$field]['eval']['doNotShow'] && (isset($GLOBALS['TL_DCA'][$this->strTable]['fields'][$field]['inputType']) || \is_array($GLOBALS['TL_DCA'][$this->strTable]['fields'][$field]['input_field_callback'])))
				{
					$options .= '
  <input type="checkbox" name="all_fields[]" id="all_' . $field . '" class="tl_checkbox" value="' . StringUtil::specialchars($field) . '"> <label for="all_' . $field . '" class="tl_checkbox_label">' . (($GLOBALS['TL_DCA'][$this->strTable]['fields'][$field]['label'][0] ?: ($GLOBALS['TL_LANG']['MSC'][$field][0] ?: $field)) . ' <span style="color:#999;padding-left:3px">[' . $field . ']</span>') . '</label><br>';
				}
			}

			$blnIsError = ($_POST && empty($_POST['all_fields']));

			// Return the select menu
			$return .= '
<form action="' . ampersand(Environment::get('request')) . '&amp;fields=1" id="' . $this->strTable . '_all" class="tl_form tl_edit_form" method="post">
<div class="tl_formbody_edit">
<input type="hidden" name="FORM_SUBMIT" value="' . $this->strTable . '_all">
<input type="hidden" name="REQUEST_TOKEN" value="' . REQUEST_TOKEN . '">' . ($blnIsError ? '
<p class="tl_error">' . $GLOBALS['TL_LANG']['ERR']['general'] . '</p>' : '') . '
<div class="tl_tbox">
<div class="widget">
<fieldset class="tl_checkbox_container">
  <legend' . ($blnIsError ? ' class="error"' : '') . '>' . $GLOBALS['TL_LANG']['MSC']['all_fields'][0] . '<span class="mandatory">*</span></legend>
  <input type="checkbox" id="check_all" class="tl_checkbox" onclick="Backend.toggleCheckboxes(this)"> <label for="check_all" style="color:#a6a6a6"><em>' . $GLOBALS['TL_LANG']['MSC']['selectAll'] . '</em></label><br>' . $options . '
</fieldset>' . ($blnIsError ? '
<p class="tl_error">' . $GLOBALS['TL_LANG']['ERR']['all_fields'] . '</p>' : ((Config::get('showHelp') && isset($GLOBALS['TL_LANG']['MSC']['all_fields'][1])) ? '
<p class="tl_help tl_tip">' . $GLOBALS['TL_LANG']['MSC']['all_fields'][1] . '</p>' : '')) . '
</div>
</div>
</div>
<div class="tl_formbody_submit">
<div class="tl_submit_container">
  <button type="submit" name="save" id="save" class="tl_submit" accesskey="s">' . $GLOBALS['TL_LANG']['MSC']['continue'] . '</button>
</div>
</div>
</form>';
		}

		// Return
		return '
<div id="tl_buttons">
<a href="' . $this->getReferer(true) . '" class="header_back" title="' . StringUtil::specialchars($GLOBALS['TL_LANG']['MSC']['backBTTitle']) . '" accesskey="b" onclick="Backend.getScrollOffset()">' . $GLOBALS['TL_LANG']['MSC']['backBT'] . '</a>
</div>' . $return;
	}

	/**
	 * Load the source editor
	 *
	 * @return string
	 *
	 * @throws InternalServerErrorException
	 */
	public function source()
	{
		$this->isValid($this->intId);

		if (is_dir($this->strRootDir . '/' . $this->intId))
		{
			throw new InternalServerErrorException('Folder "' . $this->intId . '" cannot be edited.');
		}

		if (!file_exists($this->strRootDir . '/' . $this->intId))
		{
			throw new InternalServerErrorException('File "' . $this->intId . '" does not exist.');
		}

		$objFile = new File($this->intId);

		// Check whether file type is editable
		if (!\in_array($objFile->extension, StringUtil::trimsplit(',', strtolower(Config::get('editableFiles')))))
		{
			throw new AccessDeniedException('File type "' . $objFile->extension . '" (' . $this->intId . ') is not allowed to be edited.');
		}

		$objMeta = null;
		$objVersions = null;

		// Add the versioning routines
		if ($this->blnIsDbAssisted && Dbafs::shouldBeSynchronized($this->intId))
		{
			$objMeta = FilesModel::findByPath($objFile->value);

			if ($objMeta === null)
			{
				$objMeta = Dbafs::addResource($objFile->value);
			}

			$objVersions = new Versions($this->strTable, $objMeta->id);

			if (!$GLOBALS['TL_DCA'][$this->strTable]['config']['hideVersionMenu'])
			{
				// Compare versions
				if (Input::get('versions'))
				{
					$objVersions->compare();
				}

				// Restore a version
				if (Input::post('FORM_SUBMIT') == 'tl_version' && Input::post('version') != '')
				{
					$objVersions->restore(Input::post('version'));

					// Purge the script cache (see #7005)
					if ($objFile->extension == 'css' || $objFile->extension == 'scss' || $objFile->extension == 'less')
					{
						$this->import(Automator::class, 'Automator');
						$this->Automator->purgeScriptCache();
					}

					$this->reload();
				}
			}

			$objVersions->initialize();
		}

		$strContent = $objFile->getContent();

		if ($objFile->extension == 'svgz')
		{
			$strContent = gzdecode($strContent);
		}

		// Process the request
		if (Input::post('FORM_SUBMIT') == 'tl_files')
		{
			$strSource = System::getContainer()->get('request_stack')->getCurrentRequest()->request->get('source');

			// Save the file
			if (md5($strContent) != md5($strSource))
			{
				if ($objFile->extension == 'svgz')
				{
					$strSource = gzencode($strSource);
				}

				// Write the file
				$objFile->write($strSource);
				$objFile->close();

				// Update the database
				if ($this->blnIsDbAssisted && $objMeta !== null)
				{
					/** @var FilesModel $objMeta */
					$objMeta->hash = $objFile->hash;
					$objMeta->save();

					$objVersions->create();
				}

				// Purge the script cache (see #7005)
				if (\in_array($objFile->extension, array('css', 'scss', 'less', 'js')))
				{
					$this->import(Automator::class, 'Automator');
					$this->Automator->purgeScriptCache();
				}
			}

			if (isset($_POST['saveNclose']))
			{
				$this->redirect($this->getReferer());
			}

			$this->reload();
		}

		$codeEditor = '';

		// Prepare the code editor
		if (Config::get('useCE'))
		{
			$objTemplate = new BackendTemplate('be_ace');
			$objTemplate->selector = 'ctrl_source';
			$objTemplate->type = $objFile->extension;

			$codeEditor = $objTemplate->parse();
		}

		// Versions overview
		if ($this->blnIsDbAssisted && $objVersions !== null && $GLOBALS['TL_DCA'][$this->strTable]['config']['enableVersioning'] && !$GLOBALS['TL_DCA'][$this->strTable]['config']['hideVersionMenu'])
		{
			$version = $objVersions->renderDropdown();
		}
		else
		{
			$version = '';
		}

		// Submit buttons
		$arrButtons = array();
		$arrButtons['save'] = '<button type="submit" name="save" id="save" class="tl_submit" accesskey="s">' . $GLOBALS['TL_LANG']['MSC']['save'] . '</button>';
		$arrButtons['saveNclose'] = '<button type="submit" name="saveNclose" id="saveNclose" class="tl_submit" accesskey="c">' . $GLOBALS['TL_LANG']['MSC']['saveNclose'] . '</button>';

		// Call the buttons_callback (see #4691)
		if (\is_array($GLOBALS['TL_DCA'][$this->strTable]['edit']['buttons_callback']))
		{
			foreach ($GLOBALS['TL_DCA'][$this->strTable]['edit']['buttons_callback'] as $callback)
			{
				if (\is_array($callback))
				{
					$this->import($callback[0]);
					$arrButtons = $this->{$callback[0]}->{$callback[1]}($arrButtons, $this);
				}
				elseif (\is_callable($callback))
				{
					$arrButtons = $callback($arrButtons, $this);
				}
			}
		}

		if (\count($arrButtons) < 3)
		{
			$strButtons = implode(' ', $arrButtons);
		}
		else
		{
			$strButtons = array_shift($arrButtons) . ' ';
			$strButtons .= '<div class="split-button">';
			$strButtons .= array_shift($arrButtons) . '<button type="button" id="sbtog">' . Image::getHtml('navcol.svg') . '</button> <ul class="invisible">';

			foreach ($arrButtons as $strButton)
			{
				$strButtons .= '<li>' . $strButton . '</li>';
			}

			$strButtons .= '</ul></div>';
		}

		// Add the form
		return $version . Message::generate() . '
<div id="tl_buttons">
<a href="' . $this->getReferer(true) . '" class="header_back" title="' . StringUtil::specialchars($GLOBALS['TL_LANG']['MSC']['backBTTitle']) . '" accesskey="b" onclick="Backend.getScrollOffset()">' . $GLOBALS['TL_LANG']['MSC']['backBT'] . '</a>
</div>
<form id="tl_files" class="tl_form tl_edit_form" method="post">
<div class="tl_formbody_edit">
<input type="hidden" name="FORM_SUBMIT" value="tl_files">
<input type="hidden" name="REQUEST_TOKEN" value="' . REQUEST_TOKEN . '">
<div class="tl_tbox">
  <div class="widget">
    <h3><label for="ctrl_source">' . $GLOBALS['TL_LANG']['tl_files']['editor'][0] . '</label></h3>
    <textarea name="source" id="ctrl_source" class="tl_textarea monospace" rows="12" cols="80" style="height:400px" onfocus="Backend.getScrollOffset()">' . "\n" . htmlspecialchars($strContent) . '</textarea>' . ((Config::get('showHelp') && isset($GLOBALS['TL_LANG']['tl_files']['editor'][1])) ? '
    <p class="tl_help tl_tip">' . $GLOBALS['TL_LANG']['tl_files']['editor'][1] . '</p>' : '') . '
  </div>
</div>
</div>
<div class="tl_formbody_submit">
<div class="tl_submit_container">
  ' . $strButtons . '
</div>
</div>
</form>' . "\n\n" . $codeEditor;
	}

	/**
	 * Protect a folder
	 *
	 * @throws InternalServerErrorException
	 *
	 * @deprecated Deprecated since Contao 4.7 to be removed in 5.0.
	 *             Use Contao\Folder::protect() and Contao\Folder::unprotect() instead.
	 */
	public function protect()
	{
		@trigger_error('Using DC_Folder::protect() has been deprecated and will no longer work in Contao 5.0. Use Contao\Folder::protect() and Contao\Folder::unprotect() instead.', E_USER_DEPRECATED);

		if (!is_dir($this->strRootDir . '/' . $this->intId))
		{
			throw new InternalServerErrorException('Resource "' . $this->intId . '" is not a directory.');
		}

		// Protect or unprotect the folder
		if (file_exists($this->strRootDir . '/' . $this->intId . '/.public'))
		{
			$objFolder = new Folder($this->intId);
			$objFolder->protect();

			$this->import(Automator::class, 'Automator');
			$this->Automator->generateSymlinks();

			$this->log('Folder "' . $this->intId . '" has been protected', __METHOD__, TL_FILES);
		}
		else
		{
			$objFolder = new Folder($this->intId);
			$objFolder->unprotect();

			$this->import(Automator::class, 'Automator');
			$this->Automator->generateSymlinks();

			$this->log('The protection from folder "' . $this->intId . '" has been removed', __METHOD__, TL_FILES);
		}

		$this->redirect($this->getReferer());
	}

	/**
	 * Save the current value
	 *
	 * @param mixed $varValue
	 *
	 * @throws \Exception
	 */
	protected function save($varValue)
	{
		if (Input::post('FORM_SUBMIT') != $this->strTable)
		{
			return;
		}

		$arrData = $GLOBALS['TL_DCA'][$this->strTable]['fields'][$this->strField];

		// File names
		if ($this->strField == 'name')
		{
			if ($this->varValue === $varValue || !file_exists($this->strRootDir . '/' . $this->strPath . '/' . $this->varValue . $this->strExtension) || !$this->isMounted($this->strPath . '/' . $this->varValue . $this->strExtension))
			{
				return;
			}

			$this->import(Files::class, 'Files');

			// Trigger the save_callback
			if (\is_array($arrData['save_callback']))
			{
				foreach ($arrData['save_callback'] as $callback)
				{
					if (\is_array($callback))
					{
						$this->import($callback[0]);
						$varValue = $this->{$callback[0]}->{$callback[1]}($varValue, $this);
					}
					elseif (\is_callable($callback))
					{
						$varValue = $callback($varValue, $this);
					}
				}
			}

			// The target exists
			if (strcasecmp($this->strPath . '/' . $this->varValue . $this->strExtension, $this->strPath . '/' . $varValue . $this->strExtension) !== 0 && file_exists($this->strRootDir . '/' . $this->strPath . '/' . $varValue . $this->strExtension))
			{
				throw new \Exception(sprintf($GLOBALS['TL_LANG']['ERR']['fileExists'], $varValue));
			}

			$arrImageTypes = StringUtil::trimsplit(',', strtolower(Config::get('validImageTypes')));

			// Remove potentially existing thumbnails (see #6641)
			if (\in_array(substr($this->strExtension, 1), $arrImageTypes))
			{
				foreach (glob(System::getContainer()->getParameter('contao.image.target_dir') . '/*/' . $this->varValue . '-*' . $this->strExtension) as $strThumbnail)
				{
					$this->Files->delete(StringUtil::stripRootDir($strThumbnail));
				}
			}

			// Rename the file
			$this->Files->rename($this->strPath . '/' . $this->varValue . $this->strExtension, $this->strPath . '/' . $varValue . $this->strExtension);

			// New folders
			if (stripos($this->intId, '__new__') !== false)
			{
				// Update the database
				if ($this->blnIsDbAssisted && Dbafs::shouldBeSynchronized($this->strPath . '/' . $varValue . $this->strExtension))
				{
					$this->objActiveRecord = Dbafs::addResource($this->strPath . '/' . $varValue . $this->strExtension);
				}

				$this->log('Folder "' . $this->strPath . '/' . $varValue . $this->strExtension . '" has been created', __METHOD__, TL_FILES);
			}
			else
			{
				// Update the database
				if ($this->blnIsDbAssisted)
				{
					$syncSource = Dbafs::shouldBeSynchronized($this->strPath . '/' . $this->varValue . $this->strExtension);
					$syncTarget = Dbafs::shouldBeSynchronized($this->strPath . '/' . $varValue . $this->strExtension);

					if ($syncSource && $syncTarget)
					{
						Dbafs::moveResource($this->strPath . '/' . $this->varValue . $this->strExtension, $this->strPath . '/' . $varValue . $this->strExtension);
					}
					elseif ($syncSource)
					{
						Dbafs::deleteResource($this->strPath . '/' . $this->varValue . $this->strExtension);
					}
					elseif ($syncTarget)
					{
						Dbafs::addResource($this->strPath . '/' . $varValue . $this->strExtension);
					}
				}

				$this->log('File or folder "' . $this->strPath . '/' . $this->varValue . $this->strExtension . '" has been renamed to "' . $this->strPath . '/' . $varValue . $this->strExtension . '"', __METHOD__, TL_FILES);
			}

			$strWebDir = StringUtil::stripRootDir(System::getContainer()->getParameter('contao.web_dir'));

			// Update the symlinks
			if (is_link($this->strRootDir . '/' . $strWebDir . '/' . $this->strPath . '/' . $this->varValue . $this->strExtension))
			{
				$this->Files->delete($strWebDir . '/' . $this->strPath . '/' . $this->varValue . $this->strExtension);
				SymlinkUtil::symlink($this->strPath . '/' . $varValue . $this->strExtension, $strWebDir . '/' . $this->strPath . '/' . $varValue . $this->strExtension, $this->strRootDir);
			}

			// Set the new value so the input field can show it
			if (Input::get('act') == 'editAll')
			{
				/** @var Session $objSession */
				$objSession = System::getContainer()->get('session');

				$session = $objSession->all();

				if (($index = array_search($this->strPath . '/' . $this->varValue . $this->strExtension, $session['CURRENT']['IDS'])) !== false)
				{
					$session['CURRENT']['IDS'][$index] = $this->strPath . '/' . $varValue . $this->strExtension;
					$objSession->replace($session);
				}
			}

			$this->varValue = $varValue;
			$this->intId = $this->strPath . '/' . $varValue . $this->strExtension;
		}
		elseif ($this->blnIsDbAssisted && $this->objActiveRecord !== null)
		{
			// Convert date formats into timestamps
			if ($varValue !== null && $varValue !== '' && \in_array($arrData['eval']['rgxp'], array('date', 'time', 'datim')))
			{
				$objDate = new Date($varValue, Date::getFormatFromRgxp($arrData['eval']['rgxp']));
				$varValue = $objDate->tstamp;
			}

			// Make sure unique fields are unique
			if ($varValue != '' && $arrData['eval']['unique'] && !$this->Database->isUniqueValue($this->strTable, $this->strField, $varValue, $this->objActiveRecord->id))
			{
				throw new \Exception(sprintf($GLOBALS['TL_LANG']['ERR']['unique'], $arrData['label'][0] ?: $this->strField));
			}

			// Handle multi-select fields in "override all" mode
			if ($this->objActiveRecord !== null && ($arrData['inputType'] == 'checkbox' || $arrData['inputType'] == 'checkboxWizard') && $arrData['eval']['multiple'] && Input::get('act') == 'overrideAll')
			{
				$new = StringUtil::deserialize($varValue, true);
				$old = StringUtil::deserialize($this->objActiveRecord->{$this->strField}, true);

				switch (Input::post($this->strInputName . '_update'))
				{
					case 'add':
						$varValue = array_values(array_unique(array_merge($old, $new)));
						break;

					case 'remove':
						$varValue = array_values(array_diff($old, $new));
						break;

					case 'replace':
						$varValue = $new;
						break;
				}

				if (empty($varValue) || !\is_array($varValue))
				{
					$varValue = '';
				}
				elseif (isset($arrData['eval']['csv']))
				{
					$varValue = implode($arrData['eval']['csv'], $varValue); // see #2890
				}
				else
				{
					$varValue = serialize($varValue);
				}
			}

			// Convert arrays (see #2890)
			if ($arrData['eval']['multiple'] && isset($arrData['eval']['csv']))
			{
				$varValue = implode($arrData['eval']['csv'], StringUtil::deserialize($varValue, true));
			}

			// Trigger the save_callback
			if (\is_array($arrData['save_callback']))
			{
				foreach ($arrData['save_callback'] as $callback)
				{
					if (\is_array($callback))
					{
						$this->import($callback[0]);
						$varValue = $this->{$callback[0]}->{$callback[1]}($varValue, $this);
					}
					elseif (\is_callable($callback))
					{
						$varValue = $callback($varValue, $this);
					}
				}
			}

			// Save the value if there was no error
			if (($varValue != '' || !$arrData['eval']['doNotSaveEmpty']) && ($this->varValue != $varValue || $arrData['eval']['alwaysSave']))
			{
				// If the field is a fallback field, empty all other columns
				if ($varValue != '' && $arrData['eval']['fallback'])
				{
					$this->Database->execute("UPDATE " . $this->strTable . " SET " . $this->strField . "=''");
				}

				// Set the correct empty value (see #6284, #6373)
				if ($varValue === '')
				{
					$varValue = Widget::getEmptyValueByFieldType($GLOBALS['TL_DCA'][$this->strTable]['fields'][$this->strField]['sql']);
				}

				$this->objActiveRecord->{$this->strField} = $varValue;
				$this->objActiveRecord->save();

				if (!isset($arrData['eval']['versionize']) || $arrData['eval']['versionize'] !== false)
				{
					$this->blnCreateNewVersion = true;
				}

				$this->varValue = StringUtil::deserialize($varValue);
			}
		}
	}

	/**
	 * Synchronize the file system with the database
	 *
	 * @return string
	 *
	 * @throws AccessDeniedException
	 */
	public function sync()
	{
		if (!$this->blnIsDbAssisted)
		{
			return '';
		}

		$this->loadLanguageFile('tl_files');

		// Synchronize
		$strLog = Dbafs::syncFiles();

		// Show the results
		$arrMessages = array();
		$arrCounts   = array('Added'=>0, 'Changed'=>0, 'Unchanged'=>0, 'Moved'=>0, 'Deleted'=>0);

		// Read the log file
		$fh = fopen($this->strRootDir . '/' . $strLog, 'r');

		while (($buffer = fgets($fh)) !== false)
		{
			list($type, $file) = explode('] ', trim(substr($buffer, 1)), 2);

			// Add a message depending on the type
			switch ($type)
			{
				case 'Added':
					$arrMessages[] = '<p class="tl_new">' . sprintf($GLOBALS['TL_LANG']['tl_files']['syncAdded'], StringUtil::specialchars($file)) . '</p>';
					break;

				case 'Changed':
					$arrMessages[] = '<p class="tl_info">' . sprintf($GLOBALS['TL_LANG']['tl_files']['syncChanged'], StringUtil::specialchars($file)) . '</p>';
					break;

				case 'Unchanged':
					$arrMessages[] = '<p class="tl_confirm hidden">' . sprintf($GLOBALS['TL_LANG']['tl_files']['syncUnchanged'], StringUtil::specialchars($file)) . '</p>';
					break;

				case 'Moved':
					list($source, $target) = explode(' to ', $file, 2);
					$arrMessages[] = '<p class="tl_info">' . sprintf($GLOBALS['TL_LANG']['tl_files']['syncMoved'], StringUtil::specialchars($source), StringUtil::specialchars($target)) . '</p>';
					break;

				case 'Deleted':
					$arrMessages[] = '<p class="tl_error">' . sprintf($GLOBALS['TL_LANG']['tl_files']['syncDeleted'], StringUtil::specialchars($file)) . '</p>';
					break;
			}

			++$arrCounts[$type];
		}

		// Close the log file
		unset($buffer);
		fclose($fh);

		// Confirm
		Message::addConfirmation($GLOBALS['TL_LANG']['tl_files']['syncComplete']);

		$return = Message::generate() . '
<div id="tl_buttons">
<a href="' . $this->getReferer(true) . '" class="header_back" title="' . StringUtil::specialchars($GLOBALS['TL_LANG']['MSC']['backBTTitle']) . '" accesskey="b" onclick="Backend.getScrollOffset()">' . $GLOBALS['TL_LANG']['MSC']['backBT'] . '</a>
</div>
<div id="sync-results">
  <p class="left">' . sprintf($GLOBALS['TL_LANG']['tl_files']['syncResult'], System::getFormattedNumber($arrCounts['Added'], 0), System::getFormattedNumber($arrCounts['Changed'], 0), System::getFormattedNumber($arrCounts['Unchanged'], 0), System::getFormattedNumber($arrCounts['Moved'], 0), System::getFormattedNumber($arrCounts['Deleted'], 0)) . '</p>
  <p class="right"><input type="checkbox" id="show-hidden" class="tl_checkbox" onclick="Backend.toggleUnchanged()"> <label for="show-hidden">' . $GLOBALS['TL_LANG']['tl_files']['syncShowUnchanged'] . '</label></p>
</div>
<div id="result-list">';

		// Add the messages
		foreach ($arrMessages as $strMessage)
		{
			$return .= "\n  " . $strMessage;
		}

		$return .= '
</div>
<div class="tl_formbody_submit">
<div class="tl_submit_container">
  <a href="' . $this->getReferer(true) . '" class="tl_submit" style="display:inline-block">' . $GLOBALS['TL_LANG']['MSC']['continue'] . '</a>
</div>
</div>';

		return $return;
	}

	/**
	 * Return the name of the current palette
	 *
	 * @return string
	 */
	public function getPalette()
	{
		return $GLOBALS['TL_DCA'][$this->strTable]['palettes']['default'];
	}

	/**
	 * Generate a particular subpart of the tree and return it as HTML string
	 *
	 * @param string  $strFolder
	 * @param integer $level
	 *
	 * @return string
	 */
	public function ajaxTreeView($strFolder, $level)
	{
		if (!Environment::get('isAjaxRequest'))
		{
			return '';
		}

		/** @var Session $objSession */
		$objSession = System::getContainer()->get('session');

		$blnClipboard = false;
		$arrClipboard = $objSession->get('CLIPBOARD');

		// Check clipboard
		if (!empty($arrClipboard[$this->strTable]))
		{
			$blnClipboard = true;
			$arrClipboard = $arrClipboard[$this->strTable];
		}

		$this->import(Files::class, 'Files');
		$this->import(BackendUser::class, 'User');

		return $this->generateTree($this->strRootDir . '/' . $strFolder, ($level * 20), false, $this->isProtectedPath($strFolder), ($blnClipboard ? $arrClipboard : false));
	}

	/**
	 * Render the file tree and return it as HTML string
	 *
	 * @param string  $path
	 * @param integer $intMargin
	 * @param boolean $mount
	 * @param boolean $blnProtected
	 * @param array   $arrClipboard
	 * @param array   $arrFound
	 *
	 * @return string
	 */
	protected function generateTree($path, $intMargin, $mount=false, $blnProtected=true, $arrClipboard=null, $arrFound=array())
	{
		/** @var AttributeBagInterface $objSessionBag */
		$objSessionBag = System::getContainer()->get('session')->getBag('contao_backend');

		$session = $objSessionBag->all();

		// Get the session data and toggle the nodes
		if (Input::get('tg'))
		{
			$session['filetree'][Input::get('tg')] = (isset($session['filetree'][Input::get('tg')]) && $session['filetree'][Input::get('tg')] == 1) ? 0 : 1;
			$objSessionBag->replace($session);
			$this->redirect(preg_replace('/(&(amp;)?|\?)tg=[^& ]*/i', '', Environment::get('request')));
		}

		$return = '';
		$files = array();
		$folders = array();
		$intSpacing = 20;
		$level = ($intMargin / $intSpacing + 1);

		// Mount folder
		if ($mount)
		{
			$folders = array($path);
		}

		// Scan directory and sort the result
		else
		{
			foreach (scan($path) as $v)
			{
				if (strncmp($v, '.', 1) === 0)
				{
					continue;
				}

				if (is_file($path . '/' . $v))
				{
					$files[] = $path . '/' . $v;
				}
				elseif ($v == '__new__')
				{
					$this->Files->rrdir(StringUtil::stripRootDir($path) . '/' . $v);
				}
				else
				{
					$folders[] = $path . '/' . $v;
				}
			}

			natcasesort($folders);
			$folders = array_values($folders);

			natcasesort($files);
			$files = array_values($files);
		}

		// Folders
		for ($f=0, $c=\count($folders); $f<$c; $f++)
		{
			$currentFolder = StringUtil::stripRootDir($folders[$f]);

			// Hide unsynchronized folders in the picker (see #919)
			if ($this->strPickerFieldType && !Dbafs::shouldBeSynchronized($currentFolder))
			{
				continue;
			}

			$md5 = substr(md5($folders[$f]), 0, 8);
			$content = scan($folders[$f]);
<<<<<<< HEAD
			$currentFolder = StringUtil::stripRootDir($folders[$f]);
=======
>>>>>>> ecb7134d
			$session['filetree'][$md5] = is_numeric($session['filetree'][$md5]) ? $session['filetree'][$md5] : 0;
			$currentEncoded = $this->urlEncode($currentFolder);
			$countFiles = \count($content);

			// Subtract files that will not be shown
			foreach ($content as $file)
			{
				if (strncmp($file, '.', 1) === 0)
				{
					--$countFiles;
				}
				elseif (!empty($arrFound) && !\in_array($currentFolder . '/' . $file, $arrFound) && !preg_grep('/^' . preg_quote($currentFolder . '/' . $file, '/') . '\//', $arrFound))
				{
					--$countFiles;
				}
				elseif (!$this->blnFiles && !$this->blnFilesOnly && !is_dir($this->strRootDir . '/' . $currentFolder . '/' . $file))
				{
					--$countFiles;
				}
				elseif (!empty($this->arrValidFileTypes) && !is_dir($this->strRootDir . '/' . $currentFolder . '/' . $file))
				{
					$objFile =  new File($currentFolder . '/' . $file);

					if (!\in_array($objFile->extension, $this->arrValidFileTypes))
					{
						--$countFiles;
					}
				}
			}

			if (!empty($arrFound) && $countFiles < 1 && !\in_array($currentFolder, $arrFound))
			{
				continue;
			}

			$blnIsOpen = (!empty($arrFound) || $session['filetree'][$md5] == 1);

			// Always show selected nodes
			if (!$blnIsOpen && !empty($this->arrPickerValue) && \count(preg_grep('/^' . preg_quote($this->urlEncode($currentFolder), '/') . '\//', $this->arrPickerValue)))
			{
				$blnIsOpen = true;
			}

			$return .= "\n  " . '<li data-id="' . htmlspecialchars($currentFolder, ENT_QUOTES) . '" class="tl_folder click2edit toggle_select hover-div"><div class="tl_left" style="padding-left:' . ($intMargin + (($countFiles < 1) ? 20 : 0)) . 'px">';

			// Add a toggle button if there are childs
			if ($countFiles > 0)
			{
				$img = $blnIsOpen ? 'folMinus.svg' : 'folPlus.svg';
				$alt = $blnIsOpen ? $GLOBALS['TL_LANG']['MSC']['collapseNode'] : $GLOBALS['TL_LANG']['MSC']['expandNode'];
				$return .= '<a href="' . $this->addToUrl('tg=' . $md5) . '" title="' . StringUtil::specialchars($alt) . '" onclick="Backend.getScrollOffset(); return AjaxRequest.toggleFileManager(this, \'filetree_' . $md5 . '\', \'' . $currentFolder . '\', ' . $level . ')">' . Image::getHtml($img, '', 'style="margin-right:2px"') . '</a>';
			}

			$protected = $blnProtected;

			// Check whether the folder is public
			if ($protected === true && \in_array('.public', $content))
			{
				$protected = false;
			}

			$folderImg = $protected ? 'folderCP.svg' : 'folderC.svg';

			// Add the current folder
			$strFolderNameEncoded = StringUtil::convertEncoding(StringUtil::specialchars(basename($currentFolder)), Config::get('characterSet'));
			$return .= Image::getHtml($folderImg) . ' <a href="' . $this->addToUrl('fn=' . $currentEncoded) . '" title="' . StringUtil::specialchars($GLOBALS['TL_LANG']['MSC']['selectNode']) . '"><strong>' . $strFolderNameEncoded . '</strong></a></div> <div class="tl_right">';

			// Paste buttons
			if ($arrClipboard !== false && Input::get('act') != 'select')
			{
				$labelPasteInto = $GLOBALS['TL_LANG'][$this->strTable]['pasteinto'] ?? $GLOBALS['TL_LANG']['DCA']['pasteinto'];
				$imagePasteInto = Image::getHtml('pasteinto.svg', sprintf($labelPasteInto[1], $currentEncoded));

				if (\in_array($arrClipboard['mode'], array('copy', 'cut')) && (($arrClipboard['mode'] == 'cut' && \dirname($arrClipboard['id']) == $currentFolder) || preg_match('#^' . preg_quote($arrClipboard['id'], '#') . '(/|$)#i', $currentFolder)))
				{
					$return .= Image::getHtml('pasteinto_.svg');
				}
				else
				{
					$return .= '<a href="' . $this->addToUrl('act=' . $arrClipboard['mode'] . '&amp;mode=2&amp;pid=' . $currentEncoded . (!\is_array($arrClipboard['id']) ? '&amp;id=' . $arrClipboard['id'] : '')) . '" title="' . StringUtil::specialchars(sprintf($labelPasteInto[1], $currentEncoded)) . '" onclick="Backend.getScrollOffset()">' . $imagePasteInto . '</a> ';
				}
			}
			// Default buttons
			else
			{
				$uploadButton = ' <a href="' . $this->addToUrl('&amp;act=move&amp;mode=2&amp;pid=' . $currentEncoded) . '" title="' . StringUtil::specialchars(sprintf($GLOBALS['TL_LANG']['tl_files']['uploadFF'], $currentEncoded)) . '">' . Image::getHtml('new.svg', $GLOBALS['TL_LANG'][$this->strTable]['move'][0]) . '</a>';

				// Only show the upload button for mounted folders
				if (!$this->User->isAdmin && \in_array($currentFolder, $this->User->filemounts))
				{
					$return .= $uploadButton;
				}
				else
				{
					$return .= (Input::get('act') == 'select') ? '<input type="checkbox" name="IDS[]" id="ids_' . md5($currentEncoded) . '" class="tl_tree_checkbox" value="' . $currentEncoded . '">' : $this->generateButtons(array('id'=>$currentEncoded, 'fileNameEncoded'=>$strFolderNameEncoded, 'type'=>'folder'), $this->strTable);
				}

				// Add upload button if it is missing for backwards compatibility
				if (!isset($GLOBALS['TL_DCA'][$this->strTable]['list']['operations']['upload']) && !$GLOBALS['TL_DCA'][$this->strTable]['config']['closed'] && !$GLOBALS['TL_DCA'][$this->strTable]['config']['notCreatable'] && Input::get('act') != 'select')
				{
					$return .= $uploadButton;
				}

				if ($this->strPickerFieldType)
				{
					$return .= $this->getPickerInputField($currentEncoded, $this->blnFilesOnly ? ' disabled' : '');
				}
			}

			$return .= '</div><div style="clear:both"></div></li>';

			// Call the next node
			if (!empty($content) && $blnIsOpen)
			{
				$return .= '<li class="parent" id="filetree_' . $md5 . '"><ul class="level_' . $level . '">';
				$return .= $this->generateTree($folders[$f], ($intMargin + $intSpacing), false, $protected, $arrClipboard, $arrFound);
				$return .= '</ul></li>';
			}
		}

		if (!$this->blnFiles && !$this->blnFilesOnly)
		{
			return $return;
		}

		// Process files
		for ($h=0, $c=\count($files); $h<$c; $h++)
		{
			$thumbnail = '';
			$currentFile = StringUtil::stripRootDir($files[$h]);

			$objFile = new File($currentFile);

			if (!empty($this->arrValidFileTypes) && !\in_array($objFile->extension, $this->arrValidFileTypes))
			{
				continue;
			}

			// Ignore files not matching the search criteria
			if (!empty($arrFound) && !\in_array($currentFile, $arrFound))
			{
				continue;
			}

			$currentEncoded = $this->urlEncode($currentFile);
			$return .= "\n  " . '<li data-id="' . htmlspecialchars($currentFile, ENT_QUOTES) . '" class="tl_file click2edit toggle_select hover-div"><div class="tl_left" style="padding-left:' . ($intMargin + $intSpacing) . 'px">';
			$thumbnail .= ' <span class="tl_gray">(' . $this->getReadableSize($objFile->filesize);

			if ($objFile->width && $objFile->height)
			{
				$thumbnail .= ', ' . $objFile->width . 'x' . $objFile->height . ' px';
			}

			$thumbnail .= ')</span>';

			// Generate the thumbnail
			if ($objFile->isImage && (!$objFile->isSvgImage || $objFile->viewHeight > 0) && Config::get('thumbnails'))
			{
				$blnCanResize = true;

				// Check the maximum width and height if the GDlib is used to resize images
				if (!$objFile->isSvgImage && System::getContainer()->get('contao.image.imagine') instanceof Imagine)
				{
					$blnCanResize = $objFile->height <= Config::get('gdMaxImgHeight') && $objFile->width <= Config::get('gdMaxImgWidth');
				}

				if ($blnCanResize)
				{
					try
					{
						// Inline the image if no preview image will be generated (see #636)
						if ($objFile->height !== null && $objFile->height <= 75 && $objFile->width !== null && $objFile->width <= 100)
						{
							$thumbnail .= '<br><img src="' . $objFile->dataUri . '" width="' . $objFile->width . '" height="' . $objFile->height . '" alt="" class="preview-image">';
						}
						else
						{
							$thumbnail .= '<br>' . Image::getHtml(System::getContainer()->get('contao.image.image_factory')->create($this->strRootDir . '/' . rawurldecode($currentEncoded), array(100, 75, ResizeConfiguration::MODE_BOX))->getUrl($this->strRootDir), '', 'class="preview-image"');
						}

						$importantPart = System::getContainer()->get('contao.image.image_factory')->create($this->strRootDir . '/' . rawurldecode($currentEncoded))->getImportantPart();

						if ($importantPart->getX() > 0 || $importantPart->getY() > 0 || $importantPart->getWidth() < 1 || $importantPart->getHeight() < 1)
						{
							$thumbnail .= ' ' . Image::getHtml(System::getContainer()->get('contao.image.image_factory')->create($this->strRootDir . '/' . rawurldecode($currentEncoded), (new ResizeConfiguration())->setWidth(80)->setHeight(60)->setMode(ResizeConfiguration::MODE_BOX)->setZoomLevel(100))->getUrl($this->strRootDir), '', 'class="preview-important"');
						}
					}
					catch (RuntimeException $e)
					{
						$thumbnail .= '<br><p class="preview-image broken-image">Broken image!</p>';
					}
				}
			}

			$strFileNameEncoded = StringUtil::convertEncoding(StringUtil::specialchars(basename($currentFile)), Config::get('characterSet'));

			// No popup links for protected files, templates and in the popup file manager
			if ($blnProtected || $this->strTable == 'tl_templates' || Input::get('popup'))
			{
				$return .= Image::getHtml($objFile->icon) . ' ' . $strFileNameEncoded . $thumbnail . '</div> <div class="tl_right">';
			}
			else
			{
				$return .= '<a href="' . $currentEncoded . '" title="' . StringUtil::specialchars($GLOBALS['TL_LANG']['MSC']['view']) . '" target="_blank">' . Image::getHtml($objFile->icon, $objFile->mime) . '</a> ' . $strFileNameEncoded . $thumbnail . '</div> <div class="tl_right">';
			}

			// Buttons
			if ($arrClipboard !== false && Input::get('act') != 'select')
			{
				$_buttons = '&nbsp;';
			}
			else
			{
				$_buttons = (Input::get('act') == 'select') ? '<input type="checkbox" name="IDS[]" id="ids_' . md5($currentEncoded) . '" class="tl_tree_checkbox" value="' . $currentEncoded . '">' : $this->generateButtons(array('id'=>$currentEncoded, 'fileNameEncoded'=>$strFileNameEncoded, 'type'=>'file'), $this->strTable);

				if ($this->strPickerFieldType)
				{
					$_buttons .= $this->getPickerInputField($currentEncoded);
				}
			}

			$return .= $_buttons . '</div><div style="clear:both"></div></li>';
		}

		return $return;
	}

	/**
	 * Return a search form that allows to search results using regular expressions
	 *
	 * @return string
	 */
	protected function searchMenu()
	{
		/** @var AttributeBagInterface $objSessionBag */
		$objSessionBag = System::getContainer()->get('session')->getBag('contao_backend');

		$session = $objSessionBag->all();

		// Store search value in the current session
		if (Input::post('FORM_SUBMIT') == 'tl_filters')
		{
			$strKeyword = ltrim(Input::postRaw('tl_value'), '*');

			// Make sure the regular expression is valid
			if ($strKeyword)
			{
				try
				{
					$this->Database->prepare("SELECT * FROM " . $this->strTable . " WHERE name REGEXP ?")
								   ->limit(1)
								   ->execute($strKeyword);
				}
				catch (\Exception $e)
				{
					$strKeyword = '';
				}
			}

			$session['search'][$this->strTable]['value'] = $strKeyword;

			$objSessionBag->replace($session);
		}

		// Set the search value from the session
		elseif ($session['search'][$this->strTable]['value'] != '')
		{
			$strPattern = "CAST(name AS CHAR) REGEXP ?";

			if (substr(Config::get('dbCollation'), -3) == '_ci')
			{
				$strPattern = "LOWER(CAST(name AS CHAR)) REGEXP LOWER(?)";
			}

			if (isset($GLOBALS['TL_DCA'][$this->strTable]['fields']['name']['foreignKey']))
			{
				list($t, $f) = explode('.', $GLOBALS['TL_DCA'][$this->strTable]['fields']['name']['foreignKey']);
				$this->procedure[] = "(" . $strPattern . " OR " . sprintf($strPattern, "(SELECT " . Database::quoteIdentifier($f) . " FROM $t WHERE $t.id=" . $this->strTable . ".name)") . ")";
				$this->values[] = $session['search'][$this->strTable]['value'];
			}
			else
			{
				$this->procedure[] = $strPattern;
			}

			$this->values[] = $session['search'][$this->strTable]['value'];
		}

		$active = isset($session['search'][$this->strTable]['value']);

		return '
    <div class="tl_search tl_subpanel">
      <strong>' . $GLOBALS['TL_LANG']['MSC']['search'] . ':</strong>
      <select name="tl_field" class="tl_select' . ($active ? ' active' : '') . '">
        <option value="name">' . ($GLOBALS['TL_DCA'][$this->strTable]['fields']['name']['label'][0] ?: (\is_array($GLOBALS['TL_LANG']['MSC']['name']) ? $GLOBALS['TL_LANG']['MSC']['name'][0] : $GLOBALS['TL_LANG']['MSC']['name'])) . '</option>
      </select>
      <span>=</span>
      <input type="search" name="tl_value" class="tl_text' . ($active ? ' active' : '') . '" value="' . StringUtil::specialchars($session['search'][$this->strTable]['value']) . '">
    </div>';
	}

	/**
	 * Return true if the current folder is mounted
	 *
	 * @param string $strFolder
	 *
	 * @return boolean
	 */
	protected function isMounted($strFolder)
	{
		if ($strFolder == '')
		{
			return false;
		}

		if (empty($this->arrFilemounts))
		{
			return true;
		}

		$path = $strFolder;

		while (\is_array($this->arrFilemounts) && substr_count($path, '/') > 0)
		{
			if (\in_array($path, $this->arrFilemounts))
			{
				return true;
			}

			$path = \dirname($path);
		}

		return false;
	}

	/**
	 * Check a file operation
	 *
	 * @param string $strFile
	 *
	 * @return boolean
	 *
	 * @throws AccessDeniedException
	 */
	protected function isValid($strFile)
	{
		$strFolder = Input::get('pid', true);

		// Check the path
		if (Validator::isInsecurePath($strFile))
		{
			throw new AccessDeniedException('Invalid file name "' . $strFile . '" (hacking attempt).');
		}

		if (Validator::isInsecurePath($strFolder))
		{
			throw new AccessDeniedException('Invalid folder name "' . $strFolder . '" (hacking attempt).');
		}

		// Check for valid file types
		if (!empty($this->arrValidFileTypes) && is_file($this->strRootDir . '/' . $strFile))
		{
			$fileinfo = preg_replace('/.*\.(.*)$/u', '$1', $strFile);

			if (!\in_array(strtolower($fileinfo), $this->arrValidFileTypes))
			{
				throw new AccessDeniedException('File "' . $strFile . '" is not an allowed file type.');
			}
		}

		// Check whether the file is within the files directory
		if (!preg_match('/^' . preg_quote(Config::get('uploadPath'), '/') . '/i', $strFile))
		{
			throw new AccessDeniedException('File or folder "' . $strFile . '" is not within the files directory.');
		}

		// Check whether the parent folder is within the files directory
		if ($strFolder && !preg_match('/^' . preg_quote(Config::get('uploadPath'), '/') . '/i', $strFolder))
		{
			throw new AccessDeniedException('Parent folder "' . $strFolder . '" is not within the files directory.');
		}

		// Do not allow file operations on root folders
		if (\in_array(Input::get('act'), array('edit', 'paste', 'delete')))
		{
			$this->import(BackendUser::class, 'User');

			if (!$this->User->isAdmin && \in_array($strFile, $this->User->filemounts))
			{
				throw new AccessDeniedException('Attempt to edit, copy, move or delete the root folder "' . $strFile . '".');
			}
		}

		return true;
	}

	/**
	 * Return an array of encrypted folder names
	 *
	 * @param string $strPath
	 *
	 * @return array
	 */
	protected function getMD5Folders($strPath)
	{
		$arrFiles = array();

		foreach (scan($this->strRootDir . '/' . $strPath) as $strFile)
		{
			if (!is_dir($this->strRootDir . '/' . $strPath . '/' . $strFile))
			{
				continue;
			}

			$arrFiles[substr(md5($this->strRootDir . '/' . $strPath . '/' . $strFile), 0, 8)] = 1;

			// Do not use array_merge() here (see #8105)
			foreach ($this->getMD5Folders($strPath . '/' . $strFile) as $k=>$v)
			{
				$arrFiles[$k] = $v;
			}
		}

		return $arrFiles;
	}

	/**
	 * Check if a path is protected (see #287)
	 *
	 * @param string $path
	 *
	 * @return boolean
	 */
	protected function isProtectedPath($path)
	{
		return !(new Folder($path))->isUnprotected();
	}

	/**
	 * {@inheritdoc}
	 */
	public function initPicker(PickerInterface $picker)
	{
		$attributes = parent::initPicker($picker);

		if (null === $attributes)
		{
			return null;
		}

		$this->blnFiles = isset($attributes['files']) && $attributes['files'];
		$this->blnFilesOnly = isset($attributes['filesOnly']) && $attributes['filesOnly'];

		if (isset($attributes['path']))
		{
			$strPath = (string) $attributes['path'];

			if (Validator::isInsecurePath($strPath) || !is_dir($this->strRootDir . '/' . $strPath))
			{
				throw new \RuntimeException('Invalid path ' . $strPath);
			}

			$strNode = System::getContainer()->get('session')->getBag('contao_backend')->get('tl_files_node');

			// If the files node is not within the current path, remove it (see #856)
			if ($strNode && ($i = array_search($strNode, $this->arrFilemounts)) !== false && strncmp($strNode . '/', $strPath . '/', \strlen($strPath) + 1) !== 0)
			{
				unset($this->arrFilemounts[$i], $GLOBALS['TL_DCA']['tl_files']['list']['sorting']['breadcrumb']);
			}

			// Allow only those roots that are allowed in root nodes
			if (!empty($this->arrFilemounts))
			{
				$blnValid = false;

				foreach ($this->arrFilemounts as $strFolder)
				{
					if (0 === strpos($strPath, $strFolder))
					{
						$blnValid = true;
						break;
					}
				}

				if (!$blnValid)
				{
					$strPath = '';
				}
			}

			$this->arrFilemounts = array($strPath);
		}

		if (isset($attributes['extensions']))
		{
			$this->arrValidFileTypes = StringUtil::trimsplit(',', strtolower($attributes['extensions']));
		}

		return $attributes;
	}
}

class_alias(DC_Folder::class, 'DC_Folder');<|MERGE_RESOLUTION|>--- conflicted
+++ resolved
@@ -2615,10 +2615,6 @@
 
 			$md5 = substr(md5($folders[$f]), 0, 8);
 			$content = scan($folders[$f]);
-<<<<<<< HEAD
-			$currentFolder = StringUtil::stripRootDir($folders[$f]);
-=======
->>>>>>> ecb7134d
 			$session['filetree'][$md5] = is_numeric($session['filetree'][$md5]) ? $session['filetree'][$md5] : 0;
 			$currentEncoded = $this->urlEncode($currentFolder);
 			$countFiles = \count($content);
