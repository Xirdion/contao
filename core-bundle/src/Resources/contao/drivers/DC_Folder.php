--- conflicted
+++ resolved
@@ -972,11 +972,7 @@
 			$strWebDir = \StringUtil::stripRootDir(\System::getContainer()->getParameter('contao.web_dir'));
 
 			// Also delete the symlink (see #710)
-<<<<<<< HEAD
-			if (is_link($this->strRootDir . '/web/' . $source))
-=======
-			if (is_link(TL_ROOT . '/' . $strWebDir . '/' . $source))
->>>>>>> d1566cf2
+			if (is_link($this->strRootDir . '/' . $strWebDir . '/' . $source))
 			{
 				$this->Files->delete($strWebDir. '/' . $source);
 			}
