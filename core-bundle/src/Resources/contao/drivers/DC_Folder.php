--- conflicted
+++ resolved
@@ -2614,12 +2614,7 @@
 			}
 
 			$md5 = substr(md5($folders[$f]), 0, 8);
-<<<<<<< HEAD
 			$content = Folder::scan($folders[$f]);
-			$currentFolder = StringUtil::stripRootDir($folders[$f]);
-=======
-			$content = scan($folders[$f]);
->>>>>>> 2560349f
 			$session['filetree'][$md5] = is_numeric($session['filetree'][$md5]) ? $session['filetree'][$md5] : 0;
 			$currentEncoded = $this->urlEncode($currentFolder);
 			$countFiles = \count($content);
