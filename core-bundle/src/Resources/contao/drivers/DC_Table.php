<?php

/*
 * This file is part of Contao.
 *
 * (c) Leo Feyer
 *
 * @license LGPL-3.0-or-later
 */

namespace Contao;

use Contao\CoreBundle\Exception\AccessDeniedException;
use Contao\CoreBundle\Exception\InternalServerErrorException;
use Contao\CoreBundle\Exception\ResponseException;
use Contao\CoreBundle\Picker\PickerInterface;
use Patchwork\Utf8;
use Symfony\Component\HttpFoundation\Session\Attribute\AttributeBagInterface;
use Symfony\Component\HttpFoundation\Session\Session;

/**
 * Provide methods to modify the database.
 *
 * @property integer $id
 * @property string  $parentTable
 * @property array   $childTable
 * @property boolean $createNewVersion
 *
 * @author Leo Feyer <https://github.com/leofeyer>
 * @author Andreas Schempp <https://github.com/aschempp>
 */
class DC_Table extends DataContainer implements \listable, \editable
{
	/**
	 * Name of the parent table
	 * @var string
	 */
	protected $ptable;

	/**
	 * Names of the child tables
	 * @var array
	 */
	protected $ctable;

	/**
	 * Limit (database query)
	 * @var string
	 */
	protected $limit;

	/**
	 * Total (database query)
	 * @var string
	 */
	protected $total;

	/**
	 * First sorting field
	 * @var string
	 */
	protected $firstOrderBy;

	/**
	 * Order by (database query)
	 * @var array
	 */
	protected $orderBy = array();

	/**
	 * Fields of a new or duplicated record
	 * @var array
	 */
	protected $set = array();

	/**
	 * IDs of all records that are currently displayed
	 * @var array
	 */
	protected $current = array();

	/**
	 * Show the current table as tree
	 * @var boolean
	 */
	protected $treeView = false;

	/**
	 * The current back end module
	 * @var array
	 */
	protected $arrModule = array();

	/**
	 * Preserve this record when revising tables
	 * @var int
	 */
	protected $intPreserveRecord;

	/**
	 * Initialize the object
	 *
	 * @param string $strTable
	 * @param array  $arrModule
	 */
	public function __construct($strTable, $arrModule=array())
	{
		parent::__construct();

		/** @var Session $objSession */
		$objSession = System::getContainer()->get('session');

		// Check the request token (see #4007)
		if (isset($_GET['act']))
		{
			if (!isset($_GET['rt']) || !RequestToken::validate(Input::get('rt')))
			{
				$objSession->set('INVALID_TOKEN_URL', Environment::get('request'));
				$this->redirect('contao/confirm.php');
			}
		}

		$this->intId = Input::get('id');

		// Clear the clipboard
		if (isset($_GET['clipboard']))
		{
			$objSession->set('CLIPBOARD', array());
			$this->redirect($this->getReferer());
		}

		// Check whether the table is defined
		if ($strTable == '' || !isset($GLOBALS['TL_DCA'][$strTable]))
		{
			$this->log('Could not load the data container configuration for "' . $strTable . '"', __METHOD__, TL_ERROR);
			trigger_error('Could not load the data container configuration', E_USER_ERROR);
		}

		// Set IDs and redirect
		if (Input::post('FORM_SUBMIT') == 'tl_select')
		{
			$ids = Input::post('IDS');

			if (empty($ids) || !\is_array($ids))
			{
				$this->reload();
			}

			$session = $objSession->all();
			$session['CURRENT']['IDS'] = $ids;
			$objSession->replace($session);

			if (isset($_POST['edit']))
			{
				$this->redirect(str_replace('act=select', 'act=editAll', Environment::get('request')));
			}
			elseif (isset($_POST['delete']))
			{
				$this->redirect(str_replace('act=select', 'act=deleteAll', Environment::get('request')));
			}
			elseif (isset($_POST['override']))
			{
				$this->redirect(str_replace('act=select', 'act=overrideAll', Environment::get('request')));
			}
			elseif (isset($_POST['cut']) || isset($_POST['copy']))
			{
				$arrClipboard = $objSession->get('CLIPBOARD');

				$arrClipboard[$strTable] = array
				(
					'id' => $ids,
					'mode' => (isset($_POST['cut']) ? 'cutAll' : 'copyAll')
				);

				$objSession->set('CLIPBOARD', $arrClipboard);

				// Support copyAll in the list view (see #7499)
				if (isset($_POST['copy']) && $GLOBALS['TL_DCA'][$strTable]['list']['sorting']['mode'] < 4)
				{
					$this->redirect(str_replace('act=select', 'act=copyAll', Environment::get('request')));
				}

				$this->redirect($this->getReferer());
			}
		}

		$this->strTable = $strTable;
		$this->ptable = $GLOBALS['TL_DCA'][$this->strTable]['config']['ptable'];
		$this->ctable = $GLOBALS['TL_DCA'][$this->strTable]['config']['ctable'];
		$this->treeView = \in_array($GLOBALS['TL_DCA'][$this->strTable]['list']['sorting']['mode'], array(5, 6));
		$this->root = null;
		$this->arrModule = $arrModule;

		// Call onload_callback (e.g. to check permissions)
		if (\is_array($GLOBALS['TL_DCA'][$this->strTable]['config']['onload_callback']))
		{
			foreach ($GLOBALS['TL_DCA'][$this->strTable]['config']['onload_callback'] as $callback)
			{
				if (\is_array($callback))
				{
					$this->import($callback[0]);
					$this->{$callback[0]}->{$callback[1]}($this);
				}
				elseif (\is_callable($callback))
				{
					$callback($this);
				}
			}
		}

		// Get the IDs of all root records (tree view)
		if ($this->treeView)
		{
			$table = ($GLOBALS['TL_DCA'][$this->strTable]['list']['sorting']['mode'] == 6) ? $this->ptable : $this->strTable;

			// Unless there are any root records specified, use all records with parent ID 0
			if (!isset($GLOBALS['TL_DCA'][$table]['list']['sorting']['root']) || $GLOBALS['TL_DCA'][$table]['list']['sorting']['root'] === false)
			{
				$objIds = $this->Database->prepare("SELECT id FROM " . $table . " WHERE pid=?" . ($this->Database->fieldExists('sorting', $table) ? ' ORDER BY sorting' : ''))
										 ->execute(0);

				if ($objIds->numRows > 0)
				{
					$this->root = $objIds->fetchEach('id');
				}
			}

			// Get root records from global configuration file
			elseif (\is_array($GLOBALS['TL_DCA'][$table]['list']['sorting']['root']))
			{
				if ($GLOBALS['TL_DCA'][$table]['list']['sorting']['root'] == array(0))
				{
					$this->root = array(0);
				}
				else
				{
					$this->root = $this->eliminateNestedPages($GLOBALS['TL_DCA'][$table]['list']['sorting']['root'], $table, $this->Database->fieldExists('sorting', $table));
				}
			}
		}

		// Get the IDs of all root records (list view or parent view)
		elseif (\is_array($GLOBALS['TL_DCA'][$this->strTable]['list']['sorting']['root']))
		{
			$this->root = array_unique($GLOBALS['TL_DCA'][$this->strTable]['list']['sorting']['root']);
		}

		$request = System::getContainer()->get('request_stack')->getCurrentRequest();
		$route = $request->attributes->get('_route');

		// Store the current referer
		if (!empty($this->ctable) && $route == 'contao_backend' && !Input::get('act') && !Input::get('key') && !Input::get('token') && !Environment::get('isAjaxRequest'))
		{
			$strKey = Input::get('popup') ? 'popupReferer' : 'referer';
			$strRefererId = System::getContainer()->get('request_stack')->getCurrentRequest()->attributes->get('_contao_referer_id');

			$session = $objSession->get($strKey);
			$session[$strRefererId][$this->strTable] = substr(Environment::get('requestUri'), \strlen(Environment::get('path')) + 1);
			$objSession->set($strKey, $session);
		}
	}

	/**
	 * Return an object property
	 *
	 * @param string $strKey
	 *
	 * @return mixed
	 */
	public function __get($strKey)
	{
		switch ($strKey)
		{
			case 'parentTable':
				return $this->ptable;

			case 'childTable':
				return $this->ctable;

			case 'rootIds':
				return $this->root;
		}

		return parent::__get($strKey);
	}

	/**
	 * List all records of a particular table
	 *
	 * @return string
	 */
	public function showAll()
	{
		$return = '';
		$this->limit = '';

		/** @var Session $objSession */
		$objSession = System::getContainer()->get('session');

		$undoPeriod = (int) Config::get('undoPeriod');
		$logPeriod = (int) Config::get('logPeriod');

		// Clean up old tl_undo and tl_log entries
		if ($this->strTable == 'tl_undo' && $undoPeriod > 0)
		{
			$this->Database->prepare("DELETE FROM tl_undo WHERE tstamp<?")
						   ->execute(time() - $undoPeriod);
		}
		elseif ($this->strTable == 'tl_log' && $logPeriod > 0)
		{
			$this->Database->prepare("DELETE FROM tl_log WHERE tstamp<?")
						   ->execute(time() - $logPeriod);
		}

		$this->reviseTable();

		// Add to clipboard
		if (Input::get('act') == 'paste')
		{
			$arrClipboard = $objSession->get('CLIPBOARD');

			$arrClipboard[$this->strTable] = array
			(
				'id' => Input::get('id'),
				'childs' => Input::get('childs'),
				'mode' => Input::get('mode')
			);

			$objSession->set('CLIPBOARD', $arrClipboard);
		}

		// Custom filter
		if (!empty($GLOBALS['TL_DCA'][$this->strTable]['list']['sorting']['filter']) && \is_array($GLOBALS['TL_DCA'][$this->strTable]['list']['sorting']['filter']))
		{
			foreach ($GLOBALS['TL_DCA'][$this->strTable]['list']['sorting']['filter'] as $filter)
			{
				if (\is_string($filter))
				{
					$this->procedure[] = $filter;
				}
				else
				{
					$this->procedure[] = $filter[0];
					$this->values[] = $filter[1];
				}
			}
		}

		// Render view
		if ($this->treeView)
		{
			$return .= $this->panel();
			$return .= $this->treeView();
		}
		else
		{
			if ($this->ptable && Input::get('table') && $this->Database->fieldExists('pid', $this->strTable))
			{
				$this->procedure[] = 'pid=?';
				$this->values[] = CURRENT_ID;
			}

			$return .= $this->panel();
			$return .= ($GLOBALS['TL_DCA'][$this->strTable]['list']['sorting']['mode'] == 4) ? $this->parentView() : $this->listView();

			// Add another panel at the end of the page
			if (strpos($GLOBALS['TL_DCA'][$this->strTable]['list']['sorting']['panelLayout'], 'limit') !== false)
			{
				$return .= $this->paginationMenu();
			}
		}

		return $return;
	}

	/**
	 * Return all non-excluded fields of a record as HTML table
	 *
	 * @return string
	 */
	public function show()
	{
		if (!$this->intId)
		{
			return '';
		}

		$objRow = $this->Database->prepare("SELECT * FROM " . $this->strTable . " WHERE id=?")
								 ->limit(1)
								 ->execute($this->intId);

		if ($objRow->numRows < 1)
		{
			return '';
		}

		$data = array();
		$row = $objRow->row();

		// Get the order fields
		$objDcaExtractor = DcaExtractor::getInstance($this->strTable);
		$arrOrder = $objDcaExtractor->getOrderFields();

		// Get all fields
		$fields = array_keys($row);
		$allowedFields = array('id', 'pid', 'sorting', 'tstamp');

		if (\is_array($GLOBALS['TL_DCA'][$this->strTable]['fields']))
		{
			$allowedFields = array_unique(array_merge($allowedFields, array_keys($GLOBALS['TL_DCA'][$this->strTable]['fields'])));
		}

		// Use the field order of the DCA file
		$fields = array_intersect($allowedFields, $fields);

		// Show all allowed fields
		foreach ($fields as $i)
		{
			if ($GLOBALS['TL_DCA'][$this->strTable]['fields'][$i]['inputType'] == 'password' || $GLOBALS['TL_DCA'][$this->strTable]['fields'][$i]['eval']['doNotShow'] || $GLOBALS['TL_DCA'][$this->strTable]['fields'][$i]['eval']['hideInput'] || !\in_array($i, $allowedFields))
			{
				continue;
			}

			// Special treatment for table tl_undo
			if ($this->strTable == 'tl_undo' && $i == 'data')
			{
				continue;
			}

			$value = StringUtil::deserialize($row[$i]);

			// Decrypt the value
			if ($GLOBALS['TL_DCA'][$this->strTable]['fields'][$i]['eval']['encrypt'])
			{
				$value = Encryption::decrypt($value);
			}

			// Get the field value
			if (isset($GLOBALS['TL_DCA'][$this->strTable]['fields'][$i]['foreignKey']))
			{
				$temp = array();
				$chunks = explode('.', $GLOBALS['TL_DCA'][$this->strTable]['fields'][$i]['foreignKey'], 2);

				foreach ((array) $value as $v)
				{
					$objKey = $this->Database->prepare("SELECT " . Database::quoteIdentifier($chunks[1]) . " AS value FROM " . $chunks[0] . " WHERE id=?")
											 ->limit(1)
											 ->execute($v);

					if ($objKey->numRows)
					{
						$temp[] = $objKey->value;
					}
				}

				$row[$i] = implode(', ', $temp);
			}
			elseif ($GLOBALS['TL_DCA'][$this->strTable]['fields'][$i]['inputType'] == 'fileTree' || \in_array($i, $arrOrder))
			{
				if (\is_array($value))
				{
					foreach ($value as $kk=>$vv)
					{
						if (($objFile = FilesModel::findByUuid($vv)) instanceof FilesModel)
						{
							$value[$kk] = $objFile->path . ' (' . StringUtil::binToUuid($vv) . ')';
						}
						else
						{
							$value[$kk] = '';
						}
					}

					$row[$i] = implode(', ', $value);
				}
				elseif (($objFile = FilesModel::findByUuid($value)) instanceof FilesModel)
				{
					$row[$i] = $objFile->path . ' (' . StringUtil::binToUuid($value) . ')';
				}
				else
				{
					$row[$i] = '';
				}
			}
			elseif (\is_array($value))
			{
				if (isset($value['value'], $value['unit']) && \count($value) == 2)
				{
					$row[$i] = trim($value['value'] . ', ' . $value['unit']);
				}
				else
				{
					foreach ($value as $kk=>$vv)
					{
						if (\is_array($vv))
						{
							$vals = array_values($vv);
							$value[$kk] = array_shift($vals) . ' (' . implode(', ', array_filter($vals)) . ')';
						}
					}

					if (array_is_assoc($value))
					{
						foreach ($value as $kk=>$vv)
						{
							$value[$kk] = $kk . ': ' . $vv;
						}
					}

					$row[$i] = implode(', ', $value);
				}
			}
			elseif ($GLOBALS['TL_DCA'][$this->strTable]['fields'][$i]['eval']['rgxp'] == 'date')
			{
				$row[$i] = $value ? Date::parse(Config::get('dateFormat'), $value) : '-';
			}
			elseif ($GLOBALS['TL_DCA'][$this->strTable]['fields'][$i]['eval']['rgxp'] == 'time')
			{
				$row[$i] = $value ? Date::parse(Config::get('timeFormat'), $value) : '-';
			}
			elseif ($i == 'tstamp' || $GLOBALS['TL_DCA'][$this->strTable]['fields'][$i]['eval']['rgxp'] == 'datim' || \in_array($GLOBALS['TL_DCA'][$this->strTable]['fields'][$i]['flag'], array(5, 6, 7, 8, 9, 10)))
			{
				$row[$i] = $value ? Date::parse(Config::get('datimFormat'), $value) : '-';
			}
			elseif ($GLOBALS['TL_DCA'][$this->strTable]['fields'][$i]['eval']['isBoolean'] || ($GLOBALS['TL_DCA'][$this->strTable]['fields'][$i]['inputType'] == 'checkbox' && !$GLOBALS['TL_DCA'][$this->strTable]['fields'][$i]['eval']['multiple']))
			{
				$row[$i] = $value ? $GLOBALS['TL_LANG']['MSC']['yes'] : $GLOBALS['TL_LANG']['MSC']['no'];
			}
			elseif ($GLOBALS['TL_DCA'][$this->strTable]['fields'][$i]['eval']['rgxp'] == 'email')
			{
				$row[$i] = Idna::decodeEmail($value);
			}
			elseif ($GLOBALS['TL_DCA'][$this->strTable]['fields'][$i]['inputType'] == 'textarea' && ($GLOBALS['TL_DCA'][$this->strTable]['fields'][$i]['eval']['allowHtml'] || $GLOBALS['TL_DCA'][$this->strTable]['fields'][$i]['eval']['preserveTags']))
			{
				$row[$i] = StringUtil::specialchars($value);
			}
			elseif (\is_array($GLOBALS['TL_DCA'][$this->strTable]['fields'][$i]['reference']))
			{
				$row[$i] = isset($GLOBALS['TL_DCA'][$this->strTable]['fields'][$i]['reference'][$row[$i]]) ? ((\is_array($GLOBALS['TL_DCA'][$this->strTable]['fields'][$i]['reference'][$row[$i]])) ? $GLOBALS['TL_DCA'][$this->strTable]['fields'][$i]['reference'][$row[$i]][0] : $GLOBALS['TL_DCA'][$this->strTable]['fields'][$i]['reference'][$row[$i]]) : $row[$i];
			}
			elseif ($GLOBALS['TL_DCA'][$this->strTable]['fields'][$i]['eval']['isAssociative'] || array_is_assoc($GLOBALS['TL_DCA'][$this->strTable]['fields'][$i]['options']))
			{
				$row[$i] = $GLOBALS['TL_DCA'][$this->strTable]['fields'][$i]['options'][$row[$i]];
			}
			else
			{
				$row[$i] = $value;
			}

			// Label
			if (isset($GLOBALS['TL_DCA'][$this->strTable]['fields'][$i]['label']))
			{
				$label = \is_array($GLOBALS['TL_DCA'][$this->strTable]['fields'][$i]['label']) ? $GLOBALS['TL_DCA'][$this->strTable]['fields'][$i]['label'][0] : $GLOBALS['TL_DCA'][$this->strTable]['fields'][$i]['label'];
			}
			else
			{
				$label = \is_array($GLOBALS['TL_LANG']['MSC'][$i]) ? $GLOBALS['TL_LANG']['MSC'][$i][0] : $GLOBALS['TL_LANG']['MSC'][$i];
			}

			if (!$label)
			{
				$label = '-';
			}

			$label .= ' <small>' . $i . '</small>';

			$data[$this->strTable][0][$label] = $row[$i];
		}

		// Call onshow_callback
		if (\is_array($GLOBALS['TL_DCA'][$this->strTable]['config']['onshow_callback']))
		{
			foreach ($GLOBALS['TL_DCA'][$this->strTable]['config']['onshow_callback'] as $callback)
			{
				if (\is_array($callback))
				{
					$this->import($callback[0]);
					$data = $this->{$callback[0]}->{$callback[1]}($data, $objRow->row(), $this);
				}
				elseif (\is_callable($callback))
				{
					$data = $callback($data, $objRow->row(), $this);
				}
			}
		}

		$separate = false;
		$return = '<table class="tl_show">';

		// Generate table
		foreach ($data as $table=>$rows)
		{
			foreach ($rows as $entries)
			{
				// Separate multiple rows
				if ($separate)
				{
					$return .= '
  <tr>
    <td colspan="2" style="height:1em"></td>
   </tr>';
				}

				$separate = true;

				// Add the table name
				$return .= '
  <tr>
    <td class="tl_folder_top tl_label">' . $GLOBALS['TL_LANG']['MSC']['table'] . '</td>
    <td class="tl_folder_top">' . $table . '</td>
  </tr>
';

				foreach ($entries as $lbl=>$val)
				{
					// Always encode special characters (thanks to Oliver Klee)
					$return .= '
	  <tr>
		<td class="tl_label">' . $lbl . '</td>
		<td>' . StringUtil::specialchars($val) . '</td>
	  </tr>';
				}
			}
		}

		// Return table
		return $return . '</table>';
	}

	/**
	 * Insert a new row into a database table
	 *
	 * @param array $set
	 *
	 * @throws InternalServerErrorException
	 */
	public function create($set=array())
	{
		if ($GLOBALS['TL_DCA'][$this->strTable]['config']['notCreatable'])
		{
			throw new InternalServerErrorException('Table "' . $this->strTable . '" is not creatable.');
		}

		// Get all default values for the new entry
		foreach ($GLOBALS['TL_DCA'][$this->strTable]['fields'] as $k=>$v)
		{
			// Use array_key_exists here (see #5252)
			if (\array_key_exists('default', $v))
			{
				$this->set[$k] = \is_array($v['default']) ? serialize($v['default']) : $v['default'];

				// Encrypt the default value (see #3740)
				if ($GLOBALS['TL_DCA'][$this->strTable]['fields'][$k]['eval']['encrypt'])
				{
					$this->set[$k] = Encryption::encrypt($this->set[$k]);
				}
			}
		}

		// Set passed values
		if (!empty($set) && \is_array($set))
		{
			$this->set = array_merge($this->set, $set);
		}

		// Get the new position
		$this->getNewPosition('new', Input::get('pid'), Input::get('mode') == '2');

		// Dynamically set the parent table of tl_content
		if ($GLOBALS['TL_DCA'][$this->strTable]['config']['dynamicPtable'])
		{
			$this->set['ptable'] = $this->ptable;
		}

		/** @var Session $objSession */
		$objSession = System::getContainer()->get('session');

		// Empty the clipboard
		$arrClipboard = $objSession->get('CLIPBOARD');
		$arrClipboard[$this->strTable] = array();
		$objSession->set('CLIPBOARD', $arrClipboard);

		// Insert the record if the table is not closed and switch to edit mode
		if (!$GLOBALS['TL_DCA'][$this->strTable]['config']['closed'])
		{
			$this->set['tstamp'] = 0;

			$objInsertStmt = $this->Database->prepare("INSERT INTO " . $this->strTable . " %s")
											->set($this->set)
											->execute();

			if ($objInsertStmt->affectedRows)
			{
				$s2e = $GLOBALS['TL_DCA'][$this->strTable]['config']['switchToEdit'] ? '&s2e=1' : '';
				$insertID = $objInsertStmt->insertId;

				/** @var AttributeBagInterface $objSessionBag */
				$objSessionBag = $objSession->getBag('contao_backend');

				// Save new record in the session
				$new_records = $objSessionBag->get('new_records');
				$new_records[$this->strTable][] = $insertID;
				$objSessionBag->set('new_records', $new_records);

				// Call the oncreate_callback
				if (\is_array($GLOBALS['TL_DCA'][$this->strTable]['config']['oncreate_callback']))
				{
					foreach ($GLOBALS['TL_DCA'][$this->strTable]['config']['oncreate_callback'] as $callback)
					{
						if (\is_array($callback))
						{
							$this->import($callback[0]);
							$this->{$callback[0]}->{$callback[1]}($this->strTable, $insertID, $this->set, $this);
						}
						elseif (\is_callable($callback))
						{
							$callback($this->strTable, $insertID, $this->set, $this);
						}
					}
				}

				// Add a log entry
				$this->log('A new entry "' . $this->strTable . '.id=' . $insertID . '" has been created' . $this->getParentEntries($this->strTable, $insertID), __METHOD__, TL_GENERAL);
				$this->redirect($this->switchToEdit($insertID) . $s2e);
			}
		}

		$this->redirect($this->getReferer());
	}

	/**
	 * Assign a new position to an existing record
	 *
	 * @param boolean $blnDoNotRedirect
	 *
	 * @throws InternalServerErrorException
	 */
	public function cut($blnDoNotRedirect=false)
	{
		if ($GLOBALS['TL_DCA'][$this->strTable]['config']['notSortable'])
		{
			throw new InternalServerErrorException('Table "' . $this->strTable . '" is not sortable.');
		}

		$cr = array();

		// ID and PID are mandatory
		if (!$this->intId || !Input::get('pid'))
		{
			$this->redirect($this->getReferer());
		}

		// Get the new position
		$this->getNewPosition('cut', Input::get('pid'), Input::get('mode') == '2');

		// Avoid circular references when there is no parent table
		if (!$this->ptable && $this->Database->fieldExists('pid', $this->strTable))
		{
			$cr = $this->Database->getChildRecords($this->intId, $this->strTable);
			$cr[] = $this->intId;
		}

		/** @var Session $objSession */
		$objSession = System::getContainer()->get('session');

		// Empty clipboard
		$arrClipboard = $objSession->get('CLIPBOARD');
		$arrClipboard[$this->strTable] = array();
		$objSession->set('CLIPBOARD', $arrClipboard);

		// Check for circular references
		if (\in_array($this->set['pid'], $cr))
		{
			throw new InternalServerErrorException('Attempt to relate record ' . $this->intId . ' of table "' . $this->strTable . '" to its child record ' . Input::get('pid') . ' (circular reference).');
		}

		$this->set['tstamp'] = time();

		// HOOK: style sheet category
		if ($this->strTable == 'tl_style')
		{
			/** @var AttributeBagInterface $objSessionBag */
			$objSessionBag = $objSession->getBag('contao_backend');

			$filter = $objSessionBag->get('filter');
			$category = $filter['tl_style_' . CURRENT_ID]['category'];

			if ($category != '')
			{
				$this->set['category'] = $category;
			}
		}

		// Dynamically set the parent table of tl_content
		if ($GLOBALS['TL_DCA'][$this->strTable]['config']['dynamicPtable'])
		{
			$this->set['ptable'] = $this->ptable;
		}

		$this->Database->prepare("UPDATE " . $this->strTable . " %s WHERE id=?")
					   ->set($this->set)
					   ->execute($this->intId);

		// Call the oncut_callback
		if (\is_array($GLOBALS['TL_DCA'][$this->strTable]['config']['oncut_callback']))
		{
			foreach ($GLOBALS['TL_DCA'][$this->strTable]['config']['oncut_callback'] as $callback)
			{
				if (\is_array($callback))
				{
					$this->import($callback[0]);
					$this->{$callback[0]}->{$callback[1]}($this);
				}
				elseif (\is_callable($callback))
				{
					$callback($this);
				}
			}
		}

		if (!$blnDoNotRedirect)
		{
			$this->redirect($this->getReferer());
		}
	}

	/**
	 * Move all selected records
	 *
	 * @throws InternalServerErrorException
	 */
	public function cutAll()
	{
		if ($GLOBALS['TL_DCA'][$this->strTable]['config']['notSortable'])
		{
			throw new InternalServerErrorException('Table "' . $this->strTable . '" is not sortable.');
		}

		/** @var Session $objSession */
		$objSession = System::getContainer()->get('session');

		$arrClipboard = $objSession->get('CLIPBOARD');

		if (isset($arrClipboard[$this->strTable]) && \is_array($arrClipboard[$this->strTable]['id']))
		{
			foreach ($arrClipboard[$this->strTable]['id'] as $id)
			{
				$this->intId = $id;
				$this->cut(true);
				Input::setGet('pid', $id);
				Input::setGet('mode', 1);
			}
		}

		$this->redirect($this->getReferer());
	}

	/**
	 * Duplicate a particular record of the current table
	 *
	 * @param boolean $blnDoNotRedirect
	 *
	 * @return integer|boolean
	 *
	 * @throws InternalServerErrorException
	 */
	public function copy($blnDoNotRedirect=false)
	{
		if ($GLOBALS['TL_DCA'][$this->strTable]['config']['notCopyable'])
		{
			throw new InternalServerErrorException('Table "' . $this->strTable . '" is not copyable.');
		}

		if (!$this->intId)
		{
			$this->redirect($this->getReferer());
		}

		/** @var Session $objSession */
		$objSession = System::getContainer()->get('session');

		/** @var AttributeBagInterface $objSessionBag */
		$objSessionBag = $objSession->getBag('contao_backend');

		$objRow = $this->Database->prepare("SELECT * FROM " . $this->strTable . " WHERE id=?")
								 ->limit(1)
								 ->execute($this->intId);

		// Copy the values if the record contains data
		if ($objRow->numRows)
		{
			foreach ($objRow->row() as $k=>$v)
			{
				if (\array_key_exists($k, $GLOBALS['TL_DCA'][$this->strTable]['fields']))
				{
					// Never copy passwords
					if ($GLOBALS['TL_DCA'][$this->strTable]['fields'][$k]['inputType'] == 'password')
					{
						$v = Widget::getEmptyValueByFieldType($GLOBALS['TL_DCA'][$this->strTable]['fields'][$k]['sql']);
					}

					// Empty unique fields or add a unique identifier in copyAll mode
					elseif ($GLOBALS['TL_DCA'][$this->strTable]['fields'][$k]['eval']['unique'])
					{
						$v = (Input::get('act') == 'copyAll' && !$GLOBALS['TL_DCA'][$this->strTable]['fields'][$k]['eval']['doNotCopy']) ? $v . '-' . substr(md5(uniqid(mt_rand(), true)), 0, 8) : Widget::getEmptyValueByFieldType($GLOBALS['TL_DCA'][$this->strTable]['fields'][$k]['sql']);
					}

					// Reset doNotCopy and fallback fields to their default value
					elseif ($GLOBALS['TL_DCA'][$this->strTable]['fields'][$k]['eval']['doNotCopy'] || $GLOBALS['TL_DCA'][$this->strTable]['fields'][$k]['eval']['fallback'])
					{
						$v = Widget::getEmptyValueByFieldType($GLOBALS['TL_DCA'][$this->strTable]['fields'][$k]['sql']);

						// Use array_key_exists to allow NULL (see #5252)
						if (\array_key_exists('default', $GLOBALS['TL_DCA'][$this->strTable]['fields'][$k]))
						{
							$v = \is_array($GLOBALS['TL_DCA'][$this->strTable]['fields'][$k]['default']) ? serialize($GLOBALS['TL_DCA'][$this->strTable]['fields'][$k]['default']) : $GLOBALS['TL_DCA'][$this->strTable]['fields'][$k]['default'];
						}

						// Encrypt the default value (see #3740)
						if ($GLOBALS['TL_DCA'][$this->strTable]['fields'][$k]['eval']['encrypt'])
						{
							$v = Encryption::encrypt($v);
						}
					}

					$this->set[$k] = $v;
				}
			}

			// HOOK: style sheet category
			if ($this->strTable == 'tl_style')
			{
				$filter = $objSessionBag->get('filter');
				$category = $filter['tl_style_' . CURRENT_ID]['category'];

				if ($category != '')
				{
					$this->set['category'] = $category;
				}
			}
		}

		// Get the new position
		$this->getNewPosition('copy', Input::get('pid'), Input::get('mode') == '2');

		// Dynamically set the parent table of tl_content
		if ($GLOBALS['TL_DCA'][$this->strTable]['config']['dynamicPtable'])
		{
			$this->set['ptable'] = $this->ptable;
		}

		// Empty clipboard
		$arrClipboard = $objSession->get('CLIPBOARD');
		$arrClipboard[$this->strTable] = array();
		$objSession->set('CLIPBOARD', $arrClipboard);

		// Insert the record if the table is not closed and switch to edit mode
		if (!$GLOBALS['TL_DCA'][$this->strTable]['config']['closed'])
		{
			$this->set['tstamp'] = ($blnDoNotRedirect ? time() : 0);

			// Mark the new record with "copy of" (see #586)
			if (isset($GLOBALS['TL_DCA'][$this->strTable]['config']['markAsCopy']))
			{
				$strKey = $GLOBALS['TL_DCA'][$this->strTable]['config']['markAsCopy'];

				if ($GLOBALS['TL_DCA'][$this->strTable]['fields'][$strKey]['inputType'] == 'inputUnit')
				{
					$value = StringUtil::deserialize($this->set[$strKey]);

					if (!empty($value) && \is_array($value) && $value['value'] != '')
					{
						$value['value'] = sprintf($GLOBALS['TL_LANG']['MSC']['copyOf'], $value['value']);
						$this->set[$strKey] = serialize($value);
					}
				}
				elseif (!empty($this->set[$strKey]))
				{
					$this->set[$strKey] = sprintf($GLOBALS['TL_LANG']['MSC']['copyOf'], $this->set[$strKey]);
				}
			}

			// Remove the ID field from the data array
			unset($this->set['id']);

			$objInsertStmt = $this->Database->prepare("INSERT INTO " . $this->strTable . " %s")
											->set($this->set)
											->execute();

			if ($objInsertStmt->affectedRows)
			{
				$insertID = $objInsertStmt->insertId;

				// Save the new record in the session
				$new_records = $objSessionBag->get('new_records');
				$new_records[$this->strTable][] = $insertID;
				$objSessionBag->set('new_records', $new_records);

				// Duplicate the records of the child table
				$this->copyChilds($this->strTable, $insertID, $this->intId, $insertID);

				// Call the oncopy_callback after all new records have been created
				if (\is_array($GLOBALS['TL_DCA'][$this->strTable]['config']['oncopy_callback']))
				{
					foreach ($GLOBALS['TL_DCA'][$this->strTable]['config']['oncopy_callback'] as $callback)
					{
						if (\is_array($callback))
						{
							$this->import($callback[0]);
							$this->{$callback[0]}->{$callback[1]}($insertID, $this);
						}
						elseif (\is_callable($callback))
						{
							$callback($insertID, $this);
						}
					}
				}

				// Add a log entry
				$this->log('A new entry "' . $this->strTable . '.id=' . $insertID . '" has been created by duplicating record "' . $this->strTable . '.id=' . $this->intId . '"' . $this->getParentEntries($this->strTable, $insertID), __METHOD__, TL_GENERAL);

				// Switch to edit mode
				if (!$blnDoNotRedirect)
				{
					$this->redirect($this->switchToEdit($insertID));
				}

				return $insertID;
			}
		}

		if (!$blnDoNotRedirect)
		{
			$this->redirect($this->getReferer());
		}

		return false;
	}

	/**
	 * Duplicate all child records of a duplicated record
	 *
	 * @param string  $table
	 * @param integer $insertID
	 * @param integer $id
	 * @param integer $parentId
	 */
	protected function copyChilds($table, $insertID, $id, $parentId)
	{
		$time = time();
		$copy = array();
		$cctable = array();
		$ctable = $GLOBALS['TL_DCA'][$table]['config']['ctable'];

		if (!$GLOBALS['TL_DCA'][$table]['config']['ptable'] && Input::get('childs') && $this->Database->fieldExists('pid', $table) && $this->Database->fieldExists('sorting', $table))
		{
			$ctable[] = $table;
		}

		if (!\is_array($ctable))
		{
			return;
		}

		// Walk through each child table
		foreach ($ctable as $v)
		{
			$this->loadDataContainer($v);
			$cctable[$v] = $GLOBALS['TL_DCA'][$v]['config']['ctable'];

			if (!$GLOBALS['TL_DCA'][$v]['config']['doNotCopyRecords'] && \strlen($v))
			{
				// Consider the dynamic parent table (see #4867)
				if ($GLOBALS['TL_DCA'][$v]['config']['dynamicPtable'])
				{
					$ptable = $GLOBALS['TL_DCA'][$v]['config']['ptable'];
					$cond = ($ptable == 'tl_article') ? "(ptable=? OR ptable='')" : "ptable=?";

					$objCTable = $this->Database->prepare("SELECT * FROM $v WHERE pid=? AND $cond" . ($this->Database->fieldExists('sorting', $v) ? " ORDER BY sorting" : ""))
												->execute($id, $ptable);
				}
				else
				{
					$objCTable = $this->Database->prepare("SELECT * FROM $v WHERE pid=?" . ($this->Database->fieldExists('sorting', $v) ? " ORDER BY sorting" : ""))
												->execute($id);
				}

				while ($objCTable->next())
				{
					// Exclude the duplicated record itself
					if ($v == $table && $objCTable->id == $parentId)
					{
						continue;
					}

					foreach ($objCTable->row() as $kk=>$vv)
					{
						if ($kk == 'id')
						{
							continue;
						}

						// Never copy passwords
						if ($GLOBALS['TL_DCA'][$v]['fields'][$kk]['inputType'] == 'password')
						{
							$vv = Widget::getEmptyValueByFieldType($GLOBALS['TL_DCA'][$v]['fields'][$kk]['sql']);
						}

						// Empty unique fields or add a unique identifier in copyAll mode
						elseif ($GLOBALS['TL_DCA'][$v]['fields'][$kk]['eval']['unique'])
						{
							$vv = (Input::get('act') == 'copyAll') ? $vv . '-' . substr(md5(uniqid(mt_rand(), true)), 0, 8) : Widget::getEmptyValueByFieldType($GLOBALS['TL_DCA'][$v]['fields'][$kk]['sql']);
						}

						// Reset doNotCopy and fallback fields to their default value
						elseif ($GLOBALS['TL_DCA'][$v]['fields'][$kk]['eval']['doNotCopy'] || $GLOBALS['TL_DCA'][$v]['fields'][$kk]['eval']['fallback'])
						{
							$vv = Widget::getEmptyValueByFieldType($GLOBALS['TL_DCA'][$v]['fields'][$kk]['sql']);

							// Use array_key_exists to allow NULL (see #5252)
							if (\array_key_exists('default', $GLOBALS['TL_DCA'][$v]['fields'][$kk]))
							{
								$vv = \is_array($GLOBALS['TL_DCA'][$v]['fields'][$kk]['default']) ? serialize($GLOBALS['TL_DCA'][$v]['fields'][$kk]['default']) : $GLOBALS['TL_DCA'][$v]['fields'][$kk]['default'];
							}

							// Encrypt the default value (see #3740)
							if ($GLOBALS['TL_DCA'][$v]['fields'][$kk]['eval']['encrypt'])
							{
								$vv = Encryption::encrypt($vv);
							}
						}

						$copy[$v][$objCTable->id][$kk] = $vv;
					}

					$copy[$v][$objCTable->id]['pid'] = $insertID;
					$copy[$v][$objCTable->id]['tstamp'] = $time;
				}
			}
		}

		// Duplicate the child records
		foreach ($copy as $k=>$v)
		{
			if (!empty($v))
			{
				foreach ($v as $kk=>$vv)
				{
					$objInsertStmt = $this->Database->prepare("INSERT INTO " . $k . " %s")
													->set($vv)
													->execute();

					if ($objInsertStmt->affectedRows)
					{
						$insertID = $objInsertStmt->insertId;

						if ($kk != $parentId && (!empty($cctable[$k]) || $GLOBALS['TL_DCA'][$k]['list']['sorting']['mode'] == 5))
						{
							$this->copyChilds($k, $insertID, $kk, $parentId);
						}
					}
				}
			}
		}
	}

	/**
	 * Move all selected records
	 *
	 * @throws InternalServerErrorException
	 */
	public function copyAll()
	{
		if ($GLOBALS['TL_DCA'][$this->strTable]['config']['notCopyable'])
		{
			throw new InternalServerErrorException('Table "' . $this->strTable . '" is not copyable.');
		}

		/** @var Session $objSession */
		$objSession = System::getContainer()->get('session');

		$arrClipboard = $objSession->get('CLIPBOARD');

		if (isset($arrClipboard[$this->strTable]) && \is_array($arrClipboard[$this->strTable]['id']))
		{
			foreach ($arrClipboard[$this->strTable]['id'] as $id)
			{
				$this->intId = $id;
				$id = $this->copy(true);
				Input::setGet('pid', $id);
				Input::setGet('mode', 1);
			}
		}

		$this->redirect($this->getReferer());
	}

	/**
	 * Calculate the new position of a moved or inserted record
	 *
	 * @param string  $mode
	 * @param integer $pid
	 * @param boolean $insertInto
	 */
	protected function getNewPosition($mode, $pid=null, $insertInto=false)
	{
		// If there is pid and sorting
		if ($this->Database->fieldExists('pid', $this->strTable) && $this->Database->fieldExists('sorting', $this->strTable))
		{
			// PID is not set - only valid for duplicated records, as they get the same parent ID as the original record!
			if ($pid === null && $this->intId && $mode == 'copy')
			{
				$pid = $this->intId;
			}

			// PID is set (insert after or into the parent record)
			if (is_numeric($pid))
			{
				$newPID = null;
				$newSorting = null;
				$filter = ($GLOBALS['TL_DCA'][$this->strTable]['list']['sorting']['mode'] == 4) ? $this->strTable . '_' . CURRENT_ID : $this->strTable;

				/** @var Session $objSession */
				$objSession = System::getContainer()->get('session');
				$session = $objSession->all();

				// Consider the pagination menu when inserting at the top (see #7895)
				if ($insertInto && isset($session['filter'][$filter]['limit']))
				{
					$limit = substr($session['filter'][$filter]['limit'], 0, strpos($session['filter'][$filter]['limit'], ','));

					if ($limit > 0)
					{
						$objInsertAfter = $this->Database->prepare("SELECT id FROM " . $this->strTable . " WHERE pid=? ORDER BY sorting")
														 ->limit(1, $limit - 1)
														 ->execute($pid);

						if ($objInsertAfter->numRows)
						{
							$insertInto = false;
							$pid = $objInsertAfter->id;
						}
					}
				}

				// Insert the current record at the beginning when inserting into the parent record
				if ($insertInto)
				{
					$newPID = $pid;

					$objSorting = $this->Database->prepare("SELECT MIN(sorting) AS sorting FROM " . $this->strTable . " WHERE pid=?")
												 ->execute($pid);

					// Select sorting value of the first record
					if ($objSorting->numRows)
					{
						$curSorting = $objSorting->sorting;

						// Resort if the new sorting value is not an integer or smaller than 1
						if (($curSorting % 2) != 0 || $curSorting < 1)
						{
							$objNewSorting = $this->Database->prepare("SELECT id FROM " . $this->strTable . " WHERE pid=? ORDER BY sorting")
															->execute($pid);

							$count = 2;
							$newSorting = 128;

							while ($objNewSorting->next())
							{
								$this->Database->prepare("UPDATE " . $this->strTable . " SET sorting=? WHERE id=?")
											   ->limit(1)
											   ->execute(($count++ * 128), $objNewSorting->id);
							}
						}

						// Else new sorting = (current sorting / 2)
						else
						{
							$newSorting = ($curSorting / 2);
						}
					}

					// Else new sorting = 128
					else
					{
						$newSorting = 128;
					}
				}

				// Else insert the current record after the parent record
				elseif ($pid > 0)
				{
					$objSorting = $this->Database->prepare("SELECT pid, sorting FROM " . $this->strTable . " WHERE id=?")
												 ->limit(1)
												 ->execute($pid);

					// Set parent ID of the current record as new parent ID
					if ($objSorting->numRows)
					{
						$newPID = $objSorting->pid;
						$curSorting = $objSorting->sorting;

						// Do not proceed without a parent ID
						if (is_numeric($newPID))
						{
							$objNextSorting = $this->Database->prepare("SELECT MIN(sorting) AS sorting FROM " . $this->strTable . " WHERE pid=? AND sorting>?")
															 ->execute($newPID, $curSorting);

							// Select sorting value of the next record
							if ($objNextSorting->sorting !== null)
							{
								$nxtSorting = $objNextSorting->sorting;

								// Resort if the new sorting value is no integer or bigger than a MySQL integer
								if ((($curSorting + $nxtSorting) % 2) != 0 || $nxtSorting >= 4294967295)
								{
									$count = 1;

									$objNewSorting = $this->Database->prepare("SELECT id, sorting FROM " . $this->strTable . " WHERE pid=? ORDER BY sorting")
																	->execute($newPID);

									while ($objNewSorting->next())
									{
										$this->Database->prepare("UPDATE " . $this->strTable . " SET sorting=? WHERE id=?")
													   ->execute(($count++ * 128), $objNewSorting->id);

										if ($objNewSorting->sorting == $curSorting)
										{
											$newSorting = ($count++ * 128);
										}
									}
								}

								// Else new sorting = (current sorting + next sorting) / 2
								else
								{
									$newSorting = (($curSorting + $nxtSorting) / 2);
								}
							}

							// Else new sorting = (current sorting + 128)
							else
							{
								$newSorting = ($curSorting + 128);
							}
						}
					}

					// Use the given parent ID as parent ID
					else
					{
						$newPID = $pid;
						$newSorting = 128;
					}
				}

				// Set new sorting and new parent ID
				$this->set['pid'] = (int) $newPID;
				$this->set['sorting'] = (int) $newSorting;
			}
		}

		// If there is only pid
		elseif ($this->Database->fieldExists('pid', $this->strTable))
		{
			// PID is not set - only valid for duplicated records, as they get the same parent ID as the original record!
			if ($pid === null && $this->intId && $mode == 'copy')
			{
				$pid = $this->intId;
			}

			// PID is set (insert after or into the parent record)
			if (is_numeric($pid))
			{
				// Insert the current record into the parent record
				if ($insertInto)
				{
					$this->set['pid'] = $pid;
				}

				// Else insert the current record after the parent record
				elseif ($pid > 0)
				{
					$objParentRecord = $this->Database->prepare("SELECT pid FROM " . $this->strTable . " WHERE id=?")
													  ->limit(1)
													  ->execute($pid);

					if ($objParentRecord->numRows)
					{
						$this->set['pid'] = $objParentRecord->pid;
					}
				}
			}
		}

		// If there is only sorting
		elseif ($this->Database->fieldExists('sorting', $this->strTable))
		{
			// ID is set (insert after the current record)
			if ($this->intId)
			{
				$objCurrentRecord = $this->Database->prepare("SELECT * FROM " . $this->strTable . " WHERE id=?")
												   ->limit(1)
												   ->execute($this->intId);

				// Select current record
				if ($objCurrentRecord->numRows)
				{
					$newSorting = null;
					$curSorting = $objCurrentRecord->sorting;

					$objNextSorting = $this->Database->prepare("SELECT MIN(sorting) AS sorting FROM " . $this->strTable . " WHERE sorting>?")
													 ->execute($curSorting);

					// Select sorting value of the next record
					if ($objNextSorting->numRows)
					{
						$nxtSorting = $objNextSorting->sorting;

						// Resort if the new sorting value is no integer or bigger than a MySQL integer field
						if ((($curSorting + $nxtSorting) % 2) != 0 || $nxtSorting >= 4294967295)
						{
							$count = 1;

							$objNewSorting = $this->Database->execute("SELECT id, sorting FROM " . $this->strTable . " ORDER BY sorting");

							while ($objNewSorting->next())
							{
								$this->Database->prepare("UPDATE " . $this->strTable . " SET sorting=? WHERE id=?")
											   ->execute(($count++ * 128), $objNewSorting->id);

								if ($objNewSorting->sorting == $curSorting)
								{
									$newSorting = ($count++ * 128);
								}
							}
						}

						// Else new sorting = (current sorting + next sorting) / 2
						else
						{
							$newSorting = (($curSorting + $nxtSorting) / 2);
						}
					}

					// Else new sorting = (current sorting + 128)
					else
					{
						$newSorting = ($curSorting + 128);
					}

					// Set new sorting
					$this->set['sorting'] = (int) $newSorting;

					return;
				}
			}

			// ID is not set or not found (insert at the end)
			$objNextSorting = $this->Database->execute("SELECT MAX(sorting) AS sorting FROM " . $this->strTable);
			$this->set['sorting'] = ((int) $objNextSorting->sorting + 128);
		}
	}

	/**
	 * Delete a record of the current table table and save it to tl_undo
	 *
	 * @param boolean $blnDoNotRedirect
	 *
	 * @throws InternalServerErrorException
	 */
	public function delete($blnDoNotRedirect=false)
	{
		if ($GLOBALS['TL_DCA'][$this->strTable]['config']['notDeletable'])
		{
			throw new InternalServerErrorException('Table "' . $this->strTable . '" is not deletable.');
		}

		if (!$this->intId)
		{
			$this->redirect($this->getReferer());
		}

		$delete = array();

		// Do not save records from tl_undo itself
		if ($this->strTable == 'tl_undo')
		{
			$this->Database->prepare("DELETE FROM " . $this->strTable . " WHERE id=?")
						   ->limit(1)
						   ->execute($this->intId);

			$this->redirect($this->getReferer());
		}

		// If there is a PID field but no parent table
		if (!$this->ptable && $this->Database->fieldExists('pid', $this->strTable))
		{
			$delete[$this->strTable] = $this->Database->getChildRecords($this->intId, $this->strTable);
			array_unshift($delete[$this->strTable], $this->intId);
		}
		else
		{
			$delete[$this->strTable] = array($this->intId);
		}

		// Delete all child records if there is a child table
		if (!empty($this->ctable))
		{
			foreach ($delete[$this->strTable] as $id)
			{
				$this->deleteChilds($this->strTable, $id, $delete);
			}
		}

		$affected = 0;
		$data = array();

		// Save each record of each table
		foreach ($delete as $table=>$fields)
		{
			foreach ($fields as $k=>$v)
			{
				$objSave = $this->Database->prepare("SELECT * FROM " . $table . " WHERE id=?")
										  ->limit(1)
										  ->execute($v);

				if ($objSave->numRows)
				{
					$data[$table][$k] = $objSave->row();

					// Store the active record
					if ($table == $this->strTable && $v == $this->intId)
					{
						$this->objActiveRecord = $objSave;
					}
				}

				$affected++;
			}
		}

		$this->import(BackendUser::class, 'User');

		$objUndoStmt = $this->Database->prepare("INSERT INTO tl_undo (pid, tstamp, fromTable, query, affectedRows, data) VALUES (?, ?, ?, ?, ?, ?)")
									  ->execute($this->User->id, time(), $this->strTable, 'DELETE FROM ' . $this->strTable . ' WHERE id=' . $this->intId, $affected, serialize($data));

		// Delete the records
		if ($objUndoStmt->affectedRows)
		{
			$undoId = $objUndoStmt->insertId;

			// Call ondelete_callback
			if (\is_array($GLOBALS['TL_DCA'][$this->strTable]['config']['ondelete_callback']))
			{
				foreach ($GLOBALS['TL_DCA'][$this->strTable]['config']['ondelete_callback'] as $callback)
				{
					if (\is_array($callback))
					{
						$this->import($callback[0]);
						$this->{$callback[0]}->{$callback[1]}($this, $undoId);
					}
					elseif (\is_callable($callback))
					{
						$callback($this, $undoId);
					}
				}
			}

			// Invalidate cache tags (no need to invalidate the parent)
			$this->invalidateCacheTags($this);

			// Delete the records
			foreach ($delete as $table=>$fields)
			{
				foreach ($fields as $v)
				{
					$this->Database->prepare("DELETE FROM " . $table . " WHERE id=?")
								   ->limit(1)
								   ->execute($v);
				}
			}

			// Add a log entry unless we are deleting from tl_log itself
			if ($this->strTable != 'tl_log')
			{
				$this->log('DELETE FROM ' . $this->strTable . ' WHERE id=' . $data[$this->strTable][0]['id'], __METHOD__, TL_GENERAL);
			}
		}

		if (!$blnDoNotRedirect)
		{
			$this->redirect($this->getReferer());
		}
	}

	/**
	 * Delete all selected records
	 *
	 * @throws InternalServerErrorException
	 */
	public function deleteAll()
	{
		if ($GLOBALS['TL_DCA'][$this->strTable]['config']['notDeletable'])
		{
			throw new InternalServerErrorException('Table "' . $this->strTable . '" is not deletable.');
		}

		/** @var Session $objSession */
		$objSession = System::getContainer()->get('session');

		$session = $objSession->all();
		$ids = $session['CURRENT']['IDS'];

		if (\is_array($ids) && \strlen($ids[0]))
		{
			foreach ($ids as $id)
			{
				$this->intId = $id;
				$this->delete(true);
			}
		}

		$this->redirect($this->getReferer());
	}

	/**
	 * Recursively get all related table names and records
	 *
	 * @param string  $table
	 * @param integer $id
	 * @param array   $delete
	 */
	public function deleteChilds($table, $id, &$delete)
	{
		$cctable = array();
		$ctable = $GLOBALS['TL_DCA'][$table]['config']['ctable'];

		if (!\is_array($ctable))
		{
			return;
		}

		// Walk through each child table
		foreach ($ctable as $v)
		{
			$this->loadDataContainer($v);
			$cctable[$v] = $GLOBALS['TL_DCA'][$v]['config']['ctable'];

			// Consider the dynamic parent table (see #4867)
			if ($GLOBALS['TL_DCA'][$v]['config']['dynamicPtable'])
			{
				$ptable = $GLOBALS['TL_DCA'][$v]['config']['ptable'];
				$cond = ($ptable == 'tl_article') ? "(ptable=? OR ptable='')" : "ptable=?";

				$objDelete = $this->Database->prepare("SELECT id FROM $v WHERE pid=? AND $cond")
											->execute($id, $ptable);
			}
			else
			{
				$objDelete = $this->Database->prepare("SELECT id FROM $v WHERE pid=?")
											->execute($id);
			}

			if ($objDelete->numRows && !$GLOBALS['TL_DCA'][$v]['config']['doNotDeleteRecords'] && \strlen($v))
			{
				foreach ($objDelete->fetchAllAssoc() as $row)
				{
					$delete[$v][] = $row['id'];

					if (!empty($cctable[$v]))
					{
						$this->deleteChilds($v, $row['id'], $delete);
					}
				}
			}
		}
	}

	/**
	 * Restore one or more deleted records
	 */
	public function undo()
	{
		$objRecords = $this->Database->prepare("SELECT * FROM " . $this->strTable . " WHERE id=?")
									 ->limit(1)
									 ->execute($this->intId);

		// Check whether there is a record
		if ($objRecords->numRows < 1)
		{
			$this->redirect($this->getReferer());
		}

		$error = false;
		$query = $objRecords->query;
		$data = StringUtil::deserialize($objRecords->data);

		if (!\is_array($data))
		{
			$this->redirect($this->getReferer());
		}

		$arrFields = array();

		// Restore the data
		foreach ($data as $table=>$fields)
		{
			$this->loadDataContainer($table);

			// Get the currently available fields
			if (!isset($arrFields[$table]))
			{
				$arrFields[$table] = array_flip($this->Database->getFieldNames($table));
			}

			foreach ($fields as $row)
			{
				// Unset fields that no longer exist in the database
				$row = array_intersect_key($row, $arrFields[$table]);

				// Re-insert the data
				$objInsertStmt = $this->Database->prepare("INSERT INTO " . $table . " %s")
												->set($row)
												->execute();

				// Do not delete record from tl_undo if there is an error
				if ($objInsertStmt->affectedRows < 1)
				{
					$error = true;
				}

				// Trigger the undo_callback
				if (\is_array($GLOBALS['TL_DCA'][$table]['config']['onundo_callback']))
				{
					foreach ($GLOBALS['TL_DCA'][$table]['config']['onundo_callback'] as $callback)
					{
						if (\is_array($callback))
						{
							$this->import($callback[0]);
							$this->{$callback[0]}->{$callback[1]}($table, $row, $this);
						}
						elseif (\is_callable($callback))
						{
							$callback($table, $row, $this);
						}
					}
				}
			}
		}

		// Add log entry and delete record from tl_undo if there was no error
		if (!$error)
		{
			$this->log('Undone ' . $query, __METHOD__, TL_GENERAL);

			$this->Database->prepare("DELETE FROM " . $this->strTable . " WHERE id=?")
						   ->limit(1)
						   ->execute($this->intId);
		}

		$this->redirect($this->getReferer());
	}

	/**
	 * Change the order of two neighbour database records
	 */
	public function move()
	{
		// Proceed only if all mandatory variables are set
		if ($this->intId && Input::get('sid') && (!$GLOBALS['TL_DCA'][$this->strTable]['list']['sorting']['root'] || !\in_array($this->intId, $this->root)))
		{
			$objRow = $this->Database->prepare("SELECT * FROM " . $this->strTable . " WHERE id=? OR id=?")
									 ->limit(2)
									 ->execute($this->intId, Input::get('sid'));

			$row = $objRow->fetchAllAssoc();

			if ($row[0]['pid'] == $row[1]['pid'])
			{
				$this->Database->prepare("UPDATE " . $this->strTable . " SET sorting=? WHERE id=?")
							   ->execute($row[0]['sorting'], $row[1]['id']);

				$this->Database->prepare("UPDATE " . $this->strTable . " SET sorting=? WHERE id=?")
							   ->execute($row[1]['sorting'], $row[0]['id']);

				// Invalidate cache tags
				$this->invalidateCacheTags($this);
			}
		}

		$this->redirect($this->getReferer());
	}

	/**
	 * Auto-generate a form to edit the current database record
	 *
	 * @param integer $intId
	 * @param integer $ajaxId
	 *
	 * @return string
	 *
	 * @throws AccessDeniedException
	 * @throws InternalServerErrorException
	 */
	public function edit($intId=null, $ajaxId=null)
	{
		if ($GLOBALS['TL_DCA'][$this->strTable]['config']['notEditable'])
		{
			throw new InternalServerErrorException('Table "' . $this->strTable . '" is not editable.');
		}

		if ($intId != '')
		{
			$this->intId = $intId;
		}

		// Get the current record
		$objRow = $this->Database->prepare("SELECT * FROM " . $this->strTable . " WHERE id=?")
								 ->limit(1)
								 ->execute($this->intId);

		// Redirect if there is no record with the given ID
		if ($objRow->numRows < 1)
		{
			throw new AccessDeniedException('Cannot load record "' . $this->strTable . '.id=' . $this->intId . '".');
		}

		$this->objActiveRecord = $objRow;

		$return = '';
		$this->values[] = $this->intId;
		$this->procedure[] = 'id=?';

		$this->blnCreateNewVersion = false;
		$objVersions = new Versions($this->strTable, $this->intId);

		if (!$GLOBALS['TL_DCA'][$this->strTable]['config']['hideVersionMenu'])
		{
			// Compare versions
			if (Input::get('versions'))
			{
				$objVersions->compare();
			}

			// Restore a version
			if (Input::post('FORM_SUBMIT') == 'tl_version' && Input::post('version') != '')
			{
				$objVersions->restore(Input::post('version'));
				$this->reload();
			}
		}

		$objVersions->initialize();

		// Build an array from boxes and rows
		$this->strPalette = $this->getPalette();
		$boxes = StringUtil::trimsplit(';', $this->strPalette);
		$legends = array();

		if (!empty($boxes))
		{
			foreach ($boxes as $k=>$v)
			{
				$eCount = 1;
				$boxes[$k] = StringUtil::trimsplit(',', $v);

				foreach ($boxes[$k] as $kk=>$vv)
				{
					if (preg_match('/^\[.*]$/', $vv))
					{
						++$eCount;
						continue;
					}

					if (preg_match('/^{.*}$/', $vv))
					{
						$legends[$k] = substr($vv, 1, -1);
						unset($boxes[$k][$kk]);
					}
					elseif (!\is_array($GLOBALS['TL_DCA'][$this->strTable]['fields'][$vv]) || $GLOBALS['TL_DCA'][$this->strTable]['fields'][$vv]['exclude'])
					{
						unset($boxes[$k][$kk]);
					}
				}

				// Unset a box if it does not contain any fields
				if (\count($boxes[$k]) < $eCount)
				{
					unset($boxes[$k]);
				}
			}

			/** @var Session $objSessionBag */
			$objSessionBag = System::getContainer()->get('session')->getBag('contao_backend');

			$class = 'tl_tbox';
			$fs = $objSessionBag->get('fieldset_states');

			// Render boxes
			foreach ($boxes as $k=>$v)
			{
				$arrAjax = array();
				$blnAjax = false;
				$key = '';
				$cls = '';
				$legend = '';

				if (isset($legends[$k]))
				{
					list($key, $cls) = explode(':', $legends[$k]);
					$legend = "\n" . '<legend onclick="AjaxRequest.toggleFieldset(this,\'' . $key . '\',\'' . $this->strTable . '\')">' . ($GLOBALS['TL_LANG'][$this->strTable][$key] ?? $key) . '</legend>';
				}

				if (isset($fs[$this->strTable][$key]))
				{
					$class .= ($fs[$this->strTable][$key] ? '' : ' collapsed');
				}
				else
				{
					$class .= (($cls && $legend) ? ' ' . $cls : '');
				}

				$return .= "\n\n" . '<fieldset' . ($key ? ' id="pal_' . $key . '"' : '') . ' class="' . $class . ($legend ? '' : ' nolegend') . '">' . $legend;
				$thisId = '';

				// Build rows of the current box
				foreach ($v as $vv)
				{
					if ($vv == '[EOF]')
					{
						if ($blnAjax && Environment::get('isAjaxRequest'))
						{
							if ($ajaxId == $thisId)
							{
								return $arrAjax[$thisId] . '<input type="hidden" name="FORM_FIELDS[]" value="' . StringUtil::specialchars($this->strPalette) . '">';
							}

							if (\count($arrAjax) > 1)
							{
								$current = "\n" . '<div id="' . $thisId . '" class="subpal cf">' . $arrAjax[$thisId] . '</div>';
								unset($arrAjax[$thisId]);
								end($arrAjax);
								$thisId = key($arrAjax);
								$arrAjax[$thisId] .= $current;
							}
						}

						$return .= "\n" . '</div>';

						continue;
					}

					if (preg_match('/^\[.*]$/', $vv))
					{
						$thisId = 'sub_' . substr($vv, 1, -1);
						$arrAjax[$thisId] = '';
						$blnAjax = ($ajaxId == $thisId && Environment::get('isAjaxRequest')) ? true : $blnAjax;
						$return .= "\n" . '<div id="' . $thisId . '" class="subpal cf">';

						continue;
					}

					$this->strField = $vv;
					$this->strInputName = $vv;
					$this->varValue = $objRow->$vv;

					// Convert CSV fields (see #2890)
					if ($GLOBALS['TL_DCA'][$this->strTable]['fields'][$this->strField]['eval']['multiple'] && isset($GLOBALS['TL_DCA'][$this->strTable]['fields'][$this->strField]['eval']['csv']))
					{
						$this->varValue = StringUtil::trimsplit($GLOBALS['TL_DCA'][$this->strTable]['fields'][$this->strField]['eval']['csv'], $this->varValue);
					}

					// Call load_callback
					if (\is_array($GLOBALS['TL_DCA'][$this->strTable]['fields'][$this->strField]['load_callback']))
					{
						foreach ($GLOBALS['TL_DCA'][$this->strTable]['fields'][$this->strField]['load_callback'] as $callback)
						{
							if (\is_array($callback))
							{
								$this->import($callback[0]);
								$this->varValue = $this->{$callback[0]}->{$callback[1]}($this->varValue, $this);
							}
							elseif (\is_callable($callback))
							{
								$this->varValue = $callback($this->varValue, $this);
							}
						}
					}

					// Re-set the current value
					$this->objActiveRecord->{$this->strField} = $this->varValue;

					// Build the row and pass the current palette string (thanks to Tristan Lins)
					$blnAjax ? $arrAjax[$thisId] .= $this->row($this->strPalette) : $return .= $this->row($this->strPalette);
				}

				$class = 'tl_box';
				$return .= "\n" . '</fieldset>';
			}
		}

		// Versions overview
		if ($GLOBALS['TL_DCA'][$this->strTable]['config']['enableVersioning'] && !$GLOBALS['TL_DCA'][$this->strTable]['config']['hideVersionMenu'])
		{
			$version = $objVersions->renderDropdown();
		}
		else
		{
			$version = '';
		}

		// Submit buttons
		$arrButtons = array();
		$arrButtons['save'] = '<button type="submit" name="save" id="save" class="tl_submit" accesskey="s">' . $GLOBALS['TL_LANG']['MSC']['save'] . '</button>';

		if (!Input::get('nb'))
		{
			$arrButtons['saveNclose'] = '<button type="submit" name="saveNclose" id="saveNclose" class="tl_submit" accesskey="c">' . $GLOBALS['TL_LANG']['MSC']['saveNclose'] . '</button>';

			if (!Input::get('nc'))
			{
				if (!$GLOBALS['TL_DCA'][$this->strTable]['config']['closed'] && !$GLOBALS['TL_DCA'][$this->strTable]['config']['notCreatable'])
				{
					$arrButtons['saveNcreate'] = '<button type="submit" name="saveNcreate" id="saveNcreate" class="tl_submit" accesskey="n">' . $GLOBALS['TL_LANG']['MSC']['saveNcreate'] . '</button>';

					if (!$GLOBALS['TL_DCA'][$this->strTable]['config']['notCopyable'])
					{
						$arrButtons['saveNduplicate'] = '<button type="submit" name="saveNduplicate" id="saveNduplicate" class="tl_submit" accesskey="d">' . $GLOBALS['TL_LANG']['MSC']['saveNduplicate'] . '</button>';
					}
				}

				if ($GLOBALS['TL_DCA'][$this->strTable]['config']['switchToEdit'])
				{
					$arrButtons['saveNedit'] = '<button type="submit" name="saveNedit" id="saveNedit" class="tl_submit" accesskey="e">' . $GLOBALS['TL_LANG']['MSC']['saveNedit'] . '</button>';
				}

				if ($this->ptable || $GLOBALS['TL_DCA'][$this->strTable]['config']['switchToEdit'] || $GLOBALS['TL_DCA'][$this->strTable]['list']['sorting']['mode'] == 4)
				{
					$arrButtons['saveNback'] = '<button type="submit" name="saveNback" id="saveNback" class="tl_submit" accesskey="g">' . $GLOBALS['TL_LANG']['MSC']['saveNback'] . '</button>';
				}
			}
		}

		// Call the buttons_callback (see #4691)
		if (\is_array($GLOBALS['TL_DCA'][$this->strTable]['edit']['buttons_callback']))
		{
			foreach ($GLOBALS['TL_DCA'][$this->strTable]['edit']['buttons_callback'] as $callback)
			{
				if (\is_array($callback))
				{
					$this->import($callback[0]);
					$arrButtons = $this->{$callback[0]}->{$callback[1]}($arrButtons, $this);
				}
				elseif (\is_callable($callback))
				{
					$arrButtons = $callback($arrButtons, $this);
				}
			}
		}

		if (\count($arrButtons) < 3)
		{
			$strButtons = implode(' ', $arrButtons);
		}
		else
		{
			$strButtons = array_shift($arrButtons) . ' ';
			$strButtons .= '<div class="split-button">';
			$strButtons .= array_shift($arrButtons) . '<button type="button" id="sbtog">' . Image::getHtml('navcol.svg') . '</button> <ul class="invisible">';

			foreach ($arrButtons as $strButton)
			{
				$strButtons .= '<li>' . $strButton . '</li>';
			}

			$strButtons .= '</ul></div>';
		}

		// Add the buttons and end the form
		$return .= '
</div>
<div class="tl_formbody_submit">
<div class="tl_submit_container">
  ' . $strButtons . '
</div>
</div>
</form>';

		// Always create a new version if something has changed, even if the form has errors (see #237)
		if ($this->noReload && $this->blnCreateNewVersion && Input::post('FORM_SUBMIT') == $this->strTable)
		{
			$objVersions->create();
		}

		$strVersionField = '';

		// Store the current version number (see #8412)
		if (($intLatestVersion = $objVersions->getLatestVersion()) !== null)
		{
			$strVersionField = '
<input type="hidden" name="VERSION_NUMBER" value="' . $intLatestVersion . '">';
		}

		// Begin the form (-> DO NOT CHANGE THIS ORDER -> this way the onsubmit attribute of the form can be changed by a field)
		$return = $version . Message::generate() . ($this->noReload ? '
<p class="tl_error">' . $GLOBALS['TL_LANG']['ERR']['general'] . '</p>' : '') . '
<div id="tl_buttons">' . (Input::get('nb') ? '&nbsp;' : '
<a href="' . $this->getReferer(true) . '" class="header_back" title="' . StringUtil::specialchars($GLOBALS['TL_LANG']['MSC']['backBTTitle']) . '" accesskey="b" onclick="Backend.getScrollOffset()">' . $GLOBALS['TL_LANG']['MSC']['backBT'] . '</a>') . '
</div>
<form id="' . $this->strTable . '" class="tl_form tl_edit_form" method="post" enctype="' . ($this->blnUploadable ? 'multipart/form-data' : 'application/x-www-form-urlencoded') . '"' . (!empty($this->onsubmit) ? ' onsubmit="' . implode(' ', $this->onsubmit) . '"' : '') . '>
<div class="tl_formbody_edit">
<input type="hidden" name="FORM_SUBMIT" value="' . $this->strTable . '">
<input type="hidden" name="REQUEST_TOKEN" value="' . REQUEST_TOKEN . '">' . $strVersionField . '
<input type="hidden" name="FORM_FIELDS[]" value="' . StringUtil::specialchars($this->strPalette) . '">' . $return;

		// Reload the page to prevent _POST variables from being sent twice
		if (!$this->noReload && Input::post('FORM_SUBMIT') == $this->strTable)
		{
			$arrValues = $this->values;
			array_unshift($arrValues, time());

			// Trigger the onsubmit_callback
			if (\is_array($GLOBALS['TL_DCA'][$this->strTable]['config']['onsubmit_callback']))
			{
				foreach ($GLOBALS['TL_DCA'][$this->strTable]['config']['onsubmit_callback'] as $callback)
				{
					if (\is_array($callback))
					{
						$this->import($callback[0]);
						$this->{$callback[0]}->{$callback[1]}($this);
					}
					elseif (\is_callable($callback))
					{
						$callback($this);
					}
				}
			}

			// Set the current timestamp before adding a new version
			if ($GLOBALS['TL_DCA'][$this->strTable]['config']['dynamicPtable'])
			{
				$this->Database->prepare("UPDATE " . $this->strTable . " SET ptable=?, tstamp=? WHERE id=?")
							   ->execute($this->ptable, time(), $this->intId);
			}
			else
			{
				$this->Database->prepare("UPDATE " . $this->strTable . " SET tstamp=? WHERE id=?")
							   ->execute(time(), $this->intId);
			}

			// Save the current version
			if ($this->blnCreateNewVersion)
			{
				$objVersions->create();

				// Call the onversion_callback
				if (\is_array($GLOBALS['TL_DCA'][$this->strTable]['config']['onversion_callback']))
				{
					@trigger_error('Using the "onversion_callback" has been deprecated and will no longer work in Contao 5.0. Use the "oncreate_version_callback" instead.', E_USER_DEPRECATED);

					foreach ($GLOBALS['TL_DCA'][$this->strTable]['config']['onversion_callback'] as $callback)
					{
						if (\is_array($callback))
						{
							$this->import($callback[0]);
							$this->{$callback[0]}->{$callback[1]}($this->strTable, $this->intId, $this);
						}
						elseif (\is_callable($callback))
						{
							$callback($this->strTable, $this->intId, $this);
						}
					}
				}
			}

			// Show a warning if the record has been saved by another user (see #8412)
			if ($intLatestVersion !== null && isset($_POST['VERSION_NUMBER']) && $intLatestVersion > Input::post('VERSION_NUMBER'))
			{
				$objTemplate = new BackendTemplate('be_conflict');
				$objTemplate->language = $GLOBALS['TL_LANGUAGE'];
				$objTemplate->title = StringUtil::specialchars($GLOBALS['TL_LANG']['MSC']['versionConflict']);
				$objTemplate->theme = Backend::getTheme();
				$objTemplate->charset = Config::get('characterSet');
				$objTemplate->base = Environment::get('base');
				$objTemplate->h1 = $GLOBALS['TL_LANG']['MSC']['versionConflict'];
				$objTemplate->explain1 = sprintf($GLOBALS['TL_LANG']['MSC']['versionConflict1'], $intLatestVersion, Input::post('VERSION_NUMBER'));
				$objTemplate->explain2 = sprintf($GLOBALS['TL_LANG']['MSC']['versionConflict2'], $intLatestVersion + 1, $intLatestVersion);
				$objTemplate->diff = $objVersions->compare(true);
				$objTemplate->href = Environment::get('request');
				$objTemplate->button = $GLOBALS['TL_LANG']['MSC']['continue'];

				throw new ResponseException($objTemplate->getResponse());
			}

			// Invalidate cache tags
			$this->invalidateCacheTags($this);

			// Redirect
			if (isset($_POST['saveNclose']))
			{
				Message::reset();

				$this->redirect($this->getReferer());
			}
			elseif (isset($_POST['saveNedit']))
			{
				Message::reset();

				$this->redirect($this->addToUrl($GLOBALS['TL_DCA'][$this->strTable]['list']['operations']['edit']['href'], false, array('s2e', 'act', 'mode', 'pid')));
			}
			elseif (isset($_POST['saveNback']))
			{
				Message::reset();

				if ($this->ptable == '')
				{
					$this->redirect(TL_SCRIPT . '?do=' . Input::get('do'));
				}
				// TODO: try to abstract this
				elseif (($this->ptable == 'tl_theme' && $this->strTable == 'tl_style_sheet') || ($this->ptable == 'tl_page' && $this->strTable == 'tl_article'))
				{
					$this->redirect($this->getReferer(false, $this->strTable));
				}
				else
				{
					$this->redirect($this->getReferer(false, $this->ptable));
				}
			}
			elseif (isset($_POST['saveNcreate']))
			{
				Message::reset();

				$strUrl = TL_SCRIPT . '?do=' . Input::get('do');

				if (isset($_GET['table']))
				{
					$strUrl .= '&amp;table=' . Input::get('table');
				}

				// Tree view
				if ($this->treeView)
				{
					$strUrl .= '&amp;act=create&amp;mode=1&amp;pid=' . $this->intId;
				}

				// Parent view
				elseif ($GLOBALS['TL_DCA'][$this->strTable]['list']['sorting']['mode'] == 4)
				{
					$strUrl .= $this->Database->fieldExists('sorting', $this->strTable) ? '&amp;act=create&amp;mode=1&amp;pid=' . $this->intId : '&amp;act=create&amp;mode=2&amp;pid=' . $this->activeRecord->pid;
				}

				// List view
				else
				{
					$strUrl .= ($this->ptable != '') ? '&amp;act=create&amp;mode=2&amp;pid=' . CURRENT_ID : '&amp;act=create';
				}

				$this->redirect($strUrl . '&amp;rt=' . REQUEST_TOKEN);
			}
			elseif (isset($_POST['saveNduplicate']))
			{
				Message::reset();

				$strUrl = TL_SCRIPT . '?do=' . Input::get('do');

				if (isset($_GET['table']))
				{
					$strUrl .= '&amp;table=' . Input::get('table');
				}

				// Tree view
				if ($this->treeView)
				{
					$strUrl .= '&amp;act=copy&amp;mode=1&amp;id=' . $this->intId . '&amp;pid=' . $this->intId;
				}

				// Parent view
				elseif ($GLOBALS['TL_DCA'][$this->strTable]['list']['sorting']['mode'] == 4)
				{
					$strUrl .= $this->Database->fieldExists('sorting', $this->strTable) ? '&amp;act=copy&amp;mode=1&amp;pid=' . $this->intId . '&amp;id=' . $this->intId : '&amp;act=copy&amp;mode=2&amp;pid=' . CURRENT_ID . '&amp;id=' . $this->intId;
				}

				// List view
				else
				{
					$strUrl .= ($this->ptable != '') ? '&amp;act=copy&amp;mode=2&amp;pid=' . CURRENT_ID . '&amp;id=' . CURRENT_ID : '&amp;act=copy&amp;id=' . CURRENT_ID;
				}

				$this->redirect($strUrl . '&amp;rt=' . REQUEST_TOKEN);
			}

			$this->reload();
		}

		// Set the focus if there is an error
		if ($this->noReload)
		{
			$return .= '
<script>
  window.addEvent(\'domready\', function() {
    Backend.vScrollTo(($(\'' . $this->strTable . '\').getElement(\'label.error\').getPosition().y - 20));
  });
</script>';
		}

		return $return;
	}

	/**
	 * Auto-generate a form to edit all records that are currently shown
	 *
	 * @param integer $intId
	 * @param integer $ajaxId
	 *
	 * @return string
	 *
	 * @throws InternalServerErrorException
	 */
	public function editAll($intId=null, $ajaxId=null)
	{
		if ($GLOBALS['TL_DCA'][$this->strTable]['config']['notEditable'])
		{
			throw new InternalServerErrorException('Table "' . $this->strTable . '" is not editable.');
		}

		$return = '';
		$this->import(BackendUser::class, 'User');

		/** @var Session $objSession */
		$objSession = System::getContainer()->get('session');

		// Get current IDs from session
		$session = $objSession->all();
		$ids = $session['CURRENT']['IDS'];

		if ($intId != '' && Environment::get('isAjaxRequest'))
		{
			$ids = array($intId);
		}

		// Save field selection in session
		if (Input::post('FORM_SUBMIT') == $this->strTable . '_all' && Input::get('fields'))
		{
			$session['CURRENT'][$this->strTable] = Input::post('all_fields');
			$objSession->replace($session);
		}

		// Add fields
		$fields = $session['CURRENT'][$this->strTable];

		if (!empty($fields) && \is_array($fields) && Input::get('fields'))
		{
			$class = 'tl_tbox';

			// Walk through each record
			foreach ($ids as $id)
			{
				$this->intId = $id;
				$this->procedure = array('id=?');
				$this->values = array($this->intId);
				$this->blnCreateNewVersion = false;
				$this->strPalette = StringUtil::trimsplit('[;,]', $this->getPalette());

				$objVersions = new Versions($this->strTable, $this->intId);
				$objVersions->initialize();

				// Add meta fields if the current user is an administrator
				if ($this->User->isAdmin)
				{
					if ($this->Database->fieldExists('sorting', $this->strTable))
					{
						array_unshift($this->strPalette, 'sorting');
					}

					if ($this->Database->fieldExists('pid', $this->strTable))
					{
						array_unshift($this->strPalette, 'pid');
					}

					// Ensure a minimum configuration
					foreach (array('pid', 'sorting') as $f)
					{
						if (!isset($GLOBALS['TL_DCA'][$this->strTable]['fields'][$f]['label']))
						{
							$GLOBALS['TL_DCA'][$this->strTable]['fields'][$f]['label'] = &$GLOBALS['TL_LANG']['MSC'][$f];
						}

						if (!isset($GLOBALS['TL_DCA'][$this->strTable]['fields'][$f]['inputType']))
						{
							$GLOBALS['TL_DCA'][$this->strTable]['fields'][$f]['inputType'] = 'text';
						}

						if (!isset($GLOBALS['TL_DCA'][$this->strTable]['fields'][$f]['eval']['tl_class']))
						{
							$GLOBALS['TL_DCA'][$this->strTable]['fields'][$f]['eval']['tl_class'] = 'w50';
						}

						if (!isset($GLOBALS['TL_DCA'][$this->strTable]['fields'][$f]['eval']['rgxp']))
						{
							$GLOBALS['TL_DCA'][$this->strTable]['fields'][$f]['eval']['rgxp'] = 'natural';
						}
					}
				}

				// Begin current row
				$strAjax = '';
				$blnAjax = false;
				$return .= '
<div class="' . $class . ' cf">';

				$class = 'tl_box';
				$formFields = array();

				// Get the field values
				$objRow = $this->Database->prepare("SELECT * FROM " . $this->strTable . " WHERE id=?")
										 ->limit(1)
										 ->execute($this->intId);

				// Store the active record
				$this->objActiveRecord = $objRow;

				foreach ($this->strPalette as $v)
				{
					// Check whether field is excluded
					if ($GLOBALS['TL_DCA'][$this->strTable]['fields'][$v]['exclude'])
					{
						continue;
					}

					if ($v == '[EOF]')
					{
						if ($blnAjax && Environment::get('isAjaxRequest'))
						{
							return $strAjax . '<input type="hidden" name="FORM_FIELDS_' . $id . '[]" value="' . StringUtil::specialchars(implode(',', $formFields)) . '">';
						}

						$blnAjax = false;
						$return .= "\n  " . '</div>';

						continue;
					}

					if (preg_match('/^\[.*]$/', $v))
					{
						$thisId = 'sub_' . substr($v, 1, -1) . '_' . $id;
						$blnAjax = ($ajaxId == $thisId && Environment::get('isAjaxRequest'));
						$return .= "\n  " . '<div id="' . $thisId . '" class="subpal cf">';

						continue;
					}

					if (!\in_array($v, $fields))
					{
						continue;
					}

					$this->strField = $v;
					$this->strInputName = $v . '_' . $this->intId;
					$formFields[] = $v . '_' . $this->intId;

					// Set the default value and try to load the current value from DB (see #5252)
					if (\array_key_exists('default', $GLOBALS['TL_DCA'][$this->strTable]['fields'][$this->strField]))
					{
						$this->varValue = \is_array($GLOBALS['TL_DCA'][$this->strTable]['fields'][$this->strField]['default']) ? serialize($GLOBALS['TL_DCA'][$this->strTable]['fields'][$this->strField]['default']) : $GLOBALS['TL_DCA'][$this->strTable]['fields'][$this->strField]['default'];
					}

					if ($objRow->$v !== false)
					{
						$this->varValue = $objRow->$v;
					}

					// Convert CSV fields (see #2890)
					if ($GLOBALS['TL_DCA'][$this->strTable]['fields'][$this->strField]['eval']['multiple'] && isset($GLOBALS['TL_DCA'][$this->strTable]['fields'][$this->strField]['eval']['csv']))
					{
						$this->varValue = StringUtil::trimsplit($GLOBALS['TL_DCA'][$this->strTable]['fields'][$this->strField]['eval']['csv'], $this->varValue);
					}

					// Call load_callback
					if (\is_array($GLOBALS['TL_DCA'][$this->strTable]['fields'][$this->strField]['load_callback']))
					{
						foreach ($GLOBALS['TL_DCA'][$this->strTable]['fields'][$this->strField]['load_callback'] as $callback)
						{
							if (\is_array($callback))
							{
								$this->import($callback[0]);
								$this->varValue = $this->{$callback[0]}->{$callback[1]}($this->varValue, $this);
							}
							elseif (\is_callable($callback))
							{
								$this->varValue = $callback($this->varValue, $this);
							}
						}
					}

					// Re-set the current value
					$this->objActiveRecord->{$this->strField} = $this->varValue;

					// Build the row and pass the current palette string (thanks to Tristan Lins)
					$blnAjax ? $strAjax .= $this->row($this->strPalette) : $return .= $this->row($this->strPalette);
				}

				// Close box
				$return .= '
  <input type="hidden" name="FORM_FIELDS_' . $this->intId . '[]" value="' . StringUtil::specialchars(implode(',', $formFields)) . '">
</div>';

				// Always create a new version if something has changed, even if the form has errors (see #237)
				if ($this->noReload && $this->blnCreateNewVersion && Input::post('FORM_SUBMIT') == $this->strTable)
				{
					$objVersions->create();
				}

				// Save record
				if (!$this->noReload && Input::post('FORM_SUBMIT') == $this->strTable)
				{
					// Call the onsubmit_callback
					if (\is_array($GLOBALS['TL_DCA'][$this->strTable]['config']['onsubmit_callback']))
					{
						foreach ($GLOBALS['TL_DCA'][$this->strTable]['config']['onsubmit_callback'] as $callback)
						{
							if (\is_array($callback))
							{
								$this->import($callback[0]);
								$this->{$callback[0]}->{$callback[1]}($this);
							}
							elseif (\is_callable($callback))
							{
								$callback($this);
							}
						}
					}

					// Set the current timestamp before adding a new version
					if ($GLOBALS['TL_DCA'][$this->strTable]['config']['dynamicPtable'])
					{
						$this->Database->prepare("UPDATE " . $this->strTable . " SET ptable=?, tstamp=? WHERE id=?")
									   ->execute($this->ptable, time(), $this->intId);
					}
					else
					{
						$this->Database->prepare("UPDATE " . $this->strTable . " SET tstamp=? WHERE id=?")
									   ->execute(time(), $this->intId);
					}

					// Create a new version
					if ($this->blnCreateNewVersion)
					{
						$objVersions->create();

						// Call the onversion_callback
						if (\is_array($GLOBALS['TL_DCA'][$this->strTable]['config']['onversion_callback']))
						{
							@trigger_error('Using the "onversion_callback" has been deprecated and will no longer work in Contao 5.0. Use the "oncreate_version_callback" instead.', E_USER_DEPRECATED);

							foreach ($GLOBALS['TL_DCA'][$this->strTable]['config']['onversion_callback'] as $callback)
							{
								if (\is_array($callback))
								{
									$this->import($callback[0]);
									$this->{$callback[0]}->{$callback[1]}($this->strTable, $this->intId, $this);
								}
								elseif (\is_callable($callback))
								{
									$callback($this->strTable, $this->intId, $this);
								}
							}
						}
					}
				}
			}

			// Submit buttons
			$arrButtons = array();
			$arrButtons['save'] = '<button type="submit" name="save" id="save" class="tl_submit" accesskey="s">' . $GLOBALS['TL_LANG']['MSC']['save'] . '</button>';
			$arrButtons['saveNclose'] = '<button type="submit" name="saveNclose" id="saveNclose" class="tl_submit" accesskey="c">' . $GLOBALS['TL_LANG']['MSC']['saveNclose'] . '</button>';

			// Call the buttons_callback (see #4691)
			if (\is_array($GLOBALS['TL_DCA'][$this->strTable]['edit']['buttons_callback']))
			{
				foreach ($GLOBALS['TL_DCA'][$this->strTable]['edit']['buttons_callback'] as $callback)
				{
					if (\is_array($callback))
					{
						$this->import($callback[0]);
						$arrButtons = $this->{$callback[0]}->{$callback[1]}($arrButtons, $this);
					}
					elseif (\is_callable($callback))
					{
						$arrButtons = $callback($arrButtons, $this);
					}
				}
			}

			if (\count($arrButtons) < 3)
			{
				$strButtons = implode(' ', $arrButtons);
			}
			else
			{
				$strButtons = array_shift($arrButtons) . ' ';
				$strButtons .= '<div class="split-button">';
				$strButtons .= array_shift($arrButtons) . '<button type="button" id="sbtog">' . Image::getHtml('navcol.svg') . '</button> <ul class="invisible">';

				foreach ($arrButtons as $strButton)
				{
					$strButtons .= '<li>' . $strButton . '</li>';
				}

				$strButtons .= '</ul></div>';
			}

			// Add the form
			$return = '

<form id="' . $this->strTable . '" class="tl_form tl_edit_form" method="post" enctype="' . ($this->blnUploadable ? 'multipart/form-data' : 'application/x-www-form-urlencoded') . '">
<div class="tl_formbody_edit nogrid">
<input type="hidden" name="FORM_SUBMIT" value="' . $this->strTable . '">
<input type="hidden" name="REQUEST_TOKEN" value="' . REQUEST_TOKEN . '">' . ($this->noReload ? '
<p class="tl_error">' . $GLOBALS['TL_LANG']['ERR']['general'] . '</p>' : '') . $return . '
</div>
<div class="tl_formbody_submit">
<div class="tl_submit_container">
  ' . $strButtons . '
</div>
</div>
</form>';

			// Set the focus if there is an error
			if ($this->noReload)
			{
				$return .= '
<script>
  window.addEvent(\'domready\', function() {
    Backend.vScrollTo(($(\'' . $this->strTable . '\').getElement(\'label.error\').getPosition().y - 20));
  });
</script>';
			}

			// Reload the page to prevent _POST variables from being sent twice
			if (!$this->noReload && Input::post('FORM_SUBMIT') == $this->strTable)
			{
				if (isset($_POST['saveNclose']))
				{
					$this->redirect($this->getReferer());
				}

				$this->reload();
			}
		}

		// Else show a form to select the fields
		else
		{
			$options = '';
			$fields = array();

			// Add fields of the current table
			$fields = array_merge($fields, array_keys($GLOBALS['TL_DCA'][$this->strTable]['fields']));

			// Add meta fields if the current user is an administrator
			if ($this->User->isAdmin)
			{
				if ($this->Database->fieldExists('sorting', $this->strTable) && !\in_array('sorting', $fields))
				{
					array_unshift($fields, 'sorting');
				}

				if ($this->Database->fieldExists('pid', $this->strTable) && !\in_array('pid', $fields))
				{
					array_unshift($fields, 'pid');
				}
			}

			// Show all non-excluded fields
			foreach ($fields as $field)
			{
				if ($field == 'pid' || $field == 'sorting' || (!$GLOBALS['TL_DCA'][$this->strTable]['fields'][$field]['exclude'] && !$GLOBALS['TL_DCA'][$this->strTable]['fields'][$field]['eval']['doNotShow'] && (isset($GLOBALS['TL_DCA'][$this->strTable]['fields'][$field]['inputType']) || \is_array($GLOBALS['TL_DCA'][$this->strTable]['fields'][$field]['input_field_callback']) || \is_callable($GLOBALS['TL_DCA'][$this->strTable]['fields'][$field]['input_field_callback']))))
				{
					$options .= '
  <input type="checkbox" name="all_fields[]" id="all_' . $field . '" class="tl_checkbox" value="' . StringUtil::specialchars($field) . '"> <label for="all_' . $field . '" class="tl_checkbox_label">' . (($GLOBALS['TL_DCA'][$this->strTable]['fields'][$field]['label'][0] ?: ($GLOBALS['TL_LANG']['MSC'][$field][0] ?: $field)) . ' <span style="color:#999;padding-left:3px">[' . $field . ']</span>') . '</label><br>';
				}
			}

			$blnIsError = ($_POST && empty($_POST['all_fields']));

			// Return the select menu
			$return .= '

<form action="' . StringUtil::ampersand(Environment::get('request')) . '&amp;fields=1" id="' . $this->strTable . '_all" class="tl_form tl_edit_form" method="post">
<div class="tl_formbody_edit">
<input type="hidden" name="FORM_SUBMIT" value="' . $this->strTable . '_all">
<input type="hidden" name="REQUEST_TOKEN" value="' . REQUEST_TOKEN . '">' . ($blnIsError ? '
<p class="tl_error">' . $GLOBALS['TL_LANG']['ERR']['general'] . '</p>' : '') . '
<div class="tl_tbox">
<div class="widget">
<fieldset class="tl_checkbox_container">
  <legend' . ($blnIsError ? ' class="error"' : '') . '>' . $GLOBALS['TL_LANG']['MSC']['all_fields'][0] . '<span class="mandatory">*</span></legend>
  <input type="checkbox" id="check_all" class="tl_checkbox" onclick="Backend.toggleCheckboxes(this)"> <label for="check_all" style="color:#a6a6a6"><em>' . $GLOBALS['TL_LANG']['MSC']['selectAll'] . '</em></label><br>' . $options . '
</fieldset>' . ($blnIsError ? '
<p class="tl_error">' . $GLOBALS['TL_LANG']['ERR']['all_fields'] . '</p>' : ((Config::get('showHelp') && isset($GLOBALS['TL_LANG']['MSC']['all_fields'][1])) ? '
<p class="tl_help tl_tip">' . $GLOBALS['TL_LANG']['MSC']['all_fields'][1] . '</p>' : '')) . '
</div>
</div>
</div>
<div class="tl_formbody_submit">
<div class="tl_submit_container">
  <button type="submit" name="save" id="save" class="tl_submit" accesskey="s">' . $GLOBALS['TL_LANG']['MSC']['continue'] . '</button>
</div>
</div>
</form>';
		}

		// Return
		return '
<div id="tl_buttons">
<a href="' . $this->getReferer(true) . '" class="header_back" title="' . StringUtil::specialchars($GLOBALS['TL_LANG']['MSC']['backBTTitle']) . '" accesskey="b" onclick="Backend.getScrollOffset()">' . $GLOBALS['TL_LANG']['MSC']['backBT'] . '</a>
</div>' . $return;
	}

	/**
	 * Auto-generate a form to override all records that are currently shown
	 *
	 * @return string
	 *
	 * @throws InternalServerErrorException
	 */
	public function overrideAll()
	{
		if ($GLOBALS['TL_DCA'][$this->strTable]['config']['notEditable'])
		{
			throw new InternalServerErrorException('Table "' . $this->strTable . '" is not editable.');
		}

		$return = '';
		$this->import(BackendUser::class, 'User');

		/** @var Session $objSession */
		$objSession = System::getContainer()->get('session');

		// Get current IDs from session
		$session = $objSession->all();
		$ids = $session['CURRENT']['IDS'];

		// Save field selection in session
		if (Input::post('FORM_SUBMIT') == $this->strTable . '_all' && Input::get('fields'))
		{
			$session['CURRENT'][$this->strTable] = Input::post('all_fields');
			$objSession->replace($session);
		}

		// Add fields
		$fields = $session['CURRENT'][$this->strTable];

		if (!empty($fields) && \is_array($fields) && Input::get('fields'))
		{
			$class = 'tl_tbox';
			$formFields = array();

			// Save record
			if (Input::post('FORM_SUBMIT') == $this->strTable)
			{
				foreach ($ids as $id)
				{
					$this->intId = $id;
					$this->procedure = array('id=?');
					$this->values = array($this->intId);
					$this->blnCreateNewVersion = false;

					// Get the field values
					$objRow = $this->Database->prepare("SELECT * FROM " . $this->strTable . " WHERE id=?")
											 ->limit(1)
											 ->execute($this->intId);

					// Store the active record
					$this->objActiveRecord = $objRow;

					$objVersions = new Versions($this->strTable, $this->intId);
					$objVersions->initialize();

					// Store all fields
					foreach ($fields as $v)
					{
						// Check whether field is excluded
						if ($GLOBALS['TL_DCA'][$this->strTable]['fields'][$v]['exclude'])
						{
							continue;
						}

						$this->strField = $v;
						$this->strInputName = $v;
						$this->varValue = '';

						// Make sure the new value is applied
						$GLOBALS['TL_DCA'][$this->strTable]['fields'][$v]['eval']['alwaysSave'] = true;

						// Store value
						$this->row();
					}

					// Always create a new version if something has changed, even if the form has errors (see #237)
					if ($this->noReload && $this->blnCreateNewVersion)
					{
						$objVersions->create();
					}

					// Post processing
					if (!$this->noReload)
					{
						// Call the onsubmit_callback
						if (\is_array($GLOBALS['TL_DCA'][$this->strTable]['config']['onsubmit_callback']))
						{
							foreach ($GLOBALS['TL_DCA'][$this->strTable]['config']['onsubmit_callback'] as $callback)
							{
								if (\is_array($callback))
								{
									$this->import($callback[0]);
									$this->{$callback[0]}->{$callback[1]}($this);
								}
								elseif (\is_callable($callback))
								{
									$callback($this);
								}
							}
						}

						// Set the current timestamp before adding a new version
						if ($GLOBALS['TL_DCA'][$this->strTable]['config']['dynamicPtable'])
						{
							$this->Database->prepare("UPDATE " . $this->strTable . " SET ptable=?, tstamp=? WHERE id=?")
										   ->execute($this->ptable, time(), $this->intId);
						}
						else
						{
							$this->Database->prepare("UPDATE " . $this->strTable . " SET tstamp=? WHERE id=?")
										   ->execute(time(), $this->intId);
						}

						// Create a new version
						if ($this->blnCreateNewVersion)
						{
							$objVersions->create();

							// Call the onversion_callback
							if (\is_array($GLOBALS['TL_DCA'][$this->strTable]['config']['onversion_callback']))
							{
								@trigger_error('Using the "onversion_callback" has been deprecated and will no longer work in Contao 5.0. Use the "oncreate_version_callback" instead.', E_USER_DEPRECATED);

								foreach ($GLOBALS['TL_DCA'][$this->strTable]['config']['onversion_callback'] as $callback)
								{
									if (\is_array($callback))
									{
										$this->import($callback[0]);
										$this->{$callback[0]}->{$callback[1]}($this->strTable, $this->intId, $this);
									}
									elseif (\is_callable($callback))
									{
										$callback($this->strTable, $this->intId, $this);
									}
								}
							}
						}
					}
				}
			}

			// Begin current row
			$return .= '
<div class="' . $class . '">';

			foreach ($fields as $v)
			{
				// Check whether field is excluded
				if ($GLOBALS['TL_DCA'][$this->strTable]['fields'][$v]['exclude'])
				{
					continue;
				}

				$formFields[] = $v;

				$this->intId = 0;
				$this->procedure = array('id=?');
				$this->values = array($this->intId);
				$this->strField = $v;
				$this->strInputName = $v;
				$this->varValue = '';

				// Disable auto-submit
				$GLOBALS['TL_DCA'][$this->strTable]['fields'][$this->strField]['eval']['submitOnChange'] = false;
				$return .= $this->row();
			}

			// Close box
			$return .= '
<input type="hidden" name="FORM_FIELDS[]" value="' . StringUtil::specialchars(implode(',', $formFields)) . '">
</div>';

			// Submit buttons
			$arrButtons = array();
			$arrButtons['save'] = '<button type="submit" name="save" id="save" class="tl_submit" accesskey="s">' . $GLOBALS['TL_LANG']['MSC']['save'] . '</button>';
			$arrButtons['saveNclose'] = '<button type="submit" name="saveNclose" id="saveNclose" class="tl_submit" accesskey="c">' . $GLOBALS['TL_LANG']['MSC']['saveNclose'] . '</button>';

			// Call the buttons_callback (see #4691)
			if (\is_array($GLOBALS['TL_DCA'][$this->strTable]['edit']['buttons_callback']))
			{
				foreach ($GLOBALS['TL_DCA'][$this->strTable]['edit']['buttons_callback'] as $callback)
				{
					if (\is_array($callback))
					{
						$this->import($callback[0]);
						$arrButtons = $this->{$callback[0]}->{$callback[1]}($arrButtons, $this);
					}
					elseif (\is_callable($callback))
					{
						$arrButtons = $callback($arrButtons, $this);
					}
				}
			}

			if (\count($arrButtons) < 3)
			{
				$strButtons = implode(' ', $arrButtons);
			}
			else
			{
				$strButtons = array_shift($arrButtons) . ' ';
				$strButtons .= '<div class="split-button">';
				$strButtons .= array_shift($arrButtons) . '<button type="button" id="sbtog">' . Image::getHtml('navcol.svg') . '</button> <ul class="invisible">';

				foreach ($arrButtons as $strButton)
				{
					$strButtons .= '<li>' . $strButton . '</li>';
				}

				$strButtons .= '</ul></div>';
			}

			// Add the form
			$return = '
<form id="' . $this->strTable . '" class="tl_form tl_edit_form" method="post" enctype="' . ($this->blnUploadable ? 'multipart/form-data' : 'application/x-www-form-urlencoded') . '">
<div class="tl_formbody_edit nogrid">
<input type="hidden" name="FORM_SUBMIT" value="' . $this->strTable . '">
<input type="hidden" name="REQUEST_TOKEN" value="' . REQUEST_TOKEN . '">' . ($this->noReload ? '
<p class="tl_error">' . $GLOBALS['TL_LANG']['ERR']['general'] . '</p>' : '') . $return . '
</div>
<div class="tl_formbody_submit">
<div class="tl_submit_container">
  ' . $strButtons . '
</div>
</div>
</form>';

			// Set the focus if there is an error
			if ($this->noReload)
			{
				$return .= '
<script>
  window.addEvent(\'domready\', function() {
    Backend.vScrollTo(($(\'' . $this->strTable . '\').getElement(\'label.error\').getPosition().y - 20));
  });
</script>';
			}

			// Reload the page to prevent _POST variables from being sent twice
			if (!$this->noReload && Input::post('FORM_SUBMIT') == $this->strTable)
			{
				if (isset($_POST['saveNclose']))
				{
					$this->redirect($this->getReferer());
				}

				$this->reload();
			}
		}

		// Else show a form to select the fields
		else
		{
			$options = '';
			$fields = array();

			// Add fields of the current table
			$fields = array_merge($fields, array_keys($GLOBALS['TL_DCA'][$this->strTable]['fields']));

			// Add meta fields if the current user is an administrator
			if ($this->User->isAdmin)
			{
				if ($this->Database->fieldExists('sorting', $this->strTable) && !\in_array('sorting', $fields))
				{
					array_unshift($fields, 'sorting');
				}

				if ($this->Database->fieldExists('pid', $this->strTable) && !\in_array('pid', $fields))
				{
					array_unshift($fields, 'pid');
				}
			}

			// Show all non-excluded fields
			foreach ($fields as $field)
			{
				if ($field == 'pid' || $field == 'sorting' || (!$GLOBALS['TL_DCA'][$this->strTable]['fields'][$field]['exclude'] && !$GLOBALS['TL_DCA'][$this->strTable]['fields'][$field]['eval']['doNotShow'] && (isset($GLOBALS['TL_DCA'][$this->strTable]['fields'][$field]['inputType']) || \is_array($GLOBALS['TL_DCA'][$this->strTable]['fields'][$field]['input_field_callback']) || \is_callable($GLOBALS['TL_DCA'][$this->strTable]['fields'][$field]['input_field_callback']))))
				{
					$options .= '
  <input type="checkbox" name="all_fields[]" id="all_' . $field . '" class="tl_checkbox" value="' . StringUtil::specialchars($field) . '"> <label for="all_' . $field . '" class="tl_checkbox_label">' . (($GLOBALS['TL_DCA'][$this->strTable]['fields'][$field]['label'][0] ?: ($GLOBALS['TL_LANG']['MSC'][$field][0] ?: $field)) . ' <span style="color:#999;padding-left:3px">[' . $field . ']</span>') . '</label><br>';
				}
			}

			$blnIsError = ($_POST && empty($_POST['all_fields']));

			// Return the select menu
			$return .= '
<form action="' . StringUtil::ampersand(Environment::get('request')) . '&amp;fields=1" id="' . $this->strTable . '_all" class="tl_form tl_edit_form" method="post">
<div class="tl_formbody_edit">
<input type="hidden" name="FORM_SUBMIT" value="' . $this->strTable . '_all">
<input type="hidden" name="REQUEST_TOKEN" value="' . REQUEST_TOKEN . '">' . ($blnIsError ? '
<p class="tl_error">' . $GLOBALS['TL_LANG']['ERR']['general'] . '</p>' : '') . '
<div class="tl_tbox">
<div class="widget">
<fieldset class="tl_checkbox_container">
  <legend' . ($blnIsError ? ' class="error"' : '') . '>' . $GLOBALS['TL_LANG']['MSC']['all_fields'][0] . '<span class="mandatory">*</span></legend>
  <input type="checkbox" id="check_all" class="tl_checkbox" onclick="Backend.toggleCheckboxes(this)"> <label for="check_all" style="color:#a6a6a6"><em>' . $GLOBALS['TL_LANG']['MSC']['selectAll'] . '</em></label><br>' . $options . '
</fieldset>' . ($blnIsError ? '
<p class="tl_error">' . $GLOBALS['TL_LANG']['ERR']['all_fields'] . '</p>' : ((Config::get('showHelp') && isset($GLOBALS['TL_LANG']['MSC']['all_fields'][1])) ? '
<p class="tl_help tl_tip">' . $GLOBALS['TL_LANG']['MSC']['all_fields'][1] . '</p>' : '')) . '
</div>
</div>
</div>
<div class="tl_formbody_submit">
<div class="tl_submit_container">
  <button type="submit" name="save" id="save" class="tl_submit" accesskey="s">' . $GLOBALS['TL_LANG']['MSC']['continue'] . '</button>
</div>
</div>
</form>';
		}

		// Return
		return '
<div id="tl_buttons">
<a href="' . $this->getReferer(true) . '" class="header_back" title="' . StringUtil::specialchars($GLOBALS['TL_LANG']['MSC']['backBTTitle']) . '" accesskey="b" onclick="Backend.getScrollOffset()">' . $GLOBALS['TL_LANG']['MSC']['backBT'] . '</a>
</div>' . $return;
	}

	/**
	 * Save the current value
	 *
	 * @param mixed $varValue
	 *
	 * @throws \Exception
	 */
	protected function save($varValue)
	{
		if (Input::post('FORM_SUBMIT') != $this->strTable)
		{
			return;
		}

		$arrData = $GLOBALS['TL_DCA'][$this->strTable]['fields'][$this->strField];

		// Convert date formats into timestamps
		if ($varValue !== null && $varValue !== '' && \in_array($arrData['eval']['rgxp'], array('date', 'time', 'datim')))
		{
			$objDate = new Date($varValue, Date::getFormatFromRgxp($arrData['eval']['rgxp']));
			$varValue = $objDate->tstamp;
		}

		// Make sure unique fields are unique
		if ($varValue != '' && $arrData['eval']['unique'] && !$this->Database->isUniqueValue($this->strTable, $this->strField, $varValue, $this->objActiveRecord->id))
		{
			throw new \Exception(sprintf($GLOBALS['TL_LANG']['ERR']['unique'], $arrData['label'][0] ?: $this->strField));
		}

		// Handle multi-select fields in "override all" mode
		if ($this->objActiveRecord !== null && ($arrData['inputType'] == 'checkbox' || $arrData['inputType'] == 'checkboxWizard') && $arrData['eval']['multiple'] && Input::get('act') == 'overrideAll')
		{
			$new = StringUtil::deserialize($varValue, true);
			$old = StringUtil::deserialize($this->objActiveRecord->{$this->strField}, true);

			// Call load_callback
			if (\is_array($GLOBALS['TL_DCA'][$this->strTable]['fields'][$this->strField]['load_callback']))
			{
				foreach ($GLOBALS['TL_DCA'][$this->strTable]['fields'][$this->strField]['load_callback'] as $callback)
				{
					if (\is_array($callback))
					{
						$this->import($callback[0]);
						$old = $this->{$callback[0]}->{$callback[1]}($old, $this);
					}
					elseif (\is_callable($callback))
					{
						$old = $callback($old, $this);
					}
				}
			}

			switch (Input::post($this->strInputName . '_update'))
			{
				case 'add':
					$varValue = array_values(array_unique(array_merge($old, $new)));
					break;

				case 'remove':
					$varValue = array_values(array_diff($old, $new));
					break;

				case 'replace':
					$varValue = $new;
					break;
			}

			if (empty($varValue) || !\is_array($varValue))
			{
				$varValue = Widget::getEmptyStringOrNullByFieldType($arrData['sql']);
			}
			elseif (isset($arrData['eval']['csv']))
			{
				$varValue = implode($arrData['eval']['csv'], $varValue); // see #2890
			}
			else
			{
				$varValue = serialize($varValue);
			}
		}

		// Convert arrays (see #2890)
		if ($arrData['eval']['multiple'] && isset($arrData['eval']['csv']))
		{
			$varValue = implode($arrData['eval']['csv'], StringUtil::deserialize($varValue, true));
		}

		// Trigger the save_callback
		if (\is_array($arrData['save_callback']))
		{
			foreach ($arrData['save_callback'] as $callback)
			{
				if (\is_array($callback))
				{
					$this->import($callback[0]);
					$varValue = $this->{$callback[0]}->{$callback[1]}($varValue, $this);
				}
				elseif (\is_callable($callback))
				{
					$varValue = $callback($varValue, $this);
				}
			}
		}

		// Save the value if there was no error
		if (($varValue != '' || !$arrData['eval']['doNotSaveEmpty']) && ($this->varValue !== $varValue || $arrData['eval']['alwaysSave']))
		{
			// If the field is a fallback field, empty all other columns (see #6498)
			if ($varValue != '' && $arrData['eval']['fallback'])
			{
				if ($GLOBALS['TL_DCA'][$this->strTable]['list']['sorting']['mode'] == 4)
				{
					$this->Database->prepare("UPDATE " . $this->strTable . " SET " . Database::quoteIdentifier($this->strField) . "='' WHERE pid=?")
								   ->execute($this->activeRecord->pid);
				}
				else
				{
					$this->Database->execute("UPDATE " . $this->strTable . " SET " . Database::quoteIdentifier($this->strField) . "=''");
				}
			}

			// Set the correct empty value (see #6284, #6373)
			if ($varValue === '')
			{
				$varValue = Widget::getEmptyValueByFieldType($GLOBALS['TL_DCA'][$this->strTable]['fields'][$this->strField]['sql']);
			}

			$arrValues = $this->values;
			array_unshift($arrValues, $varValue);

			$objUpdateStmt = $this->Database->prepare("UPDATE " . $this->strTable . " SET " . Database::quoteIdentifier($this->strField) . "=? WHERE " . implode(' AND ', $this->procedure))
											->execute($arrValues);

			if ($objUpdateStmt->affectedRows)
			{
				if (!isset($arrData['eval']['versionize']) || $arrData['eval']['versionize'] !== false)
				{
					$this->blnCreateNewVersion = true;
				}

				$this->varValue = StringUtil::deserialize($varValue);

				if (\is_object($this->objActiveRecord))
				{
					$this->objActiveRecord->{$this->strField} = $this->varValue;
				}
			}
		}
	}

	/**
	 * Return the name of the current palette
	 *
	 * @return string
	 */
	public function getPalette()
	{
		$palette = 'default';
		$strPalette = $GLOBALS['TL_DCA'][$this->strTable]['palettes'][$palette];

		// Check whether there are selector fields
		if (!empty($GLOBALS['TL_DCA'][$this->strTable]['palettes']['__selector__']))
		{
			$sValues = array();
			$subpalettes = array();

			$objFields = $this->Database->prepare("SELECT * FROM " . $this->strTable . " WHERE id=?")
										->limit(1)
										->execute($this->intId);

			// Get selector values from DB
			if ($objFields->numRows > 0)
			{
				foreach ($GLOBALS['TL_DCA'][$this->strTable]['palettes']['__selector__'] as $name)
				{
					$trigger = $objFields->$name;

					// Overwrite the trigger
					if (Input::post('FORM_SUBMIT') == $this->strTable)
					{
						$key = (Input::get('act') == 'editAll') ? $name . '_' . $this->intId : $name;

						if (isset($_POST[$key]))
						{
							$trigger = Input::post($key);
						}
					}

					if ($trigger)
					{
						if ($GLOBALS['TL_DCA'][$this->strTable]['fields'][$name]['inputType'] == 'checkbox' && !$GLOBALS['TL_DCA'][$this->strTable]['fields'][$name]['eval']['multiple'])
						{
							$sValues[] = $name;

							// Look for a subpalette
							if (isset($GLOBALS['TL_DCA'][$this->strTable]['subpalettes'][$name]))
							{
								$subpalettes[$name] = $GLOBALS['TL_DCA'][$this->strTable]['subpalettes'][$name];
							}
						}
						else
						{
							$sValues[] = $trigger;
							$key = $name . '_' . $trigger;

							// Look for a subpalette
							if (isset($GLOBALS['TL_DCA'][$this->strTable]['subpalettes'][$key]))
							{
								$subpalettes[$name] = $GLOBALS['TL_DCA'][$this->strTable]['subpalettes'][$key];
							}
						}
					}
				}
			}

			// Build possible palette names from the selector values
			if (empty($sValues))
			{
				$names = array('default');
			}
			elseif (\count($sValues) > 1)
			{
				foreach ($sValues as $k=>$v)
				{
					// Unset selectors that just trigger subpalettes (see #3738)
					if (isset($GLOBALS['TL_DCA'][$this->strTable]['subpalettes'][$v]))
					{
						unset($sValues[$k]);
					}
				}

				$names = $this->combiner($sValues);
			}
			else
			{
				$names = array($sValues[0]);
			}

			// Get an existing palette
			foreach ($names as $paletteName)
			{
				if (isset($GLOBALS['TL_DCA'][$this->strTable]['palettes'][$paletteName]))
				{
					$strPalette = $GLOBALS['TL_DCA'][$this->strTable]['palettes'][$paletteName];
					break;
				}
			}

			// Include subpalettes
			foreach ($subpalettes as $k=>$v)
			{
				$strPalette = preg_replace('/\b' . preg_quote($k, '/') . '\b/i', $k . ',[' . $k . '],' . $v . ',[EOF]', $strPalette);
			}
		}

		return $strPalette;
	}

	/**
	 * Delete all incomplete and unrelated records
	 */
	protected function reviseTable()
	{
		$reload = false;
		$ptable = $GLOBALS['TL_DCA'][$this->strTable]['config']['ptable'];
		$ctable = $GLOBALS['TL_DCA'][$this->strTable]['config']['ctable'];

		/** @var AttributeBagInterface $objSessionBag */
		$objSessionBag = System::getContainer()->get('session')->getBag('contao_backend');

		$new_records = $objSessionBag->get('new_records');

		// HOOK: add custom logic
		if (isset($GLOBALS['TL_HOOKS']['reviseTable']) && \is_array($GLOBALS['TL_HOOKS']['reviseTable']))
		{
			foreach ($GLOBALS['TL_HOOKS']['reviseTable'] as $callback)
			{
				$status = null;

				if (\is_array($callback))
				{
					$this->import($callback[0]);
					$status = $this->{$callback[0]}->{$callback[1]}($this->strTable, $new_records[$this->strTable], $ptable, $ctable);
				}
				elseif (\is_callable($callback))
				{
					$status = $callback($this->strTable, $new_records[$this->strTable], $ptable, $ctable);
				}

				if ($status === true)
				{
					$reload = true;
				}
			}
		}

		// Delete all new but incomplete records (tstamp=0)
		if (!empty($new_records[$this->strTable]) && \is_array($new_records[$this->strTable]))
		{
			$intPreserved = null;

			// Unset the preserved record (see #1129)
			if ($this->intPreserveRecord && ($index = array_search($this->intPreserveRecord, $new_records[$this->strTable])) !== false)
			{
				$intPreserved = $new_records[$this->strTable][$index];
				unset($new_records[$this->strTable][$index]);
			}

			// Remove the entries from the database
			if (!empty($new_records[$this->strTable]))
			{
				$origId = $this->id;
				$origActiveRecord = $this->activeRecord;
				$ids = array_map('\intval', $new_records[$this->strTable]);

				foreach ($ids as $id)
				{
					// Get the current record
					$objRow = $this->Database->prepare("SELECT * FROM " . $this->strTable . " WHERE id=?")
											 ->limit(1)
											 ->execute($id);

					$this->id = $id;
					$this->activeRecord = $objRow;

					// Invalidate cache tags (no need to invalidate the parent)
					$this->invalidateCacheTags($this);
				}

				$this->id = $origId;
				$this->activeRecord = $origActiveRecord;

				$objStmt = $this->Database->execute("DELETE FROM " . $this->strTable . " WHERE id IN(" . implode(',', $ids) . ") AND tstamp=0");

				if ($objStmt->affectedRows > 0)
				{
					$reload = true;
				}
			}

			// Remove the entries from the session
			if ($intPreserved !== null)
			{
				$new_records[$this->strTable] = array($intPreserved);
			}
			else
			{
				unset($new_records[$this->strTable]);
			}

			$objSessionBag->set('new_records', $new_records);
		}

		// Delete all records of the current table that are not related to the parent table
		if ($ptable != '')
		{
			if ($GLOBALS['TL_DCA'][$this->strTable]['config']['dynamicPtable'])
			{
				$objIds = $this->Database->execute("SELECT c.id FROM " . $this->strTable . " c LEFT JOIN " . $ptable . " p ON c.pid=p.id WHERE c.ptable='" . $ptable . "' AND p.id IS NULL");
			}
			else
			{
				$objIds = $this->Database->execute("SELECT c.id FROM " . $this->strTable . " c LEFT JOIN " . $ptable . " p ON c.pid=p.id WHERE p.id IS NULL");
			}

			if ($objIds->numRows)
			{
				$objStmt = $this->Database->execute("DELETE FROM " . $this->strTable . " WHERE id IN(" . implode(',', array_map('\intval', $objIds->fetchEach('id'))) . ")");

				if ($objStmt->affectedRows > 0)
				{
					$reload = true;
				}
			}
		}

		// Delete all records of the child table that are not related to the current table
		if (!empty($ctable) && \is_array($ctable))
		{
			foreach ($ctable as $v)
			{
				if ($v != '')
				{
					// Load the DCA configuration so we can check for "dynamicPtable"
					$this->loadDataContainer($v);

					if ($GLOBALS['TL_DCA'][$v]['config']['dynamicPtable'])
					{
						$objIds = $this->Database->execute("SELECT c.id FROM " . $v . " c LEFT JOIN " . $this->strTable . " p ON c.pid=p.id WHERE c.ptable='" . $this->strTable . "' AND p.id IS NULL");
					}
					else
					{
						$objIds = $this->Database->execute("SELECT c.id FROM " . $v . " c LEFT JOIN " . $this->strTable . " p ON c.pid=p.id WHERE p.id IS NULL");
					}

					if ($objIds->numRows)
					{
						$objStmt = $this->Database->execute("DELETE FROM " . $v . " WHERE id IN(" . implode(',', array_map('\intval', $objIds->fetchEach('id'))) . ")");

						if ($objStmt->affectedRows > 0)
						{
							$reload = true;
						}
					}
				}
			}
		}

		// Reload the page
		if ($reload)
		{
			$this->reload();
		}
	}

	/**
	 * List all records of the current table as tree and return them as HTML string
	 *
	 * @return string
	 */
	protected function treeView()
	{
		$table = $this->strTable;
		$treeClass = 'tl_tree';

		if ($GLOBALS['TL_DCA'][$this->strTable]['list']['sorting']['mode'] == 6)
		{
			$table = $this->ptable;
			$treeClass = 'tl_tree_xtnd';

			System::loadLanguageFile($table);
			$this->loadDataContainer($table);
		}

		/** @var Session $objSession */
		$objSession = System::getContainer()->get('session');

		/** @var AttributeBagInterface $objSessionBag */
		$objSessionBag = $objSession->getBag('contao_backend');

		$session = $objSessionBag->all();

		// Toggle the nodes
		if (Input::get('ptg') == 'all')
		{
			$node = ($GLOBALS['TL_DCA'][$this->strTable]['list']['sorting']['mode'] == 6) ? $this->strTable . '_' . $table . '_tree' : $this->strTable . '_tree';

			// Expand tree
			if (empty($session[$node]) || !\is_array($session[$node]) || current($session[$node]) != 1)
			{
				$session[$node] = array();
				$objNodes = $this->Database->execute("SELECT DISTINCT pid FROM " . $table . " WHERE pid>0");

				while ($objNodes->next())
				{
					$session[$node][$objNodes->pid] = 1;
				}
			}

			// Collapse tree
			else
			{
				$session[$node] = array();
			}

			$objSessionBag->replace($session);
			$this->redirect(preg_replace('/(&(amp;)?|\?)ptg=[^& ]*/i', '', Environment::get('request')));
		}

		// Return if a mandatory field (id, pid, sorting) is missing
		if ($GLOBALS['TL_DCA'][$this->strTable]['list']['sorting']['mode'] == 5 && (!$this->Database->fieldExists('id', $table) || !$this->Database->fieldExists('pid', $table) || !$this->Database->fieldExists('sorting', $table)))
		{
			return '
<p class="tl_empty">Table "' . $table . '" can not be shown as tree, because the "id", "pid" or "sorting" field is missing!</p>';
		}

		// Return if there is no parent table
		if (!$this->ptable && $GLOBALS['TL_DCA'][$this->strTable]['list']['sorting']['mode'] == 6)
		{
			return '
<p class="tl_empty">Table "' . $table . '" can not be shown as extended tree, because there is no parent table!</p>';
		}

		$blnClipboard = false;
		$arrClipboard = $objSession->get('CLIPBOARD');

		// Check the clipboard
		if (!empty($arrClipboard[$this->strTable]))
		{
			$blnClipboard = true;
			$arrClipboard = $arrClipboard[$this->strTable];
		}

		if (isset($GLOBALS['TL_DCA'][$table]['config']['label']))
		{
			$label = $GLOBALS['TL_DCA'][$table]['config']['label'];
		}
		elseif (($do = Input::get('do')) && isset($GLOBALS['TL_LANG']['MOD'][$do]))
		{
			$label = $GLOBALS['TL_LANG']['MOD'][$do][0];
		}
		else
		{
			$label = $GLOBALS['TL_LANG']['MOD']['page'][0];
		}

		$icon = $GLOBALS['TL_DCA'][$table]['list']['sorting']['icon'] ?: 'pagemounts.svg';
		$label = Image::getHtml($icon) . ' <label>' . $label . '</label>';

		// Check the default labels (see #509)
		$labelNew = $GLOBALS['TL_LANG'][$this->strTable]['new'] ?? $GLOBALS['TL_LANG']['DCA']['new'];

		// Begin buttons container
		$return = Message::generate() . '
<div id="tl_buttons">' . ((Input::get('act') == 'select') ? '
<a href="' . $this->getReferer(true) . '" class="header_back" title="' . StringUtil::specialchars($GLOBALS['TL_LANG']['MSC']['backBTTitle']) . '" accesskey="b" onclick="Backend.getScrollOffset()">' . $GLOBALS['TL_LANG']['MSC']['backBT'] . '</a> ' : (isset($GLOBALS['TL_DCA'][$this->strTable]['config']['backlink']) ? '
<a href="contao/main.php?' . $GLOBALS['TL_DCA'][$this->strTable]['config']['backlink'] . '" class="header_back" title="' . StringUtil::specialchars($GLOBALS['TL_LANG']['MSC']['backBTTitle']) . '" accesskey="b" onclick="Backend.getScrollOffset()">' . $GLOBALS['TL_LANG']['MSC']['backBT'] . '</a> ' : '')) . ((Input::get('act') != 'select' && !$blnClipboard && !$GLOBALS['TL_DCA'][$this->strTable]['config']['closed'] && !$GLOBALS['TL_DCA'][$this->strTable]['config']['notCreatable']) ? '
<a href="' . $this->addToUrl('act=paste&amp;mode=create') . '" class="header_new" title="' . StringUtil::specialchars($labelNew[1]) . '" accesskey="n" onclick="Backend.getScrollOffset()">' . $labelNew[0] . '</a> ' : '') . ($blnClipboard ? '
<a href="' . $this->addToUrl('clipboard=1') . '" class="header_clipboard" title="' . StringUtil::specialchars($GLOBALS['TL_LANG']['MSC']['clearClipboard']) . '" accesskey="x">' . $GLOBALS['TL_LANG']['MSC']['clearClipboard'] . '</a> ' : $this->generateGlobalButtons()) . '
</div>';

		$tree = '';
		$blnHasSorting = $this->Database->fieldExists('sorting', $table);
		$arrFound = array();

		if (!empty($this->procedure))
		{
			$fld = ($GLOBALS['TL_DCA'][$this->strTable]['list']['sorting']['mode'] == 6) ? 'pid' : 'id';

			if ($fld == 'id')
			{
				$objRoot = $this->Database->prepare("SELECT id FROM " . $this->strTable . " WHERE " . implode(' AND ', $this->procedure) . ($blnHasSorting ? " ORDER BY sorting" : ""))
										  ->execute($this->values);
			}
			elseif ($blnHasSorting)
			{
				$objRoot = $this->Database->prepare("SELECT pid, (SELECT sorting FROM " . $table . " WHERE " . $this->strTable . ".pid=" . $table . ".id) AS psort FROM " . $this->strTable . " WHERE " . implode(' AND ', $this->procedure) . " GROUP BY pid" . ($blnHasSorting ? " ORDER BY psort" : ""))
										  ->execute($this->values);
			}
			else
			{
				$objRoot = $this->Database->prepare("SELECT pid FROM " . $this->strTable . " WHERE " . implode(' AND ', $this->procedure) . " GROUP BY pid")
										  ->execute($this->values);
			}

			if ($objRoot->numRows < 1)
			{
				$this->root = array();
			}
			// Respect existing limitations (root IDs)
			elseif (!empty($this->root))
			{
				$arrRoot = array();

				while ($objRoot->next())
				{
					if (\count(array_intersect($this->root, $this->Database->getParentRecords($objRoot->$fld, $table))) > 0)
					{
						$arrRoot[] = $objRoot->$fld;
					}
				}

				$arrFound = $arrRoot;
				$this->root = $this->eliminateNestedPages($arrFound, $table, $blnHasSorting);
			}
			else
			{
				$arrFound = $objRoot->fetchEach($fld);
				$this->root = $this->eliminateNestedPages($arrFound, $table, $blnHasSorting);
			}
		}

		// Call a recursive function that builds the tree
		if (\is_array($this->root))
		{
			for ($i=0, $c=\count($this->root); $i<$c; $i++)
			{
				$tree .= $this->generateTree($table, $this->root[$i], array('p'=>$this->root[($i-1)], 'n'=>$this->root[($i+1)]), $blnHasSorting, -20, ($blnClipboard ? $arrClipboard : false), ($GLOBALS['TL_DCA'][$this->strTable]['list']['sorting']['mode'] == 5 && $blnClipboard && $this->root[$i] == $arrClipboard['id']), false, false, $arrFound);
			}
		}

		$breadcrumb = ($GLOBALS['TL_DCA'][$table]['list']['sorting']['breadcrumb'] ?? '');

		// Return if there are no records
		if ($tree == '' && Input::get('act') != 'paste')
		{
			if ($breadcrumb)
			{
				$return .= '<div class="tl_listing_container">' . $breadcrumb . '</div>';
			}

			return $return . '
<p class="tl_empty">' . $GLOBALS['TL_LANG']['MSC']['noResult'] . '</p>';
		}

		$return .= ((Input::get('act') == 'select') ? '
<form id="tl_select" class="tl_form' . ((Input::get('act') == 'select') ? ' unselectable' : '') . '" method="post" novalidate>
<div class="tl_formbody_edit">
<input type="hidden" name="FORM_SUBMIT" value="tl_select">
<input type="hidden" name="REQUEST_TOKEN" value="' . REQUEST_TOKEN . '">' : '') . ($blnClipboard ? '
<div id="paste_hint" data-add-to-scroll-offset="20">
  <p>' . $GLOBALS['TL_LANG']['MSC']['selectNewPosition'] . '</p>
</div>' : '') . '
<div class="tl_listing_container tree_view" id="tl_listing">' . $breadcrumb . ((Input::get('act') == 'select' || ($this->strPickerFieldType == 'checkbox')) ? '
<div class="tl_select_trigger">
<label for="tl_select_trigger" class="tl_select_label">' . $GLOBALS['TL_LANG']['MSC']['selectAll'] . '</label> <input type="checkbox" id="tl_select_trigger" onclick="Backend.toggleCheckboxes(this)" class="tl_tree_checkbox">
</div>' : '') . '
<ul class="tl_listing ' . $treeClass . ($this->strPickerFieldType ? ' picker unselectable' : '') . '">
  <li class="tl_folder_top cf"><div class="tl_left">' . $label . '</div> <div class="tl_right">';

		$_buttons = '&nbsp;';

		// Show paste button only if there are no root records specified
		if ($blnClipboard && $GLOBALS['TL_DCA'][$this->strTable]['list']['sorting']['mode'] == 5 && ((empty($GLOBALS['TL_DCA'][$table]['list']['sorting']['root']) && $GLOBALS['TL_DCA'][$table]['list']['sorting']['root'] !== false) || $GLOBALS['TL_DCA'][$table]['list']['sorting']['rootPaste']) && Input::get('act') != 'select')
		{
			// Call paste_button_callback (&$dc, $row, $table, $cr, $childs, $previous, $next)
			if (\is_array($GLOBALS['TL_DCA'][$this->strTable]['list']['sorting']['paste_button_callback']))
			{
				$strClass = $GLOBALS['TL_DCA'][$this->strTable]['list']['sorting']['paste_button_callback'][0];
				$strMethod = $GLOBALS['TL_DCA'][$this->strTable]['list']['sorting']['paste_button_callback'][1];

				$this->import($strClass);
				$_buttons = $this->$strClass->$strMethod($this, array('id'=>0), $table, false, $arrClipboard);
			}
			elseif (\is_callable($GLOBALS['TL_DCA'][$this->strTable]['list']['sorting']['paste_button_callback']))
			{
				$_buttons = $GLOBALS['TL_DCA'][$this->strTable]['list']['sorting']['paste_button_callback']($this, array('id'=>0), $table, false, $arrClipboard);
			}
			else
			{
				$labelPasteInto = $GLOBALS['TL_LANG'][$this->strTable]['pasteinto'] ?? $GLOBALS['TL_LANG']['DCA']['pasteinto'];
				$imagePasteInto = Image::getHtml('pasteinto.svg', $labelPasteInto[0]);
				$_buttons = '<a href="' . $this->addToUrl('act=' . $arrClipboard['mode'] . '&amp;mode=2&amp;pid=0' . (!\is_array($arrClipboard['id']) ? '&amp;id=' . $arrClipboard['id'] : '')) . '" title="' . StringUtil::specialchars($labelPasteInto[0]) . '" onclick="Backend.getScrollOffset()">' . $imagePasteInto . '</a> ';
			}
		}

		// End table
		$return .= $_buttons . '</div></li>' . $tree . '
</ul>' . ($this->strPickerFieldType == 'radio' ? '
<div class="tl_radio_reset">
<label for="tl_radio_reset" class="tl_radio_label">' . $GLOBALS['TL_LANG']['MSC']['resetSelected'] . '</label> <input type="radio" name="picker" id="tl_radio_reset" value="" class="tl_tree_radio">
</div>' : '') . '
</div>';

		// Close the form
		if (Input::get('act') == 'select')
		{
			// Submit buttons
			$arrButtons = array();

			if (!$GLOBALS['TL_DCA'][$this->strTable]['config']['notEditable'])
			{
				$arrButtons['edit'] = '<button type="submit" name="edit" id="edit" class="tl_submit" accesskey="s">' . $GLOBALS['TL_LANG']['MSC']['editSelected'] . '</button>';
			}

			if (!$GLOBALS['TL_DCA'][$this->strTable]['config']['notDeletable'])
			{
				$arrButtons['delete'] = '<button type="submit" name="delete" id="delete" class="tl_submit" accesskey="d" onclick="return confirm(\'' . $GLOBALS['TL_LANG']['MSC']['delAllConfirm'] . '\')">' . $GLOBALS['TL_LANG']['MSC']['deleteSelected'] . '</button>';
			}

			if (!$GLOBALS['TL_DCA'][$this->strTable]['config']['notCopyable'])
			{
				$arrButtons['copy'] = '<button type="submit" name="copy" id="copy" class="tl_submit" accesskey="c">' . $GLOBALS['TL_LANG']['MSC']['copySelected'] . '</button>';
			}

			if (!$GLOBALS['TL_DCA'][$this->strTable]['config']['notSortable'])
			{
				$arrButtons['cut'] = '<button type="submit" name="cut" id="cut" class="tl_submit" accesskey="x">' . $GLOBALS['TL_LANG']['MSC']['moveSelected'] . '</button>';
			}

			if (!$GLOBALS['TL_DCA'][$this->strTable]['config']['notEditable'])
			{
				$arrButtons['override'] = '<button type="submit" name="override" id="override" class="tl_submit" accesskey="v">' . $GLOBALS['TL_LANG']['MSC']['overrideSelected'] . '</button>';
			}

			// Call the buttons_callback (see #4691)
			if (\is_array($GLOBALS['TL_DCA'][$this->strTable]['select']['buttons_callback']))
			{
				foreach ($GLOBALS['TL_DCA'][$this->strTable]['select']['buttons_callback'] as $callback)
				{
					if (\is_array($callback))
					{
						$this->import($callback[0]);
						$arrButtons = $this->{$callback[0]}->{$callback[1]}($arrButtons, $this);
					}
					elseif (\is_callable($callback))
					{
						$arrButtons = $callback($arrButtons, $this);
					}
				}
			}

			if (\count($arrButtons) < 3)
			{
				$strButtons = implode(' ', $arrButtons);
			}
			else
			{
				$strButtons = array_shift($arrButtons) . ' ';
				$strButtons .= '<div class="split-button">';
				$strButtons .= array_shift($arrButtons) . '<button type="button" id="sbtog">' . Image::getHtml('navcol.svg') . '</button> <ul class="invisible">';

				foreach ($arrButtons as $strButton)
				{
					$strButtons .= '<li>' . $strButton . '</li>';
				}

				$strButtons .= '</ul></div>';
			}

			$return .= '
</div>
<div class="tl_formbody_submit" style="text-align:right">
<div class="tl_submit_container">
  ' . $strButtons . '
</div>
</div>
</form>';
		}

		return $return;
	}

	/**
	 * Generate a particular subpart of the tree and return it as HTML string
	 *
	 * @param integer $id
	 * @param integer $level
	 *
	 * @return string
	 */
	public function ajaxTreeView($id, $level)
	{
		if (!Environment::get('isAjaxRequest'))
		{
			return '';
		}

		$return = '';
		$table = $this->strTable;
		$blnPtable = false;

		// Load parent table
		if ($GLOBALS['TL_DCA'][$this->strTable]['list']['sorting']['mode'] == 6)
		{
			$table = $this->ptable;

			System::loadLanguageFile($table);
			$this->loadDataContainer($table);

			$blnPtable = true;
		}

		$blnProtected = false;

		// Check protected pages
		if ($table == 'tl_page')
		{
			$objParent = PageModel::findWithDetails($id);
			$blnProtected = $objParent->protected ? true : false;
		}

		$margin = ($level * 20);
		$hasSorting = $this->Database->fieldExists('sorting', $table);
		$arrIds = array();

		// Get records
		$objRows = $this->Database->prepare("SELECT id FROM " . $table . " WHERE pid=?" . ($hasSorting ? " ORDER BY sorting" : ""))
								  ->execute($id);

		while ($objRows->next())
		{
			$arrIds[] = $objRows->id;
		}

		/** @var Session $objSession */
		$objSession = System::getContainer()->get('session');

		$blnClipboard = false;
		$arrClipboard = $objSession->get('CLIPBOARD');

		// Check clipboard
		if (!empty($arrClipboard[$this->strTable]))
		{
			$blnClipboard = true;
			$arrClipboard = $arrClipboard[$this->strTable];
		}

		for ($i=0, $c=\count($arrIds); $i<$c; $i++)
		{
			$return .= ' ' . trim($this->generateTree($table, $arrIds[$i], array('p'=>$arrIds[($i-1)], 'n'=>$arrIds[($i+1)]), $hasSorting, $margin, ($blnClipboard ? $arrClipboard : false), ($id == $arrClipboard['id'] || (\is_array($arrClipboard['id']) && \in_array($id, $arrClipboard['id'])) || (!$blnPtable && !\is_array($arrClipboard['id']) && \in_array($id, $this->Database->getChildRecords($arrClipboard['id'], $table)))), $blnProtected));
		}

		return $return;
	}

	/**
	 * Recursively generate the tree and return it as HTML string
	 *
	 * @param string  $table
	 * @param integer $id
	 * @param array   $arrPrevNext
	 * @param boolean $blnHasSorting
	 * @param integer $intMargin
	 * @param array   $arrClipboard
	 * @param boolean $blnCircularReference
	 * @param boolean $protectedPage
	 * @param boolean $blnNoRecursion
	 * @param array   $arrFound
	 *
	 * @return string
	 */
	protected function generateTree($table, $id, $arrPrevNext, $blnHasSorting, $intMargin=0, $arrClipboard=null, $blnCircularReference=false, $protectedPage=false, $blnNoRecursion=false, $arrFound=array())
	{
		/** @var AttributeBagInterface $objSessionBag */
		$objSessionBag = System::getContainer()->get('session')->getBag('contao_backend');

		$session = $objSessionBag->all();
		$node = ($GLOBALS['TL_DCA'][$this->strTable]['list']['sorting']['mode'] == 6) ? $this->strTable . '_' . $table . '_tree' : $this->strTable . '_tree';

		// Toggle nodes
		if (Input::get('ptg'))
		{
			$session[$node][Input::get('ptg')] = (isset($session[$node][Input::get('ptg')]) && $session[$node][Input::get('ptg')] == 1) ? 0 : 1;
			$objSessionBag->replace($session);
			$this->redirect(preg_replace('/(&(amp;)?|\?)ptg=[^& ]*/i', '', Environment::get('request')));
		}

		$objRow = $this->Database->prepare("SELECT * FROM " . $table . " WHERE id=?")
								 ->limit(1)
								 ->execute($id);

		// Return if there is no result
		if ($objRow->numRows < 1)
		{
			$objSessionBag->replace($session);

			return '';
		}

		$return = '';
		$intSpacing = 20;
		$childs = array();

		// Add the ID to the list of current IDs
		if ($this->strTable == $table)
		{
			$this->current[] = $objRow->id;
		}

		// Check whether there are child records
		if (!$blnNoRecursion)
		{
			if ($this->strTable != $table || $GLOBALS['TL_DCA'][$this->strTable]['list']['sorting']['mode'] == 5)
			{
				$objChilds = $this->Database->prepare("SELECT id FROM " . $table . " WHERE pid=?" . (!empty($arrFound) ? " AND id IN(" . implode(',', array_map('\intval', $arrFound)) . ")" : '') . ($blnHasSorting ? " ORDER BY sorting" : ''))
											->execute($id);

				if ($objChilds->numRows)
				{
					$childs = $objChilds->fetchEach('id');
				}
			}
		}

		$blnProtected = false;

		// Check whether the page is protected
		if ($table == 'tl_page')
		{
			$blnProtected = ($objRow->protected || $protectedPage);
		}

		$session[$node][$id] = (\is_int($session[$node][$id])) ? $session[$node][$id] : 0;
		$mouseover = ($GLOBALS['TL_DCA'][$this->strTable]['list']['sorting']['mode'] == 5 || $table == $this->strTable) ? ' toggle_select hover-div' : '';

		$return .= "\n  " . '<li class="' . ((($GLOBALS['TL_DCA'][$this->strTable]['list']['sorting']['mode'] == 5 && $objRow->type == 'root') || $table != $this->strTable) ? 'tl_folder' : 'tl_file') . ' click2edit' . $mouseover . ' cf"><div class="tl_left" style="padding-left:' . ($intMargin + $intSpacing + (empty($childs) ? 20 : 0)) . 'px">';

		// Calculate label and add a toggle button
		$args = array();
		$showFields = $GLOBALS['TL_DCA'][$table]['list']['label']['fields'];
		$level = ($intMargin / $intSpacing + 1);
		$blnIsOpen = (!empty($arrFound) || $session[$node][$id] == 1);

		// Always show selected nodes
		if (!$blnIsOpen && !empty($this->arrPickerValue) && ($GLOBALS['TL_DCA'][$this->strTable]['list']['sorting']['mode'] == 5 || $table !== $this->strTable))
		{
			$selected = $this->arrPickerValue;

			if ($GLOBALS['TL_DCA'][$this->strTable]['list']['sorting']['mode'] == 6)
			{
				$selected = $this->Database->execute("SELECT pid FROM {$this->strTable} WHERE id IN (" . implode(',', array_map('\intval', $this->arrPickerValue)) . ')')
										   ->fetchEach('pid');
			}

			if (!empty(array_intersect($this->Database->getChildRecords(array($id), $table), $selected)))
			{
				$blnIsOpen = true;
			}
		}

		if (!empty($childs))
		{
			$img = $blnIsOpen ? 'folMinus.svg' : 'folPlus.svg';
			$alt = $blnIsOpen ? $GLOBALS['TL_LANG']['MSC']['collapseNode'] : $GLOBALS['TL_LANG']['MSC']['expandNode'];
			$return .= '<a href="' . $this->addToUrl('ptg=' . $id) . '" title="' . StringUtil::specialchars($alt) . '" onclick="Backend.getScrollOffset();return AjaxRequest.toggleStructure(this,\'' . $node . '_' . $id . '\',' . $level . ',' . $GLOBALS['TL_DCA'][$this->strTable]['list']['sorting']['mode'] . ')">' . Image::getHtml($img, '', 'style="margin-right:2px"') . '</a>';
		}

		foreach ($showFields as $k=>$v)
		{
			// Decrypt the value
			if ($GLOBALS['TL_DCA'][$table]['fields'][$v]['eval']['encrypt'])
			{
				$objRow->$v = Encryption::decrypt(StringUtil::deserialize($objRow->$v));
			}

			if (strpos($v, ':') !== false)
			{
				list($strKey, $strTable) = explode(':', $v);
				list($strTable, $strField) = explode('.', $strTable);

				$objRef = $this->Database->prepare("SELECT " . Database::quoteIdentifier($strField) . " FROM " . $strTable . " WHERE id=?")
										 ->limit(1)
										 ->execute($objRow->$strKey);

				$args[$k] = $objRef->numRows ? $objRef->$strField : '';
			}
			elseif (\in_array($GLOBALS['TL_DCA'][$table]['fields'][$v]['flag'], array(5, 6, 7, 8, 9, 10)))
			{
				$args[$k] = Date::parse(Config::get('datimFormat'), $objRow->$v);
			}
			elseif ($GLOBALS['TL_DCA'][$table]['fields'][$v]['inputType'] == 'checkbox' && !$GLOBALS['TL_DCA'][$table]['fields'][$v]['eval']['multiple'])
			{
				$args[$k] = ($objRow->$v != '') ? ($GLOBALS['TL_DCA'][$table]['fields'][$v]['label'][0] ?? $v) : '';
			}
			else
			{
				$args[$k] = $GLOBALS['TL_DCA'][$table]['fields'][$v]['reference'][$objRow->$v] ?: $objRow->$v;
			}
		}

		$label = vsprintf($GLOBALS['TL_DCA'][$table]['list']['label']['format'] ?? '%s', $args);

		// Shorten the label if it is too long
		if ($GLOBALS['TL_DCA'][$table]['list']['label']['maxCharacters'] > 0 && $GLOBALS['TL_DCA'][$table]['list']['label']['maxCharacters'] < Utf8::strlen(strip_tags($label)))
		{
			$label = trim(StringUtil::substrHtml($label, $GLOBALS['TL_DCA'][$table]['list']['label']['maxCharacters'])) . ' …';
		}

		$label = preg_replace('/\(\) ?|\[] ?|{} ?|<> ?/', '', $label);

		// Call the label_callback ($row, $label, $this)
		if (\is_array($GLOBALS['TL_DCA'][$table]['list']['label']['label_callback']))
		{
			$strClass = $GLOBALS['TL_DCA'][$table]['list']['label']['label_callback'][0];
			$strMethod = $GLOBALS['TL_DCA'][$table]['list']['label']['label_callback'][1];

			$this->import($strClass);
			$return .= $this->$strClass->$strMethod($objRow->row(), $label, $this, '', false, $blnProtected);
		}
		elseif (\is_callable($GLOBALS['TL_DCA'][$table]['list']['label']['label_callback']))
		{
			$return .= $GLOBALS['TL_DCA'][$table]['list']['label']['label_callback']($objRow->row(), $label, $this, '', false, $blnProtected);
		}
		else
		{
			$return .= Image::getHtml('iconPLAIN.svg') . ' ' . $label;
		}

		$return .= '</div> <div class="tl_right">';
		$previous = ($GLOBALS['TL_DCA'][$this->strTable]['list']['sorting']['mode'] == 6) ? $arrPrevNext['pp'] : $arrPrevNext['p'];
		$next = ($GLOBALS['TL_DCA'][$this->strTable]['list']['sorting']['mode'] == 6) ? $arrPrevNext['nn'] : $arrPrevNext['n'];
		$_buttons = '';

		// Regular buttons ($row, $table, $root, $blnCircularReference, $childs, $previous, $next)
		if ($this->strTable == $table)
		{
			$_buttons .= (Input::get('act') == 'select') ? '<input type="checkbox" name="IDS[]" id="ids_' . $id . '" class="tl_tree_checkbox" value="' . $id . '">' : $this->generateButtons($objRow->row(), $table, $this->root, $blnCircularReference, $childs, $previous, $next);

			if ($this->strPickerFieldType)
			{
				$_buttons .= $this->getPickerInputField($id);
			}
		}

		// Paste buttons
		if ($arrClipboard !== false && Input::get('act') != 'select')
		{
			$_buttons .= ' ';

			// Call paste_button_callback(&$dc, $row, $table, $blnCircularReference, $arrClipboard, $childs, $previous, $next)
			if (\is_array($GLOBALS['TL_DCA'][$this->strTable]['list']['sorting']['paste_button_callback']))
			{
				$strClass = $GLOBALS['TL_DCA'][$this->strTable]['list']['sorting']['paste_button_callback'][0];
				$strMethod = $GLOBALS['TL_DCA'][$this->strTable]['list']['sorting']['paste_button_callback'][1];

				$this->import($strClass);
				$_buttons .= $this->$strClass->$strMethod($this, $objRow->row(), $table, $blnCircularReference, $arrClipboard, $childs, $previous, $next);
			}
			elseif (\is_callable($GLOBALS['TL_DCA'][$this->strTable]['list']['sorting']['paste_button_callback']))
			{
				$_buttons .= $GLOBALS['TL_DCA'][$this->strTable]['list']['sorting']['paste_button_callback']($this, $objRow->row(), $table, $blnCircularReference, $arrClipboard, $childs, $previous, $next);
			}
			else
			{
				$labelPasteAfter = $GLOBALS['TL_LANG'][$this->strTable]['pasteafter'] ?? $GLOBALS['TL_LANG']['DCA']['pasteafter'];
				$imagePasteAfter = Image::getHtml('pasteafter.svg', sprintf($labelPasteAfter[1], $id));

				$labelPasteInto = $GLOBALS['TL_LANG'][$this->strTable]['pasteinto'] ?? $GLOBALS['TL_LANG']['DCA']['pasteinto'];
				$imagePasteInto = Image::getHtml('pasteinto.svg', sprintf($labelPasteInto[1], $id));

				// Regular tree (on cut: disable buttons of the page and all its childs to avoid circular references)
				if ($GLOBALS['TL_DCA'][$this->strTable]['list']['sorting']['mode'] == 5)
				{
					$_buttons .= (($arrClipboard['mode'] == 'cut' && ($blnCircularReference || $arrClipboard['id'] == $id)) || ($arrClipboard['mode'] == 'cutAll' && ($blnCircularReference || \in_array($id, $arrClipboard['id']))) || (!empty($GLOBALS['TL_DCA'][$this->strTable]['list']['sorting']['root']) && !$GLOBALS['TL_DCA'][$this->strTable]['list']['sorting']['rootPaste'] && \in_array($id, $this->root))) ? Image::getHtml('pasteafter_.svg') . ' ' : '<a href="' . $this->addToUrl('act=' . $arrClipboard['mode'] . '&amp;mode=1&amp;pid=' . $id . (!\is_array($arrClipboard['id']) ? '&amp;id=' . $arrClipboard['id'] : '')) . '" title="' . StringUtil::specialchars(sprintf($labelPasteAfter[1], $id)) . '" onclick="Backend.getScrollOffset()">' . $imagePasteAfter . '</a> ';
					$_buttons .= (($arrClipboard['mode'] == 'cut' && ($blnCircularReference || $arrClipboard['id'] == $id)) || ($arrClipboard['mode'] == 'cutAll' && ($blnCircularReference || \in_array($id, $arrClipboard['id'])))) ? Image::getHtml('pasteinto_.svg') . ' ' : '<a href="' . $this->addToUrl('act=' . $arrClipboard['mode'] . '&amp;mode=2&amp;pid=' . $id . (!\is_array($arrClipboard['id']) ? '&amp;id=' . $arrClipboard['id'] : '')) . '" title="' . StringUtil::specialchars(sprintf($labelPasteInto[1], $id)) . '" onclick="Backend.getScrollOffset()">' . $imagePasteInto . '</a> ';
				}

				// Extended tree
				else
				{
					$_buttons .= ($this->strTable == $table) ? ((($arrClipboard['mode'] == 'cut' && ($blnCircularReference || $arrClipboard['id'] == $id)) || ($arrClipboard['mode'] == 'cutAll' && ($blnCircularReference || \in_array($id, $arrClipboard['id'])))) ? Image::getHtml('pasteafter_.svg') : '<a href="' . $this->addToUrl('act=' . $arrClipboard['mode'] . '&amp;mode=1&amp;pid=' . $id . (!\is_array($arrClipboard['id']) ? '&amp;id=' . $arrClipboard['id'] : '')) . '" title="' . StringUtil::specialchars(sprintf($labelPasteAfter[1], $id)) . '" onclick="Backend.getScrollOffset()">' . $imagePasteAfter . '</a> ') : '';
					$_buttons .= ($this->strTable != $table) ? '<a href="' . $this->addToUrl('act=' . $arrClipboard['mode'] . '&amp;mode=2&amp;pid=' . $id . (!\is_array($arrClipboard['id']) ? '&amp;id=' . $arrClipboard['id'] : '')) . '" title="' . StringUtil::specialchars(sprintf($labelPasteInto[1], $id)) . '" onclick="Backend.getScrollOffset()">' . $imagePasteInto . '</a> ' : '';
				}
			}
		}

		$return .= ($_buttons ?: '&nbsp;') . '</div></li>';

		// Add the records of the table itself
		if ($table != $this->strTable)
		{
			// Also apply the filter settings to the child table (see #716)
			if (!empty($this->procedure) && $GLOBALS['TL_DCA'][$this->strTable]['list']['sorting']['mode'] == 6)
			{
				$arrValues = $this->values;
				array_unshift($arrValues, $id);

				$objChilds = $this->Database->prepare("SELECT id FROM " . $this->strTable . " WHERE pid=? AND " . (implode(' AND ', $this->procedure)) . ($blnHasSorting ? " ORDER BY sorting" : ''))
											->execute($arrValues);
			}
			else
			{
				$objChilds = $this->Database->prepare("SELECT id FROM " . $this->strTable . " WHERE pid=?" . ($blnHasSorting ? " ORDER BY sorting" : ''))
											->execute($id);
			}

			if ($objChilds->numRows)
			{
				$ids = $objChilds->fetchEach('id');

				for ($j=0, $c=\count($ids); $j<$c; $j++)
				{
					$return .= $this->generateTree($this->strTable, $ids[$j], array('pp'=>$ids[($j-1)], 'nn'=>$ids[($j+1)]), $blnHasSorting, ($intMargin + $intSpacing), $arrClipboard, false, ($j<(\count($ids)-1) || !empty($childs)), $blnNoRecursion, $arrFound);
				}
			}
		}

		// Begin a new submenu
		if (!$blnNoRecursion)
		{
			$blnAddParent = ($blnIsOpen || !empty($arrFound) || (!empty($childs) && $session[$node][$id] == 1));

			if ($blnAddParent)
			{
				$return .= '<li class="parent" id="' . $node . '_' . $id . '"><ul class="level_' . $level . '">';
			}

			// Add the records of the parent table
			if ($blnIsOpen && \is_array($childs))
			{
				for ($k=0, $c=\count($childs); $k<$c; $k++)
				{
					$return .= $this->generateTree($table, $childs[$k], array('p'=>$childs[($k-1)], 'n'=>$childs[($k+1)]), $blnHasSorting, ($intMargin + $intSpacing), $arrClipboard, (($GLOBALS['TL_DCA'][$this->strTable]['list']['sorting']['mode'] == 5 && $childs[$k] == $arrClipboard['id']) || $blnCircularReference), ($blnProtected || $protectedPage), $blnNoRecursion, $arrFound);
				}
			}

			// Close the submenu
			if ($blnAddParent)
			{
				$return .= '</ul></li>';
			}
		}

		$objSessionBag->replace($session);

		return $return;
	}

	/**
	 * Show header of the parent table and list all records of the current table
	 *
	 * @return string
	 */
	protected function parentView()
	{
		/** @var Session $objSession */
		$objSession = System::getContainer()->get('session');

		$blnClipboard = false;
		$arrClipboard = $objSession->get('CLIPBOARD');
		$table = ($GLOBALS['TL_DCA'][$this->strTable]['list']['sorting']['mode'] == 6) ? $this->ptable : $this->strTable;
		$blnHasSorting = $GLOBALS['TL_DCA'][$this->strTable]['list']['sorting']['fields'][0] == 'sorting';
		$blnMultiboard = false;

		// Check clipboard
		if (!empty($arrClipboard[$table]))
		{
			$blnClipboard = true;
			$arrClipboard = $arrClipboard[$table];

			if (\is_array($arrClipboard['id']))
			{
				$blnMultiboard = true;
			}
		}

		// Load the language file and data container array of the parent table
		System::loadLanguageFile($this->ptable);
		$this->loadDataContainer($this->ptable);

		// Check the default labels (see #509)
		$labelNew = $GLOBALS['TL_LANG'][$this->strTable]['new'] ?? $GLOBALS['TL_LANG']['DCA']['new'];
		$labelCut = $GLOBALS['TL_LANG'][$this->strTable]['cut'] ?? $GLOBALS['TL_LANG']['DCA']['cut'];
		$labelPasteNew = $GLOBALS['TL_LANG'][$this->strTable]['pastenew'] ?? $GLOBALS['TL_LANG']['DCA']['pastenew'];
		$labelPasteAfter = $GLOBALS['TL_LANG'][$this->strTable]['pasteafter'] ?? $GLOBALS['TL_LANG']['DCA']['pasteafter'];
		$labelEditHeader = $GLOBALS['TL_LANG'][$this->ptable]['editmeta'] ?? $GLOBALS['TL_LANG'][$this->strTable]['editheader'] ?? $GLOBALS['TL_LANG']['DCA']['editheader'];

		$return = Message::generate() . '
<div id="tl_buttons">' . (Input::get('nb') ? '&nbsp;' : ($this->ptable ? '
<a href="' . $this->getReferer(true, $this->ptable) . '" class="header_back" title="' . StringUtil::specialchars($GLOBALS['TL_LANG']['MSC']['backBTTitle']) . '" accesskey="b" onclick="Backend.getScrollOffset()">' . $GLOBALS['TL_LANG']['MSC']['backBT'] . '</a>' : (isset($GLOBALS['TL_DCA'][$this->strTable]['config']['backlink']) ? '
<a href="contao/main.php?' . $GLOBALS['TL_DCA'][$this->strTable]['config']['backlink'] . '" class="header_back" title="' . StringUtil::specialchars($GLOBALS['TL_LANG']['MSC']['backBTTitle']) . '" accesskey="b" onclick="Backend.getScrollOffset()">' . $GLOBALS['TL_LANG']['MSC']['backBT'] . '</a>' : ''))) . ' ' . ((Input::get('act') != 'select' && !$blnClipboard && !$GLOBALS['TL_DCA'][$this->strTable]['config']['closed'] && !$GLOBALS['TL_DCA'][$this->strTable]['config']['notCreatable']) ? '
<a href="' . $this->addToUrl(($blnHasSorting ? 'act=paste&amp;mode=create' : 'act=create&amp;mode=2&amp;pid=' . $this->intId)) . '" class="header_new" title="' . StringUtil::specialchars($labelNew[1]) . '" accesskey="n" onclick="Backend.getScrollOffset()">' . $labelNew[0] . '</a> ' : '') . ($blnClipboard ? '
<a href="' . $this->addToUrl('clipboard=1') . '" class="header_clipboard" title="' . StringUtil::specialchars($GLOBALS['TL_LANG']['MSC']['clearClipboard']) . '" accesskey="x">' . $GLOBALS['TL_LANG']['MSC']['clearClipboard'] . '</a> ' : $this->generateGlobalButtons()) . '
</div>';

		// Get all details of the parent record
		$objParent = $this->Database->prepare("SELECT * FROM " . $this->ptable . " WHERE id=?")
									->limit(1)
									->execute(CURRENT_ID);

		if ($objParent->numRows < 1)
		{
			return $return;
		}

		$return .= ((Input::get('act') == 'select') ? '

<form id="tl_select" class="tl_form' . ((Input::get('act') == 'select') ? ' unselectable' : '') . '" method="post" novalidate>
<div class="tl_formbody_edit">
<input type="hidden" name="FORM_SUBMIT" value="tl_select">
<input type="hidden" name="REQUEST_TOKEN" value="' . REQUEST_TOKEN . '">' : '') . ($blnClipboard ? '
<div id="paste_hint" data-add-to-scroll-offset="20">
  <p>' . $GLOBALS['TL_LANG']['MSC']['selectNewPosition'] . '</p>
</div>' : '') . '
<div class="tl_listing_container parent_view' . ($this->strPickerFieldType ? ' picker unselectable' : '') . '" id="tl_listing">
<div class="tl_header click2edit toggle_select hover-div">';

		// List all records of the child table
		if (!Input::get('act') || \in_array(Input::get('act'), array('paste', 'select')))
		{
			$this->import(BackendUser::class, 'User');

			// Header
			$imagePasteNew = Image::getHtml('new.svg', $labelPasteNew[0]);
			$imagePasteAfter = Image::getHtml('pasteafter.svg', $labelPasteAfter[0]);
			$imageEditHeader = Image::getHtml('header.svg', sprintf(\is_array($labelEditHeader) ? $labelEditHeader[0] : $labelEditHeader, $objParent->id));

			$return .= '
<div class="tl_content_right">' . ((Input::get('act') == 'select' || $this->strPickerFieldType == 'checkbox') ? '
<label for="tl_select_trigger" class="tl_select_label">' . $GLOBALS['TL_LANG']['MSC']['selectAll'] . '</label> <input type="checkbox" id="tl_select_trigger" onclick="Backend.toggleCheckboxes(this)" class="tl_tree_checkbox">' : ($blnClipboard ? '
<a href="' . $this->addToUrl('act=' . $arrClipboard['mode'] . '&amp;mode=2&amp;pid=' . $objParent->id . (!$blnMultiboard ? '&amp;id=' . $arrClipboard['id'] : '')) . '" title="' . StringUtil::specialchars($labelPasteAfter[0]) . '" onclick="Backend.getScrollOffset()">' . $imagePasteAfter . '</a>' : ((!$GLOBALS['TL_DCA'][$this->ptable]['config']['notEditable'] && $this->User->canEditFieldsOf($this->ptable)) ? '
<a href="' . preg_replace('/&(amp;)?table=[^& ]*/i', (($this->ptable != '') ? '&amp;table=' . $this->ptable : ''), $this->addToUrl('act=edit' . (Input::get('nb') ? '&amp;nc=1' : ''))) . '" class="edit" title="' . StringUtil::specialchars(sprintf(\is_array($labelEditHeader) ? $labelEditHeader[1] : $labelEditHeader, $objParent->id)) . '">' . $imageEditHeader . '</a> ' . $this->generateHeaderButtons($objParent->row(), $this->ptable) : '') . (($blnHasSorting && !$GLOBALS['TL_DCA'][$this->strTable]['config']['closed'] && !$GLOBALS['TL_DCA'][$this->strTable]['config']['notCreatable']) ? '
<a href="' . $this->addToUrl('act=create&amp;mode=2&amp;pid=' . $objParent->id . '&amp;id=' . $this->intId) . '" title="' . StringUtil::specialchars($labelPasteNew[0]) . '">' . $imagePasteNew . '</a>' : ''))) . '
</div>';

			// Format header fields
			$add = array();
			$headerFields = $GLOBALS['TL_DCA'][$this->strTable]['list']['sorting']['headerFields'];

			foreach ($headerFields as $v)
			{
				$_v = StringUtil::deserialize($objParent->$v);

				// Translate UUIDs to paths
				if ($GLOBALS['TL_DCA'][$this->ptable]['fields'][$v]['inputType'] == 'fileTree')
				{
					$objFiles = FilesModel::findMultipleByUuids((array) $_v);

					if ($objFiles !== null)
					{
						$_v = $objFiles->fetchEach('path');
					}
				}

				if (\is_array($_v))
				{
					$_v = implode(', ', $_v);
				}
				elseif ($GLOBALS['TL_DCA'][$this->ptable]['fields'][$v]['eval']['isBoolean'] || ($GLOBALS['TL_DCA'][$this->ptable]['fields'][$v]['inputType'] == 'checkbox' && !$GLOBALS['TL_DCA'][$this->ptable]['fields'][$v]['eval']['multiple']))
				{
					$_v = $_v ? $GLOBALS['TL_LANG']['MSC']['yes'] : $GLOBALS['TL_LANG']['MSC']['no'];
				}
				elseif ($GLOBALS['TL_DCA'][$this->ptable]['fields'][$v]['eval']['rgxp'] == 'date')
				{
					$_v = $_v ? Date::parse(Config::get('dateFormat'), $_v) : '-';
				}
				elseif ($GLOBALS['TL_DCA'][$this->ptable]['fields'][$v]['eval']['rgxp'] == 'time')
				{
					$_v = $_v ? Date::parse(Config::get('timeFormat'), $_v) : '-';
				}
				elseif ($GLOBALS['TL_DCA'][$this->ptable]['fields'][$v]['eval']['rgxp'] == 'datim')
				{
					$_v = $_v ? Date::parse(Config::get('datimFormat'), $_v) : '-';
				}
				elseif ($v == 'tstamp')
				{
					$_v = Date::parse(Config::get('datimFormat'), $objParent->tstamp);
				}
				elseif (isset($GLOBALS['TL_DCA'][$this->ptable]['fields'][$v]['foreignKey']))
				{
					$arrForeignKey = explode('.', $GLOBALS['TL_DCA'][$this->ptable]['fields'][$v]['foreignKey'], 2);

					$objLabel = $this->Database->prepare("SELECT " . Database::quoteIdentifier($arrForeignKey[1]) . " AS value FROM " . $arrForeignKey[0] . " WHERE id=?")
											   ->limit(1)
											   ->execute($_v);

					$_v = $objLabel->numRows ? $objLabel->value : '-';
				}
				elseif (\is_array($GLOBALS['TL_DCA'][$this->ptable]['fields'][$v]['reference'][$_v]))
				{
					$_v = $GLOBALS['TL_DCA'][$this->ptable]['fields'][$v]['reference'][$_v][0];
				}
				elseif (isset($GLOBALS['TL_DCA'][$this->ptable]['fields'][$v]['reference'][$_v]))
				{
					$_v = $GLOBALS['TL_DCA'][$this->ptable]['fields'][$v]['reference'][$_v];
				}
				elseif ($GLOBALS['TL_DCA'][$this->ptable]['fields'][$v]['eval']['isAssociative'] || array_is_assoc($GLOBALS['TL_DCA'][$this->ptable]['fields'][$v]['options']))
				{
					$_v = $GLOBALS['TL_DCA'][$this->ptable]['fields'][$v]['options'][$_v];
				}
				elseif (\is_array($GLOBALS['TL_DCA'][$this->ptable]['fields'][$v]['options_callback']))
				{
					$strClass = $GLOBALS['TL_DCA'][$this->ptable]['fields'][$v]['options_callback'][0];
					$strMethod = $GLOBALS['TL_DCA'][$this->ptable]['fields'][$v]['options_callback'][1];

					$this->import($strClass);
					$options_callback = $this->$strClass->$strMethod($this);

					$_v = $options_callback[$_v];
				}
				elseif (\is_callable($GLOBALS['TL_DCA'][$this->ptable]['fields'][$v]['options_callback']))
				{
					$options_callback = $GLOBALS['TL_DCA'][$this->ptable]['fields'][$v]['options_callback']($this);

					$_v = $options_callback[$_v];
				}

				// Add the sorting field
				if ($_v != '')
				{
					if (isset($GLOBALS['TL_DCA'][$this->ptable]['fields'][$v]['label']))
					{
						$key = \is_array($GLOBALS['TL_DCA'][$this->ptable]['fields'][$v]['label']) ? $GLOBALS['TL_DCA'][$this->ptable]['fields'][$v]['label'][0] : $GLOBALS['TL_DCA'][$this->ptable]['fields'][$v]['label'];
					}
					else
					{
						$key = $GLOBALS['TL_LANG'][$this->ptable][$v][0] ?? $v;
					}

					$add[$key] = $_v;
				}
			}

			// Trigger the header_callback (see #3417)
			if (\is_array($GLOBALS['TL_DCA'][$table]['list']['sorting']['header_callback']))
			{
				$strClass = $GLOBALS['TL_DCA'][$table]['list']['sorting']['header_callback'][0];
				$strMethod = $GLOBALS['TL_DCA'][$table]['list']['sorting']['header_callback'][1];

				$this->import($strClass);
				$add = $this->$strClass->$strMethod($add, $this);
			}
			elseif (\is_callable($GLOBALS['TL_DCA'][$table]['list']['sorting']['header_callback']))
			{
				$add = $GLOBALS['TL_DCA'][$table]['list']['sorting']['header_callback']($add, $this);
			}

			// Output the header data
			$return .= '

<table class="tl_header_table">';

			foreach ($add as $k=>$v)
			{
				if (\is_array($v))
				{
					$v = $v[0];
				}

				$return .= '
  <tr>
    <td><span class="tl_label">' . $k . ':</span> </td>
    <td>' . $v . '</td>
  </tr>';
			}

			$return .= '
</table>
</div>';

			$orderBy = array();
			$firstOrderBy = array();

			// Add all records of the current table
			$query = "SELECT * FROM " . $this->strTable;

			if (\is_array($this->orderBy) && isset($this->orderBy[0]))
			{
				$orderBy = $this->orderBy;
				$firstOrderBy = preg_replace('/\s+.*$/', '', $orderBy[0]);

				// Order by the foreign key
				if (isset($GLOBALS['TL_DCA'][$this->strTable]['fields'][$firstOrderBy]['foreignKey']))
				{
					$key = explode('.', $GLOBALS['TL_DCA'][$this->strTable]['fields'][$firstOrderBy]['foreignKey'], 2);
					$query = "SELECT *, (SELECT " . Database::quoteIdentifier($key[1]) . " FROM " . $key[0] . " WHERE " . $this->strTable . "." . Database::quoteIdentifier($firstOrderBy) . "=" . $key[0] . ".id) AS foreignKey FROM " . $this->strTable;
					$orderBy[0] = 'foreignKey';
				}
			}
			elseif (\is_array($GLOBALS['TL_DCA'][$this->strTable]['list']['sorting']['fields']))
			{
				$orderBy = $GLOBALS['TL_DCA'][$this->strTable]['list']['sorting']['fields'];
				$firstOrderBy = preg_replace('/\s+.*$/', '', $orderBy[0]);
			}

			$arrProcedure = $this->procedure;
			$arrValues = $this->values;

			// Support empty ptable fields
			if ($GLOBALS['TL_DCA'][$this->strTable]['config']['dynamicPtable'])
			{
				$arrProcedure[] = ($this->ptable == 'tl_article') ? "(ptable=? OR ptable='')" : "ptable=?";
				$arrValues[] = $this->ptable;
			}

			// WHERE
			if (!empty($arrProcedure))
			{
				$query .= " WHERE " . implode(' AND ', $arrProcedure);
			}

			if (!empty($this->root) && \is_array($this->root))
			{
				$query .= (!empty($arrProcedure) ? " AND " : " WHERE ") . "id IN(" . implode(',', array_map('\intval', $this->root)) . ")";
			}

			// ORDER BY
			if (!empty($orderBy) && \is_array($orderBy))
			{
				foreach ($orderBy as $k=>$v)
				{
					if (isset($GLOBALS['TL_DCA'][$this->strTable]['fields'][$v]['flag']) && ($GLOBALS['TL_DCA'][$this->strTable]['fields'][$v]['flag'] % 2) == 0)
					{
						$orderBy[$k] .= ' DESC';
					}
				}

				$query .= " ORDER BY " . implode(', ', $orderBy);
			}

			$objOrderByStmt = $this->Database->prepare($query);

			// LIMIT
			if ($this->limit)
			{
				$arrLimit = explode(',', $this->limit);
				$objOrderByStmt->limit($arrLimit[1], $arrLimit[0]);
			}

			$objOrderBy = $objOrderByStmt->execute($arrValues);

			if ($objOrderBy->numRows < 1)
			{
				return $return . '
<p class="tl_empty_parent_view">' . $GLOBALS['TL_LANG']['MSC']['noResult'] . '</p>
</div>';
			}

			// Call the child_record_callback
			if (\is_array($GLOBALS['TL_DCA'][$this->strTable]['list']['sorting']['child_record_callback']) || \is_callable($GLOBALS['TL_DCA'][$this->strTable]['list']['sorting']['child_record_callback']))
			{
				$strGroup = '';
				$blnIndent = false;
				$intWrapLevel = 0;
				$row = $objOrderBy->fetchAllAssoc();

				// Make items sortable
				if ($blnHasSorting)
				{
					$return .= '

<ul id="ul_' . CURRENT_ID . '">';
				}

				for ($i=0, $c=\count($row); $i<$c; $i++)
				{
					$this->current[] = $row[$i]['id'];
					$imagePasteAfter = Image::getHtml('pasteafter.svg', sprintf($labelPasteAfter[1], $row[$i]['id']));
					$imagePasteNew = Image::getHtml('new.svg', sprintf($labelPasteNew[1], $row[$i]['id']));

					// Decrypt encrypted value
					foreach ($row[$i] as $k=>$v)
					{
						if ($GLOBALS['TL_DCA'][$table]['fields'][$k]['eval']['encrypt'])
						{
							$row[$i][$k] = Encryption::decrypt(StringUtil::deserialize($v));
						}
					}

					// Make items sortable
					if ($blnHasSorting)
					{
						$return .= '
<li id="li_' . $row[$i]['id'] . '">';
					}

					// Add the group header
					if ($firstOrderBy != 'sorting' && !$GLOBALS['TL_DCA'][$this->strTable]['list']['sorting']['disableGrouping'])
					{
						$sortingMode = (\count($orderBy) == 1 && $firstOrderBy == $orderBy[0] && $GLOBALS['TL_DCA'][$this->strTable]['list']['sorting']['flag'] != '' && $GLOBALS['TL_DCA'][$this->strTable]['fields'][$firstOrderBy]['flag'] == '') ? $GLOBALS['TL_DCA'][$this->strTable]['list']['sorting']['flag'] : $GLOBALS['TL_DCA'][$this->strTable]['fields'][$firstOrderBy]['flag'];
						$remoteNew = $this->formatCurrentValue($firstOrderBy, $row[$i][$firstOrderBy], $sortingMode);
						$group = $this->formatGroupHeader($firstOrderBy, $remoteNew, $sortingMode, $row[$i]);

						if ($group != $strGroup)
						{
							$return .= "\n\n" . '<div class="tl_content_header">' . $group . '</div>';
							$strGroup = $group;
						}
					}

					$blnWrapperStart = \in_array($row[$i]['type'], $GLOBALS['TL_WRAPPERS']['start']);
					$blnWrapperSeparator = \in_array($row[$i]['type'], $GLOBALS['TL_WRAPPERS']['separator']);
					$blnWrapperStop = \in_array($row[$i]['type'], $GLOBALS['TL_WRAPPERS']['stop']);
					$blnIndentFirst = isset($row[$i - 1]['type']) && \in_array($row[$i - 1]['type'], $GLOBALS['TL_WRAPPERS']['start']);
					$blnIndentLast = isset($row[$i + 1]['type']) && \in_array($row[$i + 1]['type'], $GLOBALS['TL_WRAPPERS']['stop']);

					// Closing wrappers
					if ($blnWrapperStop && --$intWrapLevel < 1)
					{
						$blnIndent = false;
					}

					$return .= '
<div class="tl_content' . ($blnWrapperStart ? ' wrapper_start' : '') . ($blnWrapperSeparator ? ' wrapper_separator' : '') . ($blnWrapperStop ? ' wrapper_stop' : '') . ($blnIndent ? ' indent indent_' . $intWrapLevel : '') . ($blnIndentFirst ? ' indent_first' : '') . ($blnIndentLast ? ' indent_last' : '') . (!empty($GLOBALS['TL_DCA'][$this->strTable]['list']['sorting']['child_record_class']) ? ' ' . $GLOBALS['TL_DCA'][$this->strTable]['list']['sorting']['child_record_class'] : '') . (($i%2 == 0) ? ' even' : ' odd') . ' click2edit toggle_select hover-div">
<div class="tl_content_right">';

					// Opening wrappers
					if ($blnWrapperStart && ++$intWrapLevel > 0)
					{
						$blnIndent = true;
					}

					// Edit multiple
					if (Input::get('act') == 'select')
					{
						$return .= '<input type="checkbox" name="IDS[]" id="ids_' . $row[$i]['id'] . '" class="tl_tree_checkbox" value="' . $row[$i]['id'] . '">';
					}

					// Regular buttons
					else
					{
						$return .= $this->generateButtons($row[$i], $this->strTable, $this->root, false, null, $row[($i-1)]['id'], $row[($i+1)]['id']);

						// Sortable table
						if ($blnHasSorting)
						{
							// Create new button
							if (!$GLOBALS['TL_DCA'][$this->strTable]['config']['closed'] && !$GLOBALS['TL_DCA'][$this->strTable]['config']['notCreatable'])
							{
								$return .= ' <a href="' . $this->addToUrl('act=create&amp;mode=1&amp;pid=' . $row[$i]['id'] . '&amp;id=' . $objParent->id . (Input::get('nb') ? '&amp;nc=1' : '')) . '" title="' . StringUtil::specialchars(sprintf($labelPasteNew[1], $row[$i]['id'])) . '">' . $imagePasteNew . '</a>';
							}

							// Prevent circular references
							if (($blnClipboard && $arrClipboard['mode'] == 'cut' && $row[$i]['id'] == $arrClipboard['id']) || ($blnMultiboard && $arrClipboard['mode'] == 'cutAll' && \in_array($row[$i]['id'], $arrClipboard['id'])))
							{
								$return .= ' ' . Image::getHtml('pasteafter_.svg');
							}

							// Copy/move multiple
							elseif ($blnMultiboard)
							{
								$return .= ' <a href="' . $this->addToUrl('act=' . $arrClipboard['mode'] . '&amp;mode=1&amp;pid=' . $row[$i]['id']) . '" title="' . StringUtil::specialchars(sprintf($labelPasteAfter[1], $row[$i]['id'])) . '" onclick="Backend.getScrollOffset()">' . $imagePasteAfter . '</a>';
							}

							// Paste buttons
							elseif ($blnClipboard)
							{
								$return .= ' <a href="' . $this->addToUrl('act=' . $arrClipboard['mode'] . '&amp;mode=1&amp;pid=' . $row[$i]['id'] . '&amp;id=' . $arrClipboard['id']) . '" title="' . StringUtil::specialchars(sprintf($labelPasteAfter[1], $row[$i]['id'])) . '" onclick="Backend.getScrollOffset()">' . $imagePasteAfter . '</a>';
							}

							// Drag handle
							if (!$GLOBALS['TL_DCA'][$this->strTable]['config']['notSortable'])
							{
								$return .= ' <button type="button" class="drag-handle" title="' . StringUtil::specialchars(sprintf(\is_array($labelCut) ? $labelCut[1] : $labelCut, $row[$i]['id'])) . '" aria-hidden="true">' . Image::getHtml('drag.svg') . '</button>';
							}
						}

						// Picker
						if ($this->strPickerFieldType)
						{
							$return .= $this->getPickerInputField($row[$i]['id']);
						}
					}

					if (\is_array($GLOBALS['TL_DCA'][$this->strTable]['list']['sorting']['child_record_callback']))
					{
						$strClass = $GLOBALS['TL_DCA'][$this->strTable]['list']['sorting']['child_record_callback'][0];
						$strMethod = $GLOBALS['TL_DCA'][$this->strTable]['list']['sorting']['child_record_callback'][1];

						$this->import($strClass);
						$return .= '</div>' . $this->$strClass->$strMethod($row[$i]) . '</div>';
					}
					elseif (\is_callable($GLOBALS['TL_DCA'][$this->strTable]['list']['sorting']['child_record_callback']))
					{
						$return .= '</div>' . $GLOBALS['TL_DCA'][$this->strTable]['list']['sorting']['child_record_callback']($row[$i]) . '</div>';
					}

					// Make items sortable
					if ($blnHasSorting)
					{
						$return .= '
</li>';
					}
				}
			}
		}

		// Make items sortable
		if ($blnHasSorting && !$GLOBALS['TL_DCA'][$this->strTable]['config']['notSortable'] && Input::get('act') != 'select')
		{
			$return .= '
</ul>
<script>
  Backend.makeParentViewSortable("ul_' . CURRENT_ID . '");
</script>';
		}

		$return .= ($this->strPickerFieldType == 'radio' ? '
<div class="tl_radio_reset">
<label for="tl_radio_reset" class="tl_radio_label">' . $GLOBALS['TL_LANG']['MSC']['resetSelected'] . '</label> <input type="radio" name="picker" id="tl_radio_reset" value="" class="tl_tree_radio">
</div>' : '') . '
</div>';

		// Close form
		if (Input::get('act') == 'select')
		{
			// Submit buttons
			$arrButtons = array();

			if (!$GLOBALS['TL_DCA'][$this->strTable]['config']['notEditable'])
			{
				$arrButtons['edit'] = '<button type="submit" name="edit" id="edit" class="tl_submit" accesskey="s">' . $GLOBALS['TL_LANG']['MSC']['editSelected'] . '</button>';
			}

			if (!$GLOBALS['TL_DCA'][$this->strTable]['config']['notDeletable'])
			{
				$arrButtons['delete'] = '<button type="submit" name="delete" id="delete" class="tl_submit" accesskey="d" onclick="return confirm(\'' . $GLOBALS['TL_LANG']['MSC']['delAllConfirm'] . '\')">' . $GLOBALS['TL_LANG']['MSC']['deleteSelected'] . '</button>';
			}

			if (!$GLOBALS['TL_DCA'][$this->strTable]['config']['notCopyable'])
			{
				$arrButtons['copy'] = '<button type="submit" name="copy" id="copy" class="tl_submit" accesskey="c">' . $GLOBALS['TL_LANG']['MSC']['copySelected'] . '</button>';
			}

			if (!$GLOBALS['TL_DCA'][$this->strTable]['config']['notSortable'])
			{
				$arrButtons['cut'] = '<button type="submit" name="cut" id="cut" class="tl_submit" accesskey="x">' . $GLOBALS['TL_LANG']['MSC']['moveSelected'] . '</button>';
			}

			if (!$GLOBALS['TL_DCA'][$this->strTable]['config']['notEditable'])
			{
				$arrButtons['override'] = '<button type="submit" name="override" id="override" class="tl_submit" accesskey="v">' . $GLOBALS['TL_LANG']['MSC']['overrideSelected'] . '</button>';
			}

			// Call the buttons_callback (see #4691)
			if (\is_array($GLOBALS['TL_DCA'][$this->strTable]['select']['buttons_callback']))
			{
				foreach ($GLOBALS['TL_DCA'][$this->strTable]['select']['buttons_callback'] as $callback)
				{
					if (\is_array($callback))
					{
						$this->import($callback[0]);
						$arrButtons = $this->{$callback[0]}->{$callback[1]}($arrButtons, $this);
					}
					elseif (\is_callable($callback))
					{
						$arrButtons = $callback($arrButtons, $this);
					}
				}
			}

			if (\count($arrButtons) < 3)
			{
				$strButtons = implode(' ', $arrButtons);
			}
			else
			{
				$strButtons = array_shift($arrButtons) . ' ';
				$strButtons .= '<div class="split-button">';
				$strButtons .= array_shift($arrButtons) . '<button type="button" id="sbtog">' . Image::getHtml('navcol.svg') . '</button> <ul class="invisible">';

				foreach ($arrButtons as $strButton)
				{
					$strButtons .= '<li>' . $strButton . '</li>';
				}

				$strButtons .= '</ul></div>';
			}

			$return .= '
</div>
<div class="tl_formbody_submit" style="text-align:right">
<div class="tl_submit_container">
  ' . $strButtons . '
</div>
</div>
</form>';
		}

		return $return;
	}

	/**
	 * List all records of the current table and return them as HTML string
	 *
	 * @return string
	 */
	protected function listView()
	{
		$table = ($GLOBALS['TL_DCA'][$this->strTable]['list']['sorting']['mode'] == 6) ? $this->ptable : $this->strTable;
		$orderBy = $GLOBALS['TL_DCA'][$this->strTable]['list']['sorting']['fields'];
		$firstOrderBy = preg_replace('/\s+.*$/', '', $orderBy[0]);

		if (\is_array($this->orderBy) && $this->orderBy[0] != '')
		{
			$orderBy = $this->orderBy;
			$firstOrderBy = $this->firstOrderBy;
		}

		// Check the default labels (see #509)
		$labelNew = $GLOBALS['TL_LANG'][$this->strTable]['new'] ?? $GLOBALS['TL_LANG']['DCA']['new'];

		$query = "SELECT * FROM " . $this->strTable;

		if (!empty($this->procedure))
		{
			$query .= " WHERE " . implode(' AND ', $this->procedure);
		}

		if (!empty($this->root) && \is_array($this->root))
		{
			$query .= (!empty($this->procedure) ? " AND " : " WHERE ") . "id IN(" . implode(',', array_map('\intval', $this->root)) . ")";
		}

		if (\is_array($orderBy) && $orderBy[0] != '')
		{
			foreach ($orderBy as $k=>$v)
			{
				list($key, $direction) = explode(' ', $v, 2);

				// If there is no direction, check the global flag in sorting mode 1 or the field flag in all other sorting modes
				if (!$direction)
				{
					if ($GLOBALS['TL_DCA'][$this->strTable]['list']['sorting']['mode'] == 1 && isset($GLOBALS['TL_DCA'][$this->strTable]['list']['sorting']['flag']) && ($GLOBALS['TL_DCA'][$this->strTable]['list']['sorting']['flag'] % 2) == 0)
					{
						$direction = 'DESC';
					}
					elseif (isset($GLOBALS['TL_DCA'][$this->strTable]['fields'][$key]['flag']) && ($GLOBALS['TL_DCA'][$this->strTable]['fields'][$key]['flag'] % 2) == 0)
					{
						$direction = 'DESC';
					}
				}

				if ($GLOBALS['TL_DCA'][$this->strTable]['fields'][$key]['eval']['findInSet'])
				{
					$direction = null;

					if (\is_array($GLOBALS['TL_DCA'][$this->strTable]['fields'][$key]['options_callback']))
					{
						$strClass = $GLOBALS['TL_DCA'][$this->strTable]['fields'][$key]['options_callback'][0];
						$strMethod = $GLOBALS['TL_DCA'][$this->strTable]['fields'][$key]['options_callback'][1];

						$this->import($strClass);
						$keys = $this->$strClass->$strMethod($this);
					}
					elseif (\is_callable($GLOBALS['TL_DCA'][$this->strTable]['fields'][$key]['options_callback']))
					{
						$keys = $GLOBALS['TL_DCA'][$this->strTable]['fields'][$key]['options_callback']($this);
					}
					else
					{
						$keys = $GLOBALS['TL_DCA'][$this->strTable]['fields'][$key]['options'];
					}

					if ($GLOBALS['TL_DCA'][$this->strTable]['fields'][$key]['eval']['isAssociative'] || array_is_assoc($keys))
					{
						$keys = array_keys($keys);
					}

					$orderBy[$k] = $this->Database->findInSet($v, $keys);
				}
				elseif (\in_array($GLOBALS['TL_DCA'][$this->strTable]['fields'][$key]['flag'], array(5, 6, 7, 8, 9, 10)))
				{
					$orderBy[$k] = "CAST($key AS SIGNED)"; // see #5503
				}

				if ($direction)
				{
					$orderBy[$k] = $key . ' ' . $direction;
				}
			}

			if ($GLOBALS['TL_DCA'][$this->strTable]['list']['sorting']['mode'] == 3)
			{
				$firstOrderBy = 'pid';
				$showFields = $GLOBALS['TL_DCA'][$table]['list']['label']['fields'];

				$query .= " ORDER BY (SELECT " . Database::quoteIdentifier($showFields[0]) . " FROM " . $this->ptable . " WHERE " . $this->ptable . ".id=" . $this->strTable . ".pid), " . implode(', ', $orderBy);

				// Set the foreignKey so that the label is translated
				if ($GLOBALS['TL_DCA'][$table]['fields']['pid']['foreignKey'] == '')
				{
					$GLOBALS['TL_DCA'][$table]['fields']['pid']['foreignKey'] = $this->ptable . '.' . $showFields[0];
				}

				// Remove the parent field from label fields
				array_shift($showFields);
				$GLOBALS['TL_DCA'][$table]['list']['label']['fields'] = $showFields;
			}
			else
			{
				$query .= " ORDER BY " . implode(', ', $orderBy);
			}
		}

		$objRowStmt = $this->Database->prepare($query);

		if ($this->limit != '')
		{
			$arrLimit = explode(',', $this->limit);
			$objRowStmt->limit($arrLimit[1], $arrLimit[0]);
		}

		$objRow = $objRowStmt->execute($this->values);

		// Display buttos
		$return = Message::generate() . '
<div id="tl_buttons">' . ((Input::get('act') == 'select' || $this->ptable) ? '
<a href="' . $this->getReferer(true, $this->ptable) . '" class="header_back" title="' . StringUtil::specialchars($GLOBALS['TL_LANG']['MSC']['backBTTitle']) . '" accesskey="b" onclick="Backend.getScrollOffset()">' . $GLOBALS['TL_LANG']['MSC']['backBT'] . '</a> ' : (isset($GLOBALS['TL_DCA'][$this->strTable]['config']['backlink']) ? '
<a href="contao/main.php?' . $GLOBALS['TL_DCA'][$this->strTable]['config']['backlink'] . '" class="header_back" title="' . StringUtil::specialchars($GLOBALS['TL_LANG']['MSC']['backBTTitle']) . '" accesskey="b" onclick="Backend.getScrollOffset()">' . $GLOBALS['TL_LANG']['MSC']['backBT'] . '</a> ' : '')) . ((Input::get('act') != 'select' && !$GLOBALS['TL_DCA'][$this->strTable]['config']['closed'] && !$GLOBALS['TL_DCA'][$this->strTable]['config']['notCreatable']) ? '
<a href="' . (($this->ptable != '') ? $this->addToUrl('act=create' . (($GLOBALS['TL_DCA'][$this->strTable]['list']['sorting']['mode'] < 4) ? '&amp;mode=2' : '') . '&amp;pid=' . $this->intId) : $this->addToUrl('act=create')) . '" class="header_new" title="' . StringUtil::specialchars($labelNew[1]) . '" accesskey="n" onclick="Backend.getScrollOffset()">' . $labelNew[0] . '</a> ' : '') . $this->generateGlobalButtons() . '
</div>';

		// Return "no records found" message
		if ($objRow->numRows < 1)
		{
			$return .= '
<p class="tl_empty">' . $GLOBALS['TL_LANG']['MSC']['noResult'] . '</p>';
		}

		// List records
		else
		{
			$result = $objRow->fetchAllAssoc();

			$return .= ((Input::get('act') == 'select') ? '
<form id="tl_select" class="tl_form' . ((Input::get('act') == 'select') ? ' unselectable' : '') . '" method="post" novalidate>
<div class="tl_formbody_edit">
<input type="hidden" name="FORM_SUBMIT" value="tl_select">
<input type="hidden" name="REQUEST_TOKEN" value="' . REQUEST_TOKEN . '">' : '') . '
<div class="tl_listing_container list_view" id="tl_listing">' . ((Input::get('act') == 'select' || $this->strPickerFieldType == 'checkbox') ? '
<div class="tl_select_trigger">
<label for="tl_select_trigger" class="tl_select_label">' . $GLOBALS['TL_LANG']['MSC']['selectAll'] . '</label> <input type="checkbox" id="tl_select_trigger" onclick="Backend.toggleCheckboxes(this)" class="tl_tree_checkbox">
</div>' : '') . '
<table class="tl_listing' . ($GLOBALS['TL_DCA'][$this->strTable]['list']['label']['showColumns'] ? ' showColumns' : '') . ($this->strPickerFieldType ? ' picker unselectable' : '') . '">';

			// Automatically add the "order by" field as last column if we do not have group headers
			if ($GLOBALS['TL_DCA'][$this->strTable]['list']['label']['showColumns'])
			{
				$blnFound = false;

				// Extract the real key and compare it to $firstOrderBy
				foreach ($GLOBALS['TL_DCA'][$this->strTable]['list']['label']['fields'] as $f)
				{
					if (strpos($f, ':') !== false)
					{
						list($f) = explode(':', $f, 2);
					}

					if ($firstOrderBy == $f)
					{
						$blnFound = true;
						break;
					}
				}

				if (!$blnFound)
				{
					$GLOBALS['TL_DCA'][$this->strTable]['list']['label']['fields'][] = $firstOrderBy;
				}
			}

			// Generate the table header if the "show columns" option is active
			if ($GLOBALS['TL_DCA'][$this->strTable]['list']['label']['showColumns'])
			{
				$return .= '
  <tr>';

				foreach ($GLOBALS['TL_DCA'][$this->strTable]['list']['label']['fields'] as $f)
				{
					if (strpos($f, ':') !== false)
					{
						list($f) = explode(':', $f, 2);
					}

					$return .= '
    <th class="tl_folder_tlist col_' . $f . (($f == $firstOrderBy) ? ' ordered_by' : '') . '">' . (\is_array($GLOBALS['TL_DCA'][$this->strTable]['fields'][$f]['label']) ? $GLOBALS['TL_DCA'][$this->strTable]['fields'][$f]['label'][0] : $GLOBALS['TL_DCA'][$this->strTable]['fields'][$f]['label']) . '</th>';
				}

				$return .= '
    <th class="tl_folder_tlist tl_right_nowrap"></th>
  </tr>';
			}

			// Process result and add label and buttons
			$remoteCur = false;
			$groupclass = 'tl_folder_tlist';
			$eoCount = -1;

			foreach ($result as $row)
			{
				$args = array();
				$this->current[] = $row['id'];
				$showFields = $GLOBALS['TL_DCA'][$table]['list']['label']['fields'];

				// Label
				foreach ($showFields as $k=>$v)
				{
					// Decrypt the value
					if ($GLOBALS['TL_DCA'][$this->strTable]['fields'][$v]['eval']['encrypt'])
					{
						$row[$v] = Encryption::decrypt(StringUtil::deserialize($row[$v]));
					}

					if (strpos($v, ':') !== false)
					{
						list($strKey, $strTable) = explode(':', $v);
						list($strTable, $strField) = explode('.', $strTable);

						$objRef = $this->Database->prepare("SELECT " . Database::quoteIdentifier($strField) . " FROM " . $strTable . " WHERE id=?")
												 ->limit(1)
												 ->execute($row[$strKey]);

						$args[$k] = $objRef->numRows ? $objRef->$strField : '';
					}
					elseif (\in_array($GLOBALS['TL_DCA'][$this->strTable]['fields'][$v]['flag'], array(5, 6, 7, 8, 9, 10)))
					{
						if ($GLOBALS['TL_DCA'][$this->strTable]['fields'][$v]['eval']['rgxp'] == 'date')
						{
							$args[$k] = $row[$v] ? Date::parse(Config::get('dateFormat'), $row[$v]) : '-';
						}
						elseif ($GLOBALS['TL_DCA'][$this->strTable]['fields'][$v]['eval']['rgxp'] == 'time')
						{
							$args[$k] = $row[$v] ? Date::parse(Config::get('timeFormat'), $row[$v]) : '-';
						}
						else
						{
							$args[$k] = $row[$v] ? Date::parse(Config::get('datimFormat'), $row[$v]) : '-';
						}
					}
					elseif ($GLOBALS['TL_DCA'][$this->strTable]['fields'][$v]['eval']['isBoolean'] || ($GLOBALS['TL_DCA'][$this->strTable]['fields'][$v]['inputType'] == 'checkbox' && !$GLOBALS['TL_DCA'][$this->strTable]['fields'][$v]['eval']['multiple']))
					{
						$args[$k] = $row[$v] ? $GLOBALS['TL_LANG']['MSC']['yes'] : $GLOBALS['TL_LANG']['MSC']['no'];
					}
					else
					{
						$row_v = StringUtil::deserialize($row[$v]);

						if (\is_array($row_v))
						{
							$args_k = array();

							foreach ($row_v as $option)
							{
								$args_k[] = $GLOBALS['TL_DCA'][$table]['fields'][$v]['reference'][$option] ?: $option;
							}

							$args[$k] = implode(', ', $args_k);
						}
						elseif (isset($GLOBALS['TL_DCA'][$table]['fields'][$v]['reference'][$row[$v]]))
						{
							$args[$k] = \is_array($GLOBALS['TL_DCA'][$table]['fields'][$v]['reference'][$row[$v]]) ? $GLOBALS['TL_DCA'][$table]['fields'][$v]['reference'][$row[$v]][0] : $GLOBALS['TL_DCA'][$table]['fields'][$v]['reference'][$row[$v]];
						}
						elseif (($GLOBALS['TL_DCA'][$table]['fields'][$v]['eval']['isAssociative'] || array_is_assoc($GLOBALS['TL_DCA'][$table]['fields'][$v]['options'])) && isset($GLOBALS['TL_DCA'][$table]['fields'][$v]['options'][$row[$v]]))
						{
							$args[$k] = $GLOBALS['TL_DCA'][$table]['fields'][$v]['options'][$row[$v]];
						}
						else
						{
							$args[$k] = $row[$v];
						}
					}
				}

				// Shorten the label it if it is too long
				$label = vsprintf($GLOBALS['TL_DCA'][$this->strTable]['list']['label']['format'] ?: '%s', $args);

				if ($GLOBALS['TL_DCA'][$this->strTable]['list']['label']['maxCharacters'] > 0 && $GLOBALS['TL_DCA'][$this->strTable]['list']['label']['maxCharacters'] < \strlen(strip_tags($label)))
				{
					$label = trim(StringUtil::substrHtml($label, $GLOBALS['TL_DCA'][$this->strTable]['list']['label']['maxCharacters'])) . ' …';
				}

				// Remove empty brackets (), [], {}, <> and empty tags from the label
				$label = preg_replace('/\( *\) ?|\[ *] ?|{ *} ?|< *> ?/', '', $label);
				$label = preg_replace('/<[^>]+>\s*<\/[^>]+>/', '', $label);

				// Build the sorting groups
				if ($GLOBALS['TL_DCA'][$this->strTable]['list']['sorting']['mode'] > 0)
				{
					$current = $row[$firstOrderBy];
					$orderBy = $GLOBALS['TL_DCA'][$this->strTable]['list']['sorting']['fields'];
					$sortingMode = (\count($orderBy) == 1 && $firstOrderBy == $orderBy[0] && $GLOBALS['TL_DCA'][$this->strTable]['list']['sorting']['flag'] != '' && $GLOBALS['TL_DCA'][$this->strTable]['fields'][$firstOrderBy]['flag'] == '') ? $GLOBALS['TL_DCA'][$this->strTable]['list']['sorting']['flag'] : $GLOBALS['TL_DCA'][$this->strTable]['fields'][$firstOrderBy]['flag'];
					$remoteNew = $this->formatCurrentValue($firstOrderBy, $current, $sortingMode);

					// Add the group header
					if (($remoteNew != $remoteCur || $remoteCur === false) && !$GLOBALS['TL_DCA'][$this->strTable]['list']['label']['showColumns'] && !$GLOBALS['TL_DCA'][$this->strTable]['list']['sorting']['disableGrouping'])
					{
						$eoCount = -1;
						$group = $this->formatGroupHeader($firstOrderBy, $remoteNew, $sortingMode, $row);
						$remoteCur = $remoteNew;

						$return .= '
  <tr>
    <td colspan="2" class="' . $groupclass . '">' . $group . '</td>
  </tr>';
						$groupclass = 'tl_folder_list';
					}
				}

				$return .= '
  <tr class="' . ((++$eoCount % 2 == 0) ? 'even' : 'odd') . ' click2edit toggle_select hover-row">
    ';

				$colspan = 1;

				// Call the label_callback ($row, $label, $this)
				if (\is_array($GLOBALS['TL_DCA'][$this->strTable]['list']['label']['label_callback']) || \is_callable($GLOBALS['TL_DCA'][$this->strTable]['list']['label']['label_callback']))
				{
					if (\is_array($GLOBALS['TL_DCA'][$this->strTable]['list']['label']['label_callback']))
					{
						$strClass = $GLOBALS['TL_DCA'][$this->strTable]['list']['label']['label_callback'][0];
						$strMethod = $GLOBALS['TL_DCA'][$this->strTable]['list']['label']['label_callback'][1];

						$this->import($strClass);
						$args = $this->$strClass->$strMethod($row, $label, $this, $args);
					}
					elseif (\is_callable($GLOBALS['TL_DCA'][$this->strTable]['list']['label']['label_callback']))
					{
						$args = $GLOBALS['TL_DCA'][$this->strTable]['list']['label']['label_callback']($row, $label, $this, $args);
					}

					// Handle strings and arrays
					if (!$GLOBALS['TL_DCA'][$this->strTable]['list']['label']['showColumns'])
					{
						$label = \is_array($args) ? implode(' ', $args) : $args;
					}
					elseif (!\is_array($args))
					{
						$args = array($args);
						$colspan = \count($GLOBALS['TL_DCA'][$this->strTable]['list']['label']['fields']);
					}
				}

				// Show columns
				if ($GLOBALS['TL_DCA'][$this->strTable]['list']['label']['showColumns'])
				{
					foreach ($args as $j=>$arg)
					{
						$return .= '<td colspan="' . $colspan . '" class="tl_file_list col_' . $GLOBALS['TL_DCA'][$this->strTable]['list']['label']['fields'][$j] . (($GLOBALS['TL_DCA'][$this->strTable]['list']['label']['fields'][$j] == $firstOrderBy) ? ' ordered_by' : '') . '">' . ($arg ?: '-') . '</td>';
					}
				}
				else
				{
					$return .= '<td class="tl_file_list">' . $label . '</td>';
				}

				// Buttons ($row, $table, $root, $blnCircularReference, $childs, $previous, $next)
				$return .= ((Input::get('act') == 'select') ? '
    <td class="tl_file_list tl_right_nowrap"><input type="checkbox" name="IDS[]" id="ids_' . $row['id'] . '" class="tl_tree_checkbox" value="' . $row['id'] . '"></td>' : '
    <td class="tl_file_list tl_right_nowrap">' . $this->generateButtons($row, $this->strTable, $this->root) . ($this->strPickerFieldType ? $this->getPickerInputField($row['id']) : '') . '</td>') . '
  </tr>';
			}

			// Close the table
			$return .= '
</table>' . ($this->strPickerFieldType == 'radio' ? '
<div class="tl_radio_reset">
<label for="tl_radio_reset" class="tl_radio_label">' . $GLOBALS['TL_LANG']['MSC']['resetSelected'] . '</label> <input type="radio" name="picker" id="tl_radio_reset" value="" class="tl_tree_radio">
</div>' : '') . '
</div>';

			// Close the form
			if (Input::get('act') == 'select')
			{
				// Submit buttons
				$arrButtons = array();

				if (!$GLOBALS['TL_DCA'][$this->strTable]['config']['notEditable'])
				{
					$arrButtons['edit'] = '<button type="submit" name="edit" id="edit" class="tl_submit" accesskey="s">' . $GLOBALS['TL_LANG']['MSC']['editSelected'] . '</button>';
				}

				if (!$GLOBALS['TL_DCA'][$this->strTable]['config']['notDeletable'])
				{
					$arrButtons['delete'] = '<button type="submit" name="delete" id="delete" class="tl_submit" accesskey="d" onclick="return confirm(\'' . $GLOBALS['TL_LANG']['MSC']['delAllConfirm'] . '\')">' . $GLOBALS['TL_LANG']['MSC']['deleteSelected'] . '</button>';
				}

				if (!$GLOBALS['TL_DCA'][$this->strTable]['config']['notCopyable'])
				{
					$arrButtons['copy'] = '<button type="submit" name="copy" id="copy" class="tl_submit" accesskey="c">' . $GLOBALS['TL_LANG']['MSC']['copySelected'] . '</button>';
				}

				if (!$GLOBALS['TL_DCA'][$this->strTable]['config']['notEditable'])
				{
					$arrButtons['override'] = '<button type="submit" name="override" id="override" class="tl_submit" accesskey="v">' . $GLOBALS['TL_LANG']['MSC']['overrideSelected'] . '</button>';
				}

				// Call the buttons_callback (see #4691)
				if (\is_array($GLOBALS['TL_DCA'][$this->strTable]['select']['buttons_callback']))
				{
					foreach ($GLOBALS['TL_DCA'][$this->strTable]['select']['buttons_callback'] as $callback)
					{
						if (\is_array($callback))
						{
							$this->import($callback[0]);
							$arrButtons = $this->{$callback[0]}->{$callback[1]}($arrButtons, $this);
						}
						elseif (\is_callable($callback))
						{
							$arrButtons = $callback($arrButtons, $this);
						}
					}
				}

				if (\count($arrButtons) < 3)
				{
					$strButtons = implode(' ', $arrButtons);
				}
				else
				{
					$strButtons = array_shift($arrButtons) . ' ';
					$strButtons .= '<div class="split-button">';
					$strButtons .= array_shift($arrButtons) . '<button type="button" id="sbtog">' . Image::getHtml('navcol.svg') . '</button> <ul class="invisible">';

					foreach ($arrButtons as $strButton)
					{
						$strButtons .= '<li>' . $strButton . '</li>';
					}

					$strButtons .= '</ul></div>';
				}

				$return .= '
</div>
<div class="tl_formbody_submit" style="text-align:right">
<div class="tl_submit_container">
  ' . $strButtons . '
</div>
</div>
</form>';
			}
		}

		return $return;
	}

	/**
	 * Return a search form that allows to search results using regular expressions
	 *
	 * @return string
	 */
	protected function searchMenu()
	{
		$searchFields = array();

		/** @var AttributeBagInterface $objSessionBag */
		$objSessionBag = System::getContainer()->get('session')->getBag('contao_backend');

		$session = $objSessionBag->all();

		// Get search fields
		foreach ($GLOBALS['TL_DCA'][$this->strTable]['fields'] as $k=>$v)
		{
			if ($v['search'])
			{
				$searchFields[] = $k;
			}
		}

		// Return if there are no search fields
		if (empty($searchFields))
		{
			return '';
		}

		// Store search value in the current session
		if (Input::post('FORM_SUBMIT') == 'tl_filters')
		{
			$strField = Input::post('tl_field', true);
			$strKeyword = ltrim(Input::postRaw('tl_value'), '*');

			if ($strField && !\in_array($strField, $searchFields, true))
			{
				$strField = '';
				$strKeyword = '';
			}

			// Make sure the regular expression is valid
			if ($strField && $strKeyword)
			{
				try
				{
					$this->Database->prepare("SELECT * FROM " . $this->strTable . " WHERE " . Database::quoteIdentifier($strField) . " REGEXP ?")
								   ->limit(1)
								   ->execute($strKeyword);
				}
				catch (\Exception $e)
				{
					$strKeyword = '';
				}
			}

			$session['search'][$this->strTable]['field'] = $strField;
			$session['search'][$this->strTable]['value'] = $strKeyword;

			$objSessionBag->replace($session);
		}

		// Set the search value from the session
		elseif ($session['search'][$this->strTable]['value'] != '')
		{
			$strPattern = "CAST(%s AS CHAR) REGEXP ?";

			if (substr(Config::get('dbCollation'), -3) == '_ci')
			{
				$strPattern = "LOWER(CAST(%s AS CHAR)) REGEXP LOWER(?)";
			}

			$fld = $session['search'][$this->strTable]['field'];

			if (isset($GLOBALS['TL_DCA'][$this->strTable]['fields'][$fld]['foreignKey']))
			{
				list($t, $f) = explode('.', $GLOBALS['TL_DCA'][$this->strTable]['fields'][$fld]['foreignKey'], 2);
				$this->procedure[] = "(" . sprintf($strPattern, Database::quoteIdentifier($fld)) . " OR " . sprintf($strPattern, "(SELECT " . Database::quoteIdentifier($f) . " FROM $t WHERE $t.id=" . $this->strTable . "." . Database::quoteIdentifier($fld) . ")") . ")";
				$this->values[] = $session['search'][$this->strTable]['value'];
			}
			else
			{
				$this->procedure[] = sprintf($strPattern, Database::quoteIdentifier($fld));
			}

			$this->values[] = $session['search'][$this->strTable]['value'];
		}

		$options_sorter = array();

		foreach ($searchFields as $field)
		{
			$option_label = $field;

			if (isset($GLOBALS['TL_DCA'][$this->strTable]['fields'][$field]['label']))
			{
				$option_label = \is_array($GLOBALS['TL_DCA'][$this->strTable]['fields'][$field]['label']) ? $GLOBALS['TL_DCA'][$this->strTable]['fields'][$field]['label'][0] : $GLOBALS['TL_DCA'][$this->strTable]['fields'][$field]['label'];
			}
			elseif (isset($GLOBALS['TL_LANG']['MSC'][$field]))
			{
				$option_label = \is_array($GLOBALS['TL_LANG']['MSC'][$field]) ? $GLOBALS['TL_LANG']['MSC'][$field][0] : $GLOBALS['TL_LANG']['MSC'][$field];
			}

			$options_sorter[Utf8::toAscii($option_label) . '_' . $field] = '  <option value="' . StringUtil::specialchars($field) . '"' . (($field == $session['search'][$this->strTable]['field']) ? ' selected="selected"' : '') . '>' . $option_label . '</option>';
		}

		// Sort by option values
<<<<<<< HEAD
		uksort($options_sorter, 'strnatcasecmp');
		$active = isset($session['search'][$this->strTable]['value']);
=======
		$options_sorter = natcaseksort($options_sorter);
		$active = isset($session['search'][$this->strTable]['value']) && $session['search'][$this->strTable]['value'] != '';
>>>>>>> 87d21c17

		return '
<div class="tl_search tl_subpanel">
<strong>' . $GLOBALS['TL_LANG']['MSC']['search'] . ':</strong>
<select name="tl_field" class="tl_select' . ($active ? ' active' : '') . '">
' . implode("\n", $options_sorter) . '
</select>
<span>=</span>
<input type="search" name="tl_value" class="tl_text' . ($active ? ' active' : '') . '" value="' . StringUtil::specialchars($session['search'][$this->strTable]['value']) . '">
</div>';
	}

	/**
	 * Return a select menu that allows to sort results by a particular field
	 *
	 * @return string
	 */
	protected function sortMenu()
	{
		if ($GLOBALS['TL_DCA'][$this->strTable]['list']['sorting']['mode'] != 2 && $GLOBALS['TL_DCA'][$this->strTable]['list']['sorting']['mode'] != 4)
		{
			return '';
		}

		$sortingFields = array();

		// Get sorting fields
		foreach ($GLOBALS['TL_DCA'][$this->strTable]['fields'] as $k=>$v)
		{
			if ($v['sorting'])
			{
				$sortingFields[] = $k;
			}
		}

		// Return if there are no sorting fields
		if (empty($sortingFields))
		{
			return '';
		}

		/** @var AttributeBagInterface $objSessionBag */
		$objSessionBag = System::getContainer()->get('session')->getBag('contao_backend');

		$session = $objSessionBag->all();
		$orderBy = $GLOBALS['TL_DCA'][$this->strTable]['list']['sorting']['fields'];
		$firstOrderBy = preg_replace('/\s+.*$/', '', $orderBy[0]);

		// Add PID to order fields
		if ($GLOBALS['TL_DCA'][$this->strTable]['list']['sorting']['mode'] == 3 && $this->Database->fieldExists('pid', $this->strTable))
		{
			array_unshift($orderBy, 'pid');
		}

		// Set sorting from user input
		if (Input::post('FORM_SUBMIT') == 'tl_filters')
		{
			$strSort = Input::post('tl_sort');

			// Validate the user input (thanks to aulmn) (see #4971)
			if (\in_array($strSort, $sortingFields, true))
			{
				$session['sorting'][$this->strTable] = \in_array($GLOBALS['TL_DCA'][$this->strTable]['fields'][$strSort]['flag'], array(2, 4, 6, 8, 10, 12)) ? "$strSort DESC" : $strSort;
				$objSessionBag->replace($session);
			}
		}

		// Overwrite the "orderBy" value with the session value
		elseif (isset($session['sorting'][$this->strTable]))
		{
			$overwrite = preg_quote(preg_replace('/\s+.*$/', '', $session['sorting'][$this->strTable]), '/');
			$orderBy = array_diff($orderBy, preg_grep('/^' . $overwrite . '/i', $orderBy));

			array_unshift($orderBy, $session['sorting'][$this->strTable]);

			$this->firstOrderBy = $overwrite;
			$this->orderBy = $orderBy;
		}

		$options_sorter = array();

		// Sorting fields
		foreach ($sortingFields as $field)
		{
			$options_label = ($lbl = \is_array($GLOBALS['TL_DCA'][$this->strTable]['fields'][$field]['label']) ? $GLOBALS['TL_DCA'][$this->strTable]['fields'][$field]['label'][0] : $GLOBALS['TL_DCA'][$this->strTable]['fields'][$field]['label']) ? $lbl : $GLOBALS['TL_LANG']['MSC'][$field];

			if (\is_array($options_label))
			{
				$options_label = $options_label[0];
			}

			$options_sorter[$options_label] = '  <option value="' . StringUtil::specialchars($field) . '"' . (((!isset($session['sorting'][$this->strTable]) && $field == $firstOrderBy) || $field == str_replace(' DESC', '', $session['sorting'][$this->strTable])) ? ' selected="selected"' : '') . '>' . $options_label . '</option>';
		}

		// Sort by option values
		uksort($options_sorter, 'strcasecmp');

		return '
<div class="tl_sorting tl_subpanel">
<strong>' . $GLOBALS['TL_LANG']['MSC']['sortBy'] . ':</strong>
<select name="tl_sort" id="tl_sort" class="tl_select">
' . implode("\n", $options_sorter) . '
</select>
</div>';
	}

	/**
	 * Return a select menu to limit results
	 *
	 * @param boolean $blnOptional
	 *
	 * @return string
	 */
	protected function limitMenu($blnOptional=false)
	{
		/** @var AttributeBagInterface $objSessionBag */
		$objSessionBag = System::getContainer()->get('session')->getBag('contao_backend');

		$session = $objSessionBag->all();
		$filter = ($GLOBALS['TL_DCA'][$this->strTable]['list']['sorting']['mode'] == 4) ? $this->strTable . '_' . CURRENT_ID : $this->strTable;
		$fields = '';

		// Set limit from user input
		if (\in_array(Input::post('FORM_SUBMIT'), array('tl_filters', 'tl_filters_limit')))
		{
			$strLimit = Input::post('tl_limit');

			if ($strLimit == 'tl_limit')
			{
				unset($session['filter'][$filter]['limit']);
			}
			// Validate the user input (thanks to aulmn) (see #4971)
			elseif ($strLimit == 'all' || preg_match('/^[0-9]+,[0-9]+$/', $strLimit))
			{
				$session['filter'][$filter]['limit'] = $strLimit;
			}

			$objSessionBag->replace($session);

			if (Input::post('FORM_SUBMIT') == 'tl_filters_limit')
			{
				$this->reload();
			}
		}

		// Set limit from table configuration
		else
		{
			$this->limit = ($session['filter'][$filter]['limit'] != '') ? (($session['filter'][$filter]['limit'] == 'all') ? null : $session['filter'][$filter]['limit']) : '0,' . Config::get('resultsPerPage');

			$arrProcedure = $this->procedure;
			$arrValues = $this->values;
			$query = "SELECT COUNT(*) AS count FROM " . $this->strTable;

			if (!empty($this->root) && \is_array($this->root))
			{
				$arrProcedure[] = 'id IN(' . implode(',', $this->root) . ')';
			}

			// Support empty ptable fields
			if ($GLOBALS['TL_DCA'][$this->strTable]['config']['dynamicPtable'])
			{
				$arrProcedure[] = ($this->ptable == 'tl_article') ? "(ptable=? OR ptable='')" : "ptable=?";
				$arrValues[] = $this->ptable;
			}

			if (!empty($arrProcedure))
			{
				$query .= " WHERE " . implode(' AND ', $arrProcedure);
			}

			$objTotal = $this->Database->prepare($query)->execute($arrValues);
			$this->total = $objTotal->count;
			$options_total = 0;
			$maxResultsPerPage = Config::get('maxResultsPerPage');
			$blnIsMaxResultsPerPage = false;

			// Overall limit
			if ($maxResultsPerPage > 0 && $this->total > $maxResultsPerPage && ($this->limit === null || preg_replace('/^.*,/', '', $this->limit) == $maxResultsPerPage))
			{
				if ($this->limit === null)
				{
					$this->limit = '0,' . Config::get('maxResultsPerPage');
				}

				$blnIsMaxResultsPerPage = true;
				Config::set('resultsPerPage', Config::get('maxResultsPerPage'));
				$session['filter'][$filter]['limit'] = Config::get('maxResultsPerPage');
			}

			$options = '';

			// Build options
			if ($this->total > 0)
			{
				$options = '';
				$options_total = ceil($this->total / Config::get('resultsPerPage'));

				// Reset limit if other parameters have decreased the number of results
				if ($this->limit !== null && ($this->limit == '' || preg_replace('/,.*$/', '', $this->limit) > $this->total))
				{
					$this->limit = '0,' . Config::get('resultsPerPage');
				}

				// Build options
				for ($i=0; $i<$options_total; $i++)
				{
					$this_limit = ($i*Config::get('resultsPerPage')) . ',' . Config::get('resultsPerPage');
					$upper_limit = ($i*Config::get('resultsPerPage')+Config::get('resultsPerPage'));

					if ($upper_limit > $this->total)
					{
						$upper_limit = $this->total;
					}

					$options .= '
  <option value="' . $this_limit . '"' . Widget::optionSelected($this->limit, $this_limit) . '>' . ($i*Config::get('resultsPerPage')+1) . ' - ' . $upper_limit . '</option>';
				}

				if (!$blnIsMaxResultsPerPage)
				{
					$options .= '
  <option value="all"' . Widget::optionSelected($this->limit, null) . '>' . $GLOBALS['TL_LANG']['MSC']['filterAll'] . '</option>';
				}
			}

			// Return if there is only one page
			if ($blnOptional && ($this->total < 1 || $options_total < 2))
			{
				return '';
			}

			$fields = '
<select name="tl_limit" class="tl_select' . (($session['filter'][$filter]['limit'] != 'all' && $this->total > Config::get('resultsPerPage')) ? ' active' : '') . '" onchange="this.form.submit()">
  <option value="tl_limit">' . $GLOBALS['TL_LANG']['MSC']['filterRecords'] . '</option>' . $options . '
</select> ';
		}

		return '
<div class="tl_limit tl_subpanel">
<strong>' . $GLOBALS['TL_LANG']['MSC']['showOnly'] . ':</strong> ' . $fields . '
</div>';
	}

	/**
	 * Generate the filter panel and return it as HTML string
	 *
	 * @param integer $intFilterPanel
	 *
	 * @return string
	 */
	protected function filterMenu($intFilterPanel)
	{
		/** @var AttributeBagInterface $objSessionBag */
		$objSessionBag = System::getContainer()->get('session')->getBag('contao_backend');

		$fields = '';
		$sortingFields = array();
		$session = $objSessionBag->all();
		$filter = ($GLOBALS['TL_DCA'][$this->strTable]['list']['sorting']['mode'] == 4) ? $this->strTable . '_' . CURRENT_ID : $this->strTable;

		// Get the sorting fields
		foreach ($GLOBALS['TL_DCA'][$this->strTable]['fields'] as $k=>$v)
		{
			if ((int) $v['filter'] == $intFilterPanel)
			{
				$sortingFields[] = $k;
			}
		}

		// Return if there are no sorting fields
		if (empty($sortingFields))
		{
			return '';
		}

		// Set filter from user input
		if (Input::post('FORM_SUBMIT') == 'tl_filters')
		{
			foreach ($sortingFields as $field)
			{
				if (Input::post($field, true) != 'tl_' . $field)
				{
					$session['filter'][$filter][$field] = Input::post($field, true);
				}
				else
				{
					unset($session['filter'][$filter][$field]);
				}
			}

			$objSessionBag->replace($session);
		}

		// Set filter from table configuration
		else
		{
			foreach ($sortingFields as $field)
			{
				$what = Database::quoteIdentifier($field);

				if (isset($session['filter'][$filter][$field]))
				{
					// Sort by day
					if (\in_array($GLOBALS['TL_DCA'][$this->strTable]['fields'][$field]['flag'], array(5, 6)))
					{
						if ($session['filter'][$filter][$field] == '')
						{
							$this->procedure[] = $what . "=''";
						}
						else
						{
							$objDate = new Date($session['filter'][$filter][$field]);
							$this->procedure[] = $what . ' BETWEEN ? AND ?';
							$this->values[] = $objDate->dayBegin;
							$this->values[] = $objDate->dayEnd;
						}
					}

					// Sort by month
					elseif (\in_array($GLOBALS['TL_DCA'][$this->strTable]['fields'][$field]['flag'], array(7, 8)))
					{
						if ($session['filter'][$filter][$field] == '')
						{
							$this->procedure[] = $what . "=''";
						}
						else
						{
							$objDate = new Date($session['filter'][$filter][$field]);
							$this->procedure[] = $what . ' BETWEEN ? AND ?';
							$this->values[] = $objDate->monthBegin;
							$this->values[] = $objDate->monthEnd;
						}
					}

					// Sort by year
					elseif (\in_array($GLOBALS['TL_DCA'][$this->strTable]['fields'][$field]['flag'], array(9, 10)))
					{
						if ($session['filter'][$filter][$field] == '')
						{
							$this->procedure[] = $what . "=''";
						}
						else
						{
							$objDate = new Date($session['filter'][$filter][$field]);
							$this->procedure[] = $what . ' BETWEEN ? AND ?';
							$this->values[] = $objDate->yearBegin;
							$this->values[] = $objDate->yearEnd;
						}
					}

					// Manual filter
					elseif ($GLOBALS['TL_DCA'][$this->strTable]['fields'][$field]['eval']['multiple'])
					{
						// CSV lists (see #2890)
						if (isset($GLOBALS['TL_DCA'][$this->strTable]['fields'][$field]['eval']['csv']))
						{
							$this->procedure[] = $this->Database->findInSet('?', $field, true);
							$this->values[] = $session['filter'][$filter][$field];
						}
						else
						{
							$this->procedure[] = $what . ' LIKE ?';
							$this->values[] = '%"' . $session['filter'][$filter][$field] . '"%';
						}
					}

					// Other sort algorithm
					else
					{
						$this->procedure[] = $what . '=?';
						$this->values[] = $session['filter'][$filter][$field];
					}
				}
			}
		}

		// Add sorting options
		foreach ($sortingFields as $cnt=>$field)
		{
			$arrValues = array();
			$arrProcedure = array();

			if ($GLOBALS['TL_DCA'][$this->strTable]['list']['sorting']['mode'] == 4)
			{
				$arrProcedure[] = 'pid=?';
				$arrValues[] = CURRENT_ID;
			}

			if (!$this->treeView && !empty($this->root) && \is_array($this->root))
			{
				$arrProcedure[] = "id IN(" . implode(',', array_map('\intval', $this->root)) . ")";
			}

			// Check for a static filter (see #4719)
			if (!empty($GLOBALS['TL_DCA'][$this->strTable]['list']['sorting']['filter']) && \is_array($GLOBALS['TL_DCA'][$this->strTable]['list']['sorting']['filter']))
			{
				foreach ($GLOBALS['TL_DCA'][$this->strTable]['list']['sorting']['filter'] as $fltr)
				{
					if (\is_string($fltr))
					{
						$arrProcedure[] = $fltr;
					}
					else
					{
						$arrProcedure[] = $fltr[0];
						$arrValues[] = $fltr[1];
					}
				}
			}

			// Support empty ptable fields
			if ($GLOBALS['TL_DCA'][$this->strTable]['config']['dynamicPtable'])
			{
				$arrProcedure[] = ($this->ptable == 'tl_article') ? "(ptable=? OR ptable='')" : "ptable=?";
				$arrValues[] = $this->ptable;
			}

			$what = Database::quoteIdentifier($field);

			// Optimize the SQL query (see #8485)
			if (isset($GLOBALS['TL_DCA'][$this->strTable]['fields'][$field]['flag']))
			{
				// Sort by day
				if (\in_array($GLOBALS['TL_DCA'][$this->strTable]['fields'][$field]['flag'], array(5, 6)))
				{
					$what = "IF($what!='', UNIX_TIMESTAMP(FROM_UNIXTIME($what , '%%Y-%%m-%%d')), '') AS $what";
				}

				// Sort by month
				elseif (\in_array($GLOBALS['TL_DCA'][$this->strTable]['fields'][$field]['flag'], array(7, 8)))
				{
					$what = "IF($what!='', UNIX_TIMESTAMP(FROM_UNIXTIME($what , '%%Y-%%m-01')), '') AS $what";
				}

				// Sort by year
				elseif (\in_array($GLOBALS['TL_DCA'][$this->strTable]['fields'][$field]['flag'], array(9, 10)))
				{
					$what = "IF($what!='', UNIX_TIMESTAMP(FROM_UNIXTIME($what , '%%Y-01-01')), '') AS $what";
				}
			}

			$table = ($GLOBALS['TL_DCA'][$this->strTable]['list']['sorting']['mode'] == 6) ? $this->ptable : $this->strTable;

			// Limit the options if there are root records
			if (isset($GLOBALS['TL_DCA'][$table]['list']['sorting']['root']) && $GLOBALS['TL_DCA'][$table]['list']['sorting']['root'] !== false)
			{
				$arrProcedure[] = "id IN(" . implode(',', array_map('\intval', $GLOBALS['TL_DCA'][$table]['list']['sorting']['root'])) . ")";
			}

			$objFields = $this->Database->prepare("SELECT DISTINCT " . $what . " FROM " . $this->strTable . ((\is_array($arrProcedure) && isset($arrProcedure[0])) ? ' WHERE ' . implode(' AND ', $arrProcedure) : ''))
										->execute($arrValues);

			// Begin select menu
			$fields .= '
<select name="' . $field . '" id="' . $field . '" class="tl_select' . (isset($session['filter'][$filter][$field]) ? ' active' : '') . '">
  <option value="tl_' . $field . '">' . (\is_array($GLOBALS['TL_DCA'][$this->strTable]['fields'][$field]['label']) ? $GLOBALS['TL_DCA'][$this->strTable]['fields'][$field]['label'][0] : $GLOBALS['TL_DCA'][$this->strTable]['fields'][$field]['label']) . '</option>
  <option value="tl_' . $field . '">---</option>';

			if ($objFields->numRows)
			{
				$options = $objFields->fetchEach($field);

				// Sort by day
				if (\in_array($GLOBALS['TL_DCA'][$this->strTable]['fields'][$field]['flag'], array(5, 6)))
				{
					($GLOBALS['TL_DCA'][$this->strTable]['fields'][$field]['flag'] == 6) ? rsort($options) : sort($options);

					foreach ($options as $k=>$v)
					{
						if ($v === '')
						{
							$options[$v] = '-';
						}
						else
						{
							$options[$v] = Date::parse(Config::get('dateFormat'), $v);
						}

						unset($options[$k]);
					}
				}

				// Sort by month
				elseif (\in_array($GLOBALS['TL_DCA'][$this->strTable]['fields'][$field]['flag'], array(7, 8)))
				{
					($GLOBALS['TL_DCA'][$this->strTable]['fields'][$field]['flag'] == 8) ? rsort($options) : sort($options);

					foreach ($options as $k=>$v)
					{
						if ($v === '')
						{
							$options[$v] = '-';
						}
						else
						{
							$options[$v] = date('Y-m', $v);
							$intMonth = (date('m', $v) - 1);

							if (isset($GLOBALS['TL_LANG']['MONTHS'][$intMonth]))
							{
								$options[$v] = $GLOBALS['TL_LANG']['MONTHS'][$intMonth] . ' ' . date('Y', $v);
							}
						}

						unset($options[$k]);
					}
				}

				// Sort by year
				elseif (\in_array($GLOBALS['TL_DCA'][$this->strTable]['fields'][$field]['flag'], array(9, 10)))
				{
					($GLOBALS['TL_DCA'][$this->strTable]['fields'][$field]['flag'] == 10) ? rsort($options) : sort($options);

					foreach ($options as $k=>$v)
					{
						if ($v === '')
						{
							$options[$v] = '-';
						}
						else
						{
							$options[$v] = date('Y', $v);
						}

						unset($options[$k]);
					}
				}

				// Manual filter
				if ($GLOBALS['TL_DCA'][$this->strTable]['fields'][$field]['eval']['multiple'])
				{
					$moptions = array();

					// TODO: find a more effective solution
					foreach ($options as $option)
					{
						// CSV lists (see #2890)
						if (isset($GLOBALS['TL_DCA'][$this->strTable]['fields'][$field]['eval']['csv']))
						{
							$doptions = StringUtil::trimsplit($GLOBALS['TL_DCA'][$this->strTable]['fields'][$field]['eval']['csv'], $option);
						}
						else
						{
							$doptions = StringUtil::deserialize($option);
						}

						if (\is_array($doptions))
						{
							$moptions = array_merge($moptions, $doptions);
						}
					}

					$options = $moptions;
				}

				$options = array_unique($options);
				$options_callback = array();

				// Call the options_callback
				if (!$GLOBALS['TL_DCA'][$this->strTable]['fields'][$field]['reference'] && (\is_array($GLOBALS['TL_DCA'][$this->strTable]['fields'][$field]['options_callback']) || \is_callable($GLOBALS['TL_DCA'][$this->strTable]['fields'][$field]['options_callback'])))
				{
					if (\is_array($GLOBALS['TL_DCA'][$this->strTable]['fields'][$field]['options_callback']))
					{
						$strClass = $GLOBALS['TL_DCA'][$this->strTable]['fields'][$field]['options_callback'][0];
						$strMethod = $GLOBALS['TL_DCA'][$this->strTable]['fields'][$field]['options_callback'][1];

						$this->import($strClass);
						$options_callback = $this->$strClass->$strMethod($this);
					}
					elseif (\is_callable($GLOBALS['TL_DCA'][$this->strTable]['fields'][$field]['options_callback']))
					{
						$options_callback = $GLOBALS['TL_DCA'][$this->strTable]['fields'][$field]['options_callback']($this);
					}

					// Sort options according to the keys of the callback array
					$options = array_intersect(array_keys($options_callback), $options);
				}

				$options_sorter = array();
				$blnDate = \in_array($GLOBALS['TL_DCA'][$this->strTable]['fields'][$field]['flag'], array(5, 6, 7, 8, 9, 10));

				// Options
				foreach ($options as $kk=>$vv)
				{
					$value = $blnDate ? $kk : $vv;

					// Options callback
					if (!empty($options_callback) && \is_array($options_callback))
					{
						$vv = $options_callback[$vv];
					}

					// Replace the ID with the foreign key
					elseif (isset($GLOBALS['TL_DCA'][$this->strTable]['fields'][$field]['foreignKey']))
					{
						$key = explode('.', $GLOBALS['TL_DCA'][$this->strTable]['fields'][$field]['foreignKey'], 2);

						$objParent = $this->Database->prepare("SELECT " . Database::quoteIdentifier($key[1]) . " AS value FROM " . $key[0] . " WHERE id=?")
													->limit(1)
													->execute($vv);

						if ($objParent->numRows)
						{
							$vv = $objParent->value;
						}
					}

					// Replace boolean checkbox value with "yes" and "no"
					elseif ($GLOBALS['TL_DCA'][$this->strTable]['fields'][$field]['eval']['isBoolean'] || ($GLOBALS['TL_DCA'][$this->strTable]['fields'][$field]['inputType'] == 'checkbox' && !$GLOBALS['TL_DCA'][$this->strTable]['fields'][$field]['eval']['multiple']))
					{
						$vv = $vv ? $GLOBALS['TL_LANG']['MSC']['yes'] : $GLOBALS['TL_LANG']['MSC']['no'];
					}

					// Get the name of the parent record (see #2703)
					elseif ($field == 'pid')
					{
						$this->loadDataContainer($this->ptable);
						$showFields = $GLOBALS['TL_DCA'][$this->ptable]['list']['label']['fields'];

						if (!$showFields[0])
						{
							$showFields[0] = 'id';
						}

						$objShowFields = $this->Database->prepare("SELECT " . Database::quoteIdentifier($showFields[0]) . " FROM " . $this->ptable . " WHERE id=?")
														->limit(1)
														->execute($vv);

						if ($objShowFields->numRows)
						{
							$vv = $objShowFields->{$showFields[0]};
						}
					}

					$option_label = '';

					// Use reference array
					if (isset($GLOBALS['TL_DCA'][$this->strTable]['fields'][$field]['reference']))
					{
						$option_label = \is_array($GLOBALS['TL_DCA'][$this->strTable]['fields'][$field]['reference'][$vv]) ? $GLOBALS['TL_DCA'][$this->strTable]['fields'][$field]['reference'][$vv][0] : $GLOBALS['TL_DCA'][$this->strTable]['fields'][$field]['reference'][$vv];
					}

					// Associative array
					elseif ($GLOBALS['TL_DCA'][$this->strTable]['fields'][$field]['eval']['isAssociative'] || array_is_assoc($GLOBALS['TL_DCA'][$this->strTable]['fields'][$field]['options']))
					{
						$option_label = $GLOBALS['TL_DCA'][$this->strTable]['fields'][$field]['options'][$vv];
					}

					// No empty options allowed
					if (!$option_label)
					{
						$option_label = $vv ?: '-';
					}

					$options_sorter['  <option value="' . StringUtil::specialchars($value) . '"' . ((isset($session['filter'][$filter][$field]) && $value == $session['filter'][$filter][$field]) ? ' selected="selected"' : '') . '>' . $option_label . '</option>'] = Utf8::toAscii($option_label);
				}

				// Sort by option values
				if (!$blnDate)
				{
					natcasesort($options_sorter);

					if (\in_array($GLOBALS['TL_DCA'][$this->strTable]['fields'][$field]['flag'], array(2, 4, 12)))
					{
						$options_sorter = array_reverse($options_sorter, true);
					}
				}

				$fields .= "\n" . implode("\n", array_keys($options_sorter));
			}

			// End select menu
			$fields .= '
</select> ';

			// Force a line-break after six elements (see #3777)
			if ((($cnt + 1) % 6) == 0)
			{
				$fields .= '<br>';
			}
		}

		return '
<div class="tl_filter tl_subpanel">
<strong>' . $GLOBALS['TL_LANG']['MSC']['filter'] . ':</strong> ' . $fields . '
</div>';
	}

	/**
	 * Return a pagination menu to browse results
	 *
	 * @return string
	 */
	protected function paginationMenu()
	{
		/** @var AttributeBagInterface $objSessionBag */
		$objSessionBag = System::getContainer()->get('session')->getBag('contao_backend');

		$session = $objSessionBag->all();
		$filter = ($GLOBALS['TL_DCA'][$this->strTable]['list']['sorting']['mode'] == 4) ? $this->strTable . '_' . CURRENT_ID : $this->strTable;

		list($offset, $limit) = explode(',', $this->limit);

		// Set the limit filter based on the page number
		if (isset($_GET['lp']))
		{
			$lp = (int) Input::get('lp') - 1;

			if ($lp >= 0 && $lp < ceil($this->total / $limit))
			{
				$session['filter'][$filter]['limit'] = ($lp * $limit) . ',' . $limit;
				$objSessionBag->replace($session);
			}

			$this->redirect(preg_replace('/&(amp;)?lp=[^&]+/i', '', Environment::get('request')));
		}

		if ($limit)
		{
			Input::setGet('lp', $offset / $limit + 1); // see #6923
		}

		$objPagination = new Pagination($this->total, $limit, 7, 'lp', new BackendTemplate('be_pagination'), true);

		return $objPagination->generate();
	}

	/**
	 * Return the formatted group header as string
	 *
	 * @param string  $field
	 * @param mixed   $value
	 * @param integer $mode
	 *
	 * @return string
	 */
	protected function formatCurrentValue($field, $value, $mode)
	{
		$remoteNew = $value; // see #3861

		if ($GLOBALS['TL_DCA'][$this->strTable]['fields'][$field]['eval']['isBoolean'] || ($GLOBALS['TL_DCA'][$this->strTable]['fields'][$field]['inputType'] == 'checkbox' && !$GLOBALS['TL_DCA'][$this->strTable]['fields'][$field]['eval']['multiple']))
		{
			$remoteNew = $value ? ucfirst($GLOBALS['TL_LANG']['MSC']['yes']) : ucfirst($GLOBALS['TL_LANG']['MSC']['no']);
		}
		elseif (isset($GLOBALS['TL_DCA'][$this->strTable]['fields'][$field]['foreignKey']))
		{
			$key = explode('.', $GLOBALS['TL_DCA'][$this->strTable]['fields'][$field]['foreignKey'], 2);

			$objParent = $this->Database->prepare("SELECT " . Database::quoteIdentifier($key[1]) . " AS value FROM " . $key[0] . " WHERE id=?")
										->limit(1)
										->execute($value);

			if ($objParent->numRows)
			{
				$remoteNew = $objParent->value;
			}
		}
		elseif (\in_array($mode, array(1, 2)))
		{
			$remoteNew = ($value != '') ? ucfirst(Utf8::substr($value, 0, 1)) : '-';
		}
		elseif (\in_array($mode, array(3, 4)))
		{
			if (!isset($GLOBALS['TL_DCA'][$this->strTable]['fields'][$field]['length']))
			{
				$GLOBALS['TL_DCA'][$this->strTable]['fields'][$field]['length'] = 2;
			}

			$remoteNew = ($value != '') ? ucfirst(Utf8::substr($value, 0, $GLOBALS['TL_DCA'][$this->strTable]['fields'][$field]['length'])) : '-';
		}
		elseif (\in_array($mode, array(5, 6)))
		{
			$remoteNew = ($value != '') ? Date::parse(Config::get('dateFormat'), $value) : '-';
		}
		elseif (\in_array($mode, array(7, 8)))
		{
			$remoteNew = ($value != '') ? date('Y-m', $value) : '-';
			$intMonth = ($value != '') ? (date('m', $value) - 1) : '-';

			if (isset($GLOBALS['TL_LANG']['MONTHS'][$intMonth]))
			{
				$remoteNew = ($value != '') ? $GLOBALS['TL_LANG']['MONTHS'][$intMonth] . ' ' . date('Y', $value) : '-';
			}
		}
		elseif (\in_array($mode, array(9, 10)))
		{
			$remoteNew = ($value != '') ? date('Y', $value) : '-';
		}
		else
		{
			if ($GLOBALS['TL_DCA'][$this->strTable]['fields'][$field]['inputType'] == 'checkbox' && !$GLOBALS['TL_DCA'][$this->strTable]['fields'][$field]['eval']['multiple'])
			{
				$remoteNew = ($value != '') ? $field : '';
			}
			elseif (\is_array($GLOBALS['TL_DCA'][$this->strTable]['fields'][$field]['reference']))
			{
				$remoteNew = $GLOBALS['TL_DCA'][$this->strTable]['fields'][$field]['reference'][$value];
			}
			elseif ($GLOBALS['TL_DCA'][$this->strTable]['fields'][$field]['eval']['isAssociative'] || array_is_assoc($GLOBALS['TL_DCA'][$this->strTable]['fields'][$field]['options']))
			{
				$remoteNew = $GLOBALS['TL_DCA'][$this->strTable]['fields'][$field]['options'][$value];
			}
			else
			{
				$remoteNew = $value;
			}

			if (\is_array($remoteNew))
			{
				$remoteNew = $remoteNew[0];
			}

			if (empty($remoteNew))
			{
				$remoteNew = '-';
			}
		}

		return $remoteNew;
	}

	/**
	 * Return the formatted group header as string
	 *
	 * @param string  $field
	 * @param mixed   $value
	 * @param integer $mode
	 * @param array   $row
	 *
	 * @return string
	 */
	protected function formatGroupHeader($field, $value, $mode, $row)
	{
		static $lookup = array();

		if ($GLOBALS['TL_DCA'][$this->strTable]['fields'][$field]['eval']['isAssociative'] || array_is_assoc($GLOBALS['TL_DCA'][$this->strTable]['fields'][$field]['options']))
		{
			$group = $GLOBALS['TL_DCA'][$this->strTable]['fields'][$field]['options'][$value];
		}
		elseif (\is_array($GLOBALS['TL_DCA'][$this->strTable]['fields'][$field]['options_callback']))
		{
			if (!isset($lookup[$field]))
			{
				$strClass = $GLOBALS['TL_DCA'][$this->strTable]['fields'][$field]['options_callback'][0];
				$strMethod = $GLOBALS['TL_DCA'][$this->strTable]['fields'][$field]['options_callback'][1];

				$this->import($strClass);
				$lookup[$field] = $this->$strClass->$strMethod($this);
			}

			$group = $lookup[$field][$value];
		}
		else
		{
			$group = \is_array($GLOBALS['TL_DCA'][$this->strTable]['fields'][$field]['reference'][$value]) ? $GLOBALS['TL_DCA'][$this->strTable]['fields'][$field]['reference'][$value][0] : $GLOBALS['TL_DCA'][$this->strTable]['fields'][$field]['reference'][$value];
		}

		if (empty($group))
		{
			$group = \is_array($GLOBALS['TL_LANG'][$this->strTable][$value]) ? $GLOBALS['TL_LANG'][$this->strTable][$value][0] : $GLOBALS['TL_LANG'][$this->strTable][$value];
		}

		if (empty($group))
		{
			$group = $value;

			if ($value != '-' && $GLOBALS['TL_DCA'][$this->strTable]['fields'][$field]['eval']['isBoolean'])
			{
				$group = \is_array($GLOBALS['TL_DCA'][$this->strTable]['fields'][$field]['label']) ? $GLOBALS['TL_DCA'][$this->strTable]['fields'][$field]['label'][0] : $GLOBALS['TL_DCA'][$this->strTable]['fields'][$field]['label'];
			}
		}

		// Call the group callback ($group, $sortingMode, $firstOrderBy, $row, $this)
		if (\is_array($GLOBALS['TL_DCA'][$this->strTable]['list']['label']['group_callback']))
		{
			$strClass = $GLOBALS['TL_DCA'][$this->strTable]['list']['label']['group_callback'][0];
			$strMethod = $GLOBALS['TL_DCA'][$this->strTable]['list']['label']['group_callback'][1];

			$this->import($strClass);
			$group = $this->$strClass->$strMethod($group, $mode, $field, $row, $this);
		}
		elseif (\is_callable($GLOBALS['TL_DCA'][$this->strTable]['list']['label']['group_callback']))
		{
			$group = $GLOBALS['TL_DCA'][$this->strTable]['list']['label']['group_callback']($group, $mode, $field, $row, $this);
		}

		return $group;
	}

	/**
	 * {@inheritdoc}
	 */
	public function initPicker(PickerInterface $picker)
	{
		$attributes = parent::initPicker($picker);

		if (null === $attributes)
		{
			return null;
		}

		// Predefined node set (see #3563)
		if (isset($attributes['rootNodes']))
		{
			$blnHasSorting = $this->Database->fieldExists('sorting', $this->strTable);
			$arrRoot = $this->eliminateNestedPages((array) $attributes['rootNodes'], $this->strTable, $blnHasSorting);

			// Calculate the intersection of the root nodes with the mounted nodes (see #1001)
			if (!empty($this->root) && $arrRoot != $this->root)
			{
				$arrRoot = $this->eliminateNestedPages(
					array_intersect(
						array_merge($arrRoot, $this->Database->getChildRecords($arrRoot, $this->strTable)),
						array_merge($this->root, $this->Database->getChildRecords($this->root, $this->strTable))
					),
					$this->strTable,
					$blnHasSorting
				);
			}

			$this->root = $arrRoot;
		}

		if (isset($attributes['preserveRecord']))
		{
			list($table, $id) = explode('.', $attributes['preserveRecord']);

			if ($table == $this->strTable)
			{
				$this->intPreserveRecord = $id;
			}
		}

		return $attributes;
	}
}

class_alias(DC_Table::class, 'DC_Table');<|MERGE_RESOLUTION|>--- conflicted
+++ resolved
@@ -5235,13 +5235,8 @@
 		}
 
 		// Sort by option values
-<<<<<<< HEAD
 		uksort($options_sorter, 'strnatcasecmp');
-		$active = isset($session['search'][$this->strTable]['value']);
-=======
-		$options_sorter = natcaseksort($options_sorter);
 		$active = isset($session['search'][$this->strTable]['value']) && $session['search'][$this->strTable]['value'] != '';
->>>>>>> 87d21c17
 
 		return '
 <div class="tl_search tl_subpanel">
