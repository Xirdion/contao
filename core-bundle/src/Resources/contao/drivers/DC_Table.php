<?php

/*
 * This file is part of Contao.
 *
 * (c) Leo Feyer
 *
 * @license LGPL-3.0-or-later
 */

namespace Contao;

use Contao\CoreBundle\Exception\AccessDeniedException;
use Contao\CoreBundle\Exception\InternalServerErrorException;
use Contao\CoreBundle\Exception\ResponseException;
use Contao\CoreBundle\Picker\PickerInterface;
use Patchwork\Utf8;
use Symfony\Component\HttpFoundation\Session\Attribute\AttributeBagInterface;
use Symfony\Component\HttpFoundation\Session\Session;

/**
 * Provide methods to modify the database.
 *
 * @property integer $id
 * @property string  $parentTable
 * @property array   $childTable
 * @property boolean $createNewVersion
 *
 * @author Leo Feyer <https://github.com/leofeyer>
 * @author Andreas Schempp <https://github.com/aschempp>
 */
class DC_Table extends DataContainer implements \listable, \editable
{
	/**
	 * Name of the parent table
	 * @var string
	 */
	protected $ptable;

	/**
	 * Names of the child tables
	 * @var array
	 */
	protected $ctable;

	/**
	 * Limit (database query)
	 * @var string
	 */
	protected $limit;

	/**
	 * Total (database query)
	 * @var string
	 */
	protected $total;

	/**
	 * First sorting field
	 * @var string
	 */
	protected $firstOrderBy;

	/**
	 * Order by (database query)
	 * @var array
	 */
	protected $orderBy = array();

	/**
	 * Fields of a new or duplicated record
	 * @var array
	 */
	protected $set = array();

	/**
	 * IDs of all records that are currently displayed
	 * @var array
	 */
	protected $current = array();

	/**
	 * Show the current table as tree
	 * @var boolean
	 */
	protected $treeView = false;

	/**
	 * The current back end module
	 * @var array
	 */
	protected $arrModule = array();

	/**
	 * Preserve this record when revising tables
	 * @var int
	 */
	protected $intPreserveRecord;

	/**
	 * Initialize the object
	 *
	 * @param string $strTable
	 * @param array  $arrModule
	 */
	public function __construct($strTable, $arrModule=array())
	{
		parent::__construct();

		/** @var Session $objSession */
		$objSession = System::getContainer()->get('session');

		// Check the request token (see #4007)
		if (isset($_GET['act']))
		{
			if (!isset($_GET['rt']) || !RequestToken::validate(Input::get('rt')))
			{
				$objSession->set('INVALID_TOKEN_URL', Environment::get('request'));
				$this->redirect('contao/confirm.php');
			}
		}

		$this->intId = Input::get('id');

		// Clear the clipboard
		if (isset($_GET['clipboard']))
		{
			$objSession->set('CLIPBOARD', array());
			$this->redirect($this->getReferer());
		}

		// Check whether the table is defined
		if (!$strTable || !isset($GLOBALS['TL_DCA'][$strTable]))
		{
			$this->log('Could not load the data container configuration for "' . $strTable . '"', __METHOD__, TL_ERROR);
			trigger_error('Could not load the data container configuration', E_USER_ERROR);
		}

		// Set IDs and redirect
		if (Input::post('FORM_SUBMIT') == 'tl_select')
		{
			$ids = Input::post('IDS');

			if (empty($ids) || !\is_array($ids))
			{
				$this->reload();
			}

			$session = $objSession->all();
			$session['CURRENT']['IDS'] = $ids;
			$objSession->replace($session);

			if (isset($_POST['edit']))
			{
				$this->redirect(str_replace('act=select', 'act=editAll', Environment::get('request')));
			}
			elseif (isset($_POST['delete']))
			{
				$this->redirect(str_replace('act=select', 'act=deleteAll', Environment::get('request')));
			}
			elseif (isset($_POST['override']))
			{
				$this->redirect(str_replace('act=select', 'act=overrideAll', Environment::get('request')));
			}
			elseif (isset($_POST['cut']) || isset($_POST['copy']))
			{
				$arrClipboard = $objSession->get('CLIPBOARD');

				$arrClipboard[$strTable] = array
				(
					'id' => $ids,
					'mode' => (isset($_POST['cut']) ? 'cutAll' : 'copyAll')
				);

				$objSession->set('CLIPBOARD', $arrClipboard);

				// Support copyAll in the list view (see #7499)
				if (isset($_POST['copy']) && $GLOBALS['TL_DCA'][$strTable]['list']['sorting']['mode'] < 4)
				{
					$this->redirect(str_replace('act=select', 'act=copyAll', Environment::get('request')));
				}

				$this->redirect($this->getReferer());
			}
		}

		$this->strTable = $strTable;
		$this->ptable = $GLOBALS['TL_DCA'][$this->strTable]['config']['ptable'];
		$this->ctable = $GLOBALS['TL_DCA'][$this->strTable]['config']['ctable'];
		$this->treeView = \in_array($GLOBALS['TL_DCA'][$this->strTable]['list']['sorting']['mode'], array(5, 6));
		$this->root = null;
		$this->arrModule = $arrModule;

		// Call onload_callback (e.g. to check permissions)
		if (\is_array($GLOBALS['TL_DCA'][$this->strTable]['config']['onload_callback']))
		{
			foreach ($GLOBALS['TL_DCA'][$this->strTable]['config']['onload_callback'] as $callback)
			{
				if (\is_array($callback))
				{
					$this->import($callback[0]);
					$this->{$callback[0]}->{$callback[1]}($this);
				}
				elseif (\is_callable($callback))
				{
					$callback($this);
				}
			}
		}

		// Get the IDs of all root records (tree view)
		if ($this->treeView)
		{
			$table = ($GLOBALS['TL_DCA'][$this->strTable]['list']['sorting']['mode'] == 6) ? $this->ptable : $this->strTable;

			// Unless there are any root records specified, use all records with parent ID 0
			if (!isset($GLOBALS['TL_DCA'][$table]['list']['sorting']['root']) || $GLOBALS['TL_DCA'][$table]['list']['sorting']['root'] === false)
			{
				$objIds = $this->Database->prepare("SELECT id FROM " . $table . " WHERE pid=?" . ($this->Database->fieldExists('sorting', $table) ? ' ORDER BY sorting' : ''))
										 ->execute(0);

				if ($objIds->numRows > 0)
				{
					$this->root = $objIds->fetchEach('id');
				}
			}

			// Get root records from global configuration file
			elseif (\is_array($GLOBALS['TL_DCA'][$table]['list']['sorting']['root']))
			{
				if ($GLOBALS['TL_DCA'][$table]['list']['sorting']['root'] == array(0))
				{
					$this->root = array(0);
				}
				else
				{
					$this->root = $this->eliminateNestedPages($GLOBALS['TL_DCA'][$table]['list']['sorting']['root'], $table, $this->Database->fieldExists('sorting', $table));
				}
			}
		}

		// Get the IDs of all root records (list view or parent view)
		elseif (\is_array($GLOBALS['TL_DCA'][$this->strTable]['list']['sorting']['root']))
		{
			$this->root = array_unique($GLOBALS['TL_DCA'][$this->strTable]['list']['sorting']['root']);
		}

		$request = System::getContainer()->get('request_stack')->getCurrentRequest();
		$route = $request->attributes->get('_route');

		// Store the current referer
		if (!empty($this->ctable) && $route == 'contao_backend' && !Input::get('act') && !Input::get('key') && !Input::get('token') && !Environment::get('isAjaxRequest'))
		{
			$strKey = Input::get('popup') ? 'popupReferer' : 'referer';
			$strRefererId = System::getContainer()->get('request_stack')->getCurrentRequest()->attributes->get('_contao_referer_id');

			$session = $objSession->get($strKey);
			$session[$strRefererId][$this->strTable] = substr(Environment::get('requestUri'), \strlen(Environment::get('path')) + 1);
			$objSession->set($strKey, $session);
		}
	}

	/**
	 * Return an object property
	 *
	 * @param string $strKey
	 *
	 * @return mixed
	 */
	public function __get($strKey)
	{
		switch ($strKey)
		{
			case 'parentTable':
				return $this->ptable;

			case 'childTable':
				return $this->ctable;

			case 'rootIds':
				return $this->root;
		}

		return parent::__get($strKey);
	}

	/**
	 * List all records of a particular table
	 *
	 * @return string
	 */
	public function showAll()
	{
		$return = '';
		$this->limit = '';

		/** @var Session $objSession */
		$objSession = System::getContainer()->get('session');

		$undoPeriod = (int) Config::get('undoPeriod');
		$logPeriod = (int) Config::get('logPeriod');

		// Clean up old tl_undo and tl_log entries
		if ($this->strTable == 'tl_undo' && $undoPeriod > 0)
		{
			$this->Database->prepare("DELETE FROM tl_undo WHERE tstamp<?")
						   ->execute(time() - $undoPeriod);
		}
		elseif ($this->strTable == 'tl_log' && $logPeriod > 0)
		{
			$this->Database->prepare("DELETE FROM tl_log WHERE tstamp<?")
						   ->execute(time() - $logPeriod);
		}

		$this->reviseTable();

		// Add to clipboard
		if (Input::get('act') == 'paste')
		{
			$arrClipboard = $objSession->get('CLIPBOARD');

			$arrClipboard[$this->strTable] = array
			(
				'id' => Input::get('id'),
				'childs' => Input::get('childs'),
				'mode' => Input::get('mode')
			);

			$objSession->set('CLIPBOARD', $arrClipboard);
		}

		// Custom filter
		if (!empty($GLOBALS['TL_DCA'][$this->strTable]['list']['sorting']['filter']) && \is_array($GLOBALS['TL_DCA'][$this->strTable]['list']['sorting']['filter']))
		{
			foreach ($GLOBALS['TL_DCA'][$this->strTable]['list']['sorting']['filter'] as $filter)
			{
				if (\is_string($filter))
				{
					$this->procedure[] = $filter;
				}
				else
				{
					$this->procedure[] = $filter[0];
					$this->values[] = $filter[1];
				}
			}
		}

		// Render view
		if ($this->treeView)
		{
			$return .= $this->panel();
			$return .= $this->treeView();
		}
		else
		{
			if ($this->ptable && Input::get('table') && $this->Database->fieldExists('pid', $this->strTable))
			{
				$this->procedure[] = 'pid=?';
				$this->values[] = CURRENT_ID;
			}

			$return .= $this->panel();
			$return .= ($GLOBALS['TL_DCA'][$this->strTable]['list']['sorting']['mode'] == 4) ? $this->parentView() : $this->listView();

			// Add another panel at the end of the page
			if (strpos($GLOBALS['TL_DCA'][$this->strTable]['list']['sorting']['panelLayout'], 'limit') !== false)
			{
				$return .= $this->paginationMenu();
			}
		}

		return $return;
	}

	/**
	 * Return all non-excluded fields of a record as HTML table
	 *
	 * @return string
	 */
	public function show()
	{
		if (!$this->intId)
		{
			return '';
		}

		$objRow = $this->Database->prepare("SELECT * FROM " . $this->strTable . " WHERE id=?")
								 ->limit(1)
								 ->execute($this->intId);

		if ($objRow->numRows < 1)
		{
			return '';
		}

		$data = array();
		$row = $objRow->row();

		// Get the order fields
		$objDcaExtractor = DcaExtractor::getInstance($this->strTable);
		$arrOrder = $objDcaExtractor->getOrderFields();

		// Get all fields
		$fields = array_keys($row);
		$allowedFields = array('id', 'pid', 'sorting', 'tstamp');

		if (\is_array($GLOBALS['TL_DCA'][$this->strTable]['fields']))
		{
			$allowedFields = array_unique(array_merge($allowedFields, array_keys($GLOBALS['TL_DCA'][$this->strTable]['fields'])));
		}

		// Use the field order of the DCA file
		$fields = array_intersect($allowedFields, $fields);

		// Show all allowed fields
		foreach ($fields as $i)
		{
			if ($GLOBALS['TL_DCA'][$this->strTable]['fields'][$i]['inputType'] == 'password' || $GLOBALS['TL_DCA'][$this->strTable]['fields'][$i]['eval']['doNotShow'] || $GLOBALS['TL_DCA'][$this->strTable]['fields'][$i]['eval']['hideInput'] || !\in_array($i, $allowedFields))
			{
				continue;
			}

			// Special treatment for table tl_undo
			if ($this->strTable == 'tl_undo' && $i == 'data')
			{
				continue;
			}

			$value = StringUtil::deserialize($row[$i]);

			// Decrypt the value
			if ($GLOBALS['TL_DCA'][$this->strTable]['fields'][$i]['eval']['encrypt'])
			{
				$value = Encryption::decrypt($value);
			}

			// Get the field value
			if (isset($GLOBALS['TL_DCA'][$this->strTable]['fields'][$i]['foreignKey']))
			{
				$temp = array();
				$chunks = explode('.', $GLOBALS['TL_DCA'][$this->strTable]['fields'][$i]['foreignKey'], 2);

				foreach ((array) $value as $v)
				{
					$objKey = $this->Database->prepare("SELECT " . Database::quoteIdentifier($chunks[1]) . " AS value FROM " . $chunks[0] . " WHERE id=?")
											 ->limit(1)
											 ->execute($v);

					if ($objKey->numRows)
					{
						$temp[] = $objKey->value;
					}
				}

				$row[$i] = implode(', ', $temp);
			}
			elseif ($GLOBALS['TL_DCA'][$this->strTable]['fields'][$i]['inputType'] == 'fileTree' || \in_array($i, $arrOrder))
			{
				if (\is_array($value))
				{
					foreach ($value as $kk=>$vv)
					{
						if (($objFile = FilesModel::findByUuid($vv)) instanceof FilesModel)
						{
							$value[$kk] = $objFile->path . ' (' . StringUtil::binToUuid($vv) . ')';
						}
						else
						{
							$value[$kk] = '';
						}
					}

					$row[$i] = implode(', ', $value);
				}
				elseif (($objFile = FilesModel::findByUuid($value)) instanceof FilesModel)
				{
					$row[$i] = $objFile->path . ' (' . StringUtil::binToUuid($value) . ')';
				}
				else
				{
					$row[$i] = '';
				}
			}
			elseif (\is_array($value))
			{
				if (isset($value['value'], $value['unit']) && \count($value) == 2)
				{
					$row[$i] = trim($value['value'] . ', ' . $value['unit']);
				}
				else
				{
					foreach ($value as $kk=>$vv)
					{
						if (\is_array($vv))
						{
							$vals = array_values($vv);
							$value[$kk] = array_shift($vals) . ' (' . implode(', ', array_filter($vals)) . ')';
						}
					}

					if (ArrayUtil::isAssoc($value))
					{
						foreach ($value as $kk=>$vv)
						{
							$value[$kk] = $kk . ': ' . $vv;
						}
					}

					$row[$i] = implode(', ', $value);
				}
			}
			elseif ($GLOBALS['TL_DCA'][$this->strTable]['fields'][$i]['eval']['rgxp'] == 'date')
			{
				$row[$i] = $value ? Date::parse(Config::get('dateFormat'), $value) : '-';
			}
			elseif ($GLOBALS['TL_DCA'][$this->strTable]['fields'][$i]['eval']['rgxp'] == 'time')
			{
				$row[$i] = $value ? Date::parse(Config::get('timeFormat'), $value) : '-';
			}
			elseif ($i == 'tstamp' || $GLOBALS['TL_DCA'][$this->strTable]['fields'][$i]['eval']['rgxp'] == 'datim' || \in_array($GLOBALS['TL_DCA'][$this->strTable]['fields'][$i]['flag'], array(5, 6, 7, 8, 9, 10)))
			{
				$row[$i] = $value ? Date::parse(Config::get('datimFormat'), $value) : '-';
			}
			elseif ($GLOBALS['TL_DCA'][$this->strTable]['fields'][$i]['eval']['isBoolean'] || ($GLOBALS['TL_DCA'][$this->strTable]['fields'][$i]['inputType'] == 'checkbox' && !$GLOBALS['TL_DCA'][$this->strTable]['fields'][$i]['eval']['multiple']))
			{
				$row[$i] = $value ? $GLOBALS['TL_LANG']['MSC']['yes'] : $GLOBALS['TL_LANG']['MSC']['no'];
			}
			elseif ($GLOBALS['TL_DCA'][$this->strTable]['fields'][$i]['eval']['rgxp'] == 'email')
			{
				$row[$i] = Idna::decodeEmail($value);
			}
			elseif ($GLOBALS['TL_DCA'][$this->strTable]['fields'][$i]['inputType'] == 'textarea' && ($GLOBALS['TL_DCA'][$this->strTable]['fields'][$i]['eval']['allowHtml'] || $GLOBALS['TL_DCA'][$this->strTable]['fields'][$i]['eval']['preserveTags']))
			{
				$row[$i] = StringUtil::specialchars($value);
			}
			elseif (\is_array($GLOBALS['TL_DCA'][$this->strTable]['fields'][$i]['reference']))
			{
				$row[$i] = isset($GLOBALS['TL_DCA'][$this->strTable]['fields'][$i]['reference'][$row[$i]]) ? ((\is_array($GLOBALS['TL_DCA'][$this->strTable]['fields'][$i]['reference'][$row[$i]])) ? $GLOBALS['TL_DCA'][$this->strTable]['fields'][$i]['reference'][$row[$i]][0] : $GLOBALS['TL_DCA'][$this->strTable]['fields'][$i]['reference'][$row[$i]]) : $row[$i];
			}
			elseif ($GLOBALS['TL_DCA'][$this->strTable]['fields'][$i]['eval']['isAssociative'] || ArrayUtil::isAssoc($GLOBALS['TL_DCA'][$this->strTable]['fields'][$i]['options']))
			{
				$row[$i] = $GLOBALS['TL_DCA'][$this->strTable]['fields'][$i]['options'][$row[$i]];
			}
			else
			{
				$row[$i] = $value;
			}

			// Label
			if (isset($GLOBALS['TL_DCA'][$this->strTable]['fields'][$i]['label']))
			{
				$label = \is_array($GLOBALS['TL_DCA'][$this->strTable]['fields'][$i]['label']) ? $GLOBALS['TL_DCA'][$this->strTable]['fields'][$i]['label'][0] : $GLOBALS['TL_DCA'][$this->strTable]['fields'][$i]['label'];
			}
			else
			{
				$label = \is_array($GLOBALS['TL_LANG']['MSC'][$i]) ? $GLOBALS['TL_LANG']['MSC'][$i][0] : $GLOBALS['TL_LANG']['MSC'][$i];
			}

			if (!$label)
			{
				$label = '-';
			}

			$label .= ' <small>' . $i . '</small>';

			$data[$this->strTable][0][$label] = $row[$i];
		}

		// Call onshow_callback
		if (\is_array($GLOBALS['TL_DCA'][$this->strTable]['config']['onshow_callback']))
		{
			foreach ($GLOBALS['TL_DCA'][$this->strTable]['config']['onshow_callback'] as $callback)
			{
				if (\is_array($callback))
				{
					$this->import($callback[0]);
					$data = $this->{$callback[0]}->{$callback[1]}($data, $objRow->row(), $this);
				}
				elseif (\is_callable($callback))
				{
					$data = $callback($data, $objRow->row(), $this);
				}
			}
		}

		$separate = false;
		$return = '<table class="tl_show">';

		// Generate table
		foreach ($data as $table=>$rows)
		{
			foreach ($rows as $entries)
			{
				// Separate multiple rows
				if ($separate)
				{
					$return .= '
  <tr>
    <td colspan="2" style="height:1em"></td>
   </tr>';
				}

				$separate = true;

				// Add the table name
				$return .= '
  <tr>
    <td class="tl_folder_top tl_label">' . $GLOBALS['TL_LANG']['MSC']['table'] . '</td>
    <td class="tl_folder_top">' . $table . '</td>
  </tr>
';

				foreach ($entries as $lbl=>$val)
				{
					// Always encode special characters (thanks to Oliver Klee)
					$return .= '
	  <tr>
		<td class="tl_label">' . $lbl . '</td>
		<td>' . StringUtil::specialchars($val) . '</td>
	  </tr>';
				}
			}
		}

		// Return table
		return $return . '</table>';
	}

	/**
	 * Insert a new row into a database table
	 *
	 * @param array $set
	 *
	 * @throws InternalServerErrorException
	 */
	public function create($set=array())
	{
		if ($GLOBALS['TL_DCA'][$this->strTable]['config']['notCreatable'])
		{
			throw new InternalServerErrorException('Table "' . $this->strTable . '" is not creatable.');
		}

		// Get all default values for the new entry
		foreach ($GLOBALS['TL_DCA'][$this->strTable]['fields'] as $k=>$v)
		{
			// Use array_key_exists here (see #5252)
			if (\array_key_exists('default', $v))
			{
				$this->set[$k] = \is_array($v['default']) ? serialize($v['default']) : $v['default'];

				// Encrypt the default value (see #3740)
				if ($GLOBALS['TL_DCA'][$this->strTable]['fields'][$k]['eval']['encrypt'])
				{
					$this->set[$k] = Encryption::encrypt($this->set[$k]);
				}
			}
		}

		// Set passed values
		if (!empty($set) && \is_array($set))
		{
			$this->set = array_merge($this->set, $set);
		}

		// Get the new position
		$this->getNewPosition('new', Input::get('pid'), Input::get('mode') == '2');

		// Dynamically set the parent table
		if ($GLOBALS['TL_DCA'][$this->strTable]['config']['dynamicPtable'])
		{
			$this->set['ptable'] = $this->ptable;
		}

		/** @var Session $objSession */
		$objSession = System::getContainer()->get('session');

		// Empty the clipboard
		$arrClipboard = $objSession->get('CLIPBOARD');
		$arrClipboard[$this->strTable] = array();
		$objSession->set('CLIPBOARD', $arrClipboard);

		// Insert the record if the table is not closed and switch to edit mode
		if (!$GLOBALS['TL_DCA'][$this->strTable]['config']['closed'])
		{
			$this->set['tstamp'] = 0;

			$objInsertStmt = $this->Database->prepare("INSERT INTO " . $this->strTable . " %s")
											->set($this->set)
											->execute();

			if ($objInsertStmt->affectedRows)
			{
				$s2e = $GLOBALS['TL_DCA'][$this->strTable]['config']['switchToEdit'] ? '&s2e=1' : '';
				$insertID = $objInsertStmt->insertId;

				/** @var AttributeBagInterface $objSessionBag */
				$objSessionBag = $objSession->getBag('contao_backend');

				// Save new record in the session
				$new_records = $objSessionBag->get('new_records');
				$new_records[$this->strTable][] = $insertID;
				$objSessionBag->set('new_records', $new_records);

				// Call the oncreate_callback
				if (\is_array($GLOBALS['TL_DCA'][$this->strTable]['config']['oncreate_callback']))
				{
					foreach ($GLOBALS['TL_DCA'][$this->strTable]['config']['oncreate_callback'] as $callback)
					{
						if (\is_array($callback))
						{
							$this->import($callback[0]);
							$this->{$callback[0]}->{$callback[1]}($this->strTable, $insertID, $this->set, $this);
						}
						elseif (\is_callable($callback))
						{
							$callback($this->strTable, $insertID, $this->set, $this);
						}
					}
				}

				// Add a log entry
				$this->log('A new entry "' . $this->strTable . '.id=' . $insertID . '" has been created' . $this->getParentEntries($this->strTable, $insertID), __METHOD__, TL_GENERAL);
				$this->redirect($this->switchToEdit($insertID) . $s2e);
			}
		}

		$this->redirect($this->getReferer());
	}

	/**
	 * Assign a new position to an existing record
	 *
	 * @param boolean $blnDoNotRedirect
	 *
	 * @throws InternalServerErrorException
	 */
	public function cut($blnDoNotRedirect=false)
	{
		if ($GLOBALS['TL_DCA'][$this->strTable]['config']['notSortable'])
		{
			throw new InternalServerErrorException('Table "' . $this->strTable . '" is not sortable.');
		}

		$cr = array();

		// ID and PID are mandatory
		if (!$this->intId || !Input::get('pid'))
		{
			$this->redirect($this->getReferer());
		}

		// Get the new position
		$this->getNewPosition('cut', Input::get('pid'), Input::get('mode') == '2');

		// Avoid circular references when there is no parent table
		if (!$this->ptable && $this->Database->fieldExists('pid', $this->strTable))
		{
			$cr = $this->Database->getChildRecords($this->intId, $this->strTable);
			$cr[] = $this->intId;
		}

		/** @var Session $objSession */
		$objSession = System::getContainer()->get('session');

		// Empty clipboard
		$arrClipboard = $objSession->get('CLIPBOARD');
		$arrClipboard[$this->strTable] = array();
		$objSession->set('CLIPBOARD', $arrClipboard);

		// Check for circular references
		if (\in_array($this->set['pid'], $cr))
		{
			throw new InternalServerErrorException('Attempt to relate record ' . $this->intId . ' of table "' . $this->strTable . '" to its child record ' . Input::get('pid') . ' (circular reference).');
		}

		$this->set['tstamp'] = time();

		// HOOK: style sheet category
		if ($this->strTable == 'tl_style')
		{
			/** @var AttributeBagInterface $objSessionBag */
			$objSessionBag = $objSession->getBag('contao_backend');

			$filter = $objSessionBag->get('filter');
			$category = $filter['tl_style_' . CURRENT_ID]['category'];

			if ($category)
			{
				$this->set['category'] = $category;
			}
		}

		// Dynamically set the parent table of tl_content
		if ($GLOBALS['TL_DCA'][$this->strTable]['config']['dynamicPtable'])
		{
			$this->set['ptable'] = $this->ptable;
		}

		$this->Database->prepare("UPDATE " . $this->strTable . " %s WHERE id=?")
					   ->set($this->set)
					   ->execute($this->intId);

		// Call the oncut_callback
		if (\is_array($GLOBALS['TL_DCA'][$this->strTable]['config']['oncut_callback']))
		{
			foreach ($GLOBALS['TL_DCA'][$this->strTable]['config']['oncut_callback'] as $callback)
			{
				if (\is_array($callback))
				{
					$this->import($callback[0]);
					$this->{$callback[0]}->{$callback[1]}($this);
				}
				elseif (\is_callable($callback))
				{
					$callback($this);
				}
			}
		}

		if (!$blnDoNotRedirect)
		{
			$this->redirect($this->getReferer());
		}
	}

	/**
	 * Move all selected records
	 *
	 * @throws InternalServerErrorException
	 */
	public function cutAll()
	{
		if ($GLOBALS['TL_DCA'][$this->strTable]['config']['notSortable'])
		{
			throw new InternalServerErrorException('Table "' . $this->strTable . '" is not sortable.');
		}

		/** @var Session $objSession */
		$objSession = System::getContainer()->get('session');

		$arrClipboard = $objSession->get('CLIPBOARD');

		if (isset($arrClipboard[$this->strTable]) && \is_array($arrClipboard[$this->strTable]['id']))
		{
			foreach ($arrClipboard[$this->strTable]['id'] as $id)
			{
				$this->intId = $id;
				$this->cut(true);
				Input::setGet('pid', $id);
				Input::setGet('mode', 1);
			}
		}

		$this->redirect($this->getReferer());
	}

	/**
	 * Duplicate a particular record of the current table
	 *
	 * @param boolean $blnDoNotRedirect
	 *
	 * @return integer|boolean
	 *
	 * @throws InternalServerErrorException
	 */
	public function copy($blnDoNotRedirect=false)
	{
		if ($GLOBALS['TL_DCA'][$this->strTable]['config']['notCopyable'])
		{
			throw new InternalServerErrorException('Table "' . $this->strTable . '" is not copyable.');
		}

		if (!$this->intId)
		{
			$this->redirect($this->getReferer());
		}

		/** @var Session $objSession */
		$objSession = System::getContainer()->get('session');

		/** @var AttributeBagInterface $objSessionBag */
		$objSessionBag = $objSession->getBag('contao_backend');

		$objRow = $this->Database->prepare("SELECT * FROM " . $this->strTable . " WHERE id=?")
								 ->limit(1)
								 ->execute($this->intId);

		// Copy the values if the record contains data
		if ($objRow->numRows)
		{
			foreach ($objRow->row() as $k=>$v)
			{
				if (\array_key_exists($k, $GLOBALS['TL_DCA'][$this->strTable]['fields']))
				{
					// Never copy passwords
					if ($GLOBALS['TL_DCA'][$this->strTable]['fields'][$k]['inputType'] == 'password')
					{
						$v = Widget::getEmptyValueByFieldType($GLOBALS['TL_DCA'][$this->strTable]['fields'][$k]['sql']);
					}

					// Empty unique fields or add a unique identifier in copyAll mode
					elseif ($GLOBALS['TL_DCA'][$this->strTable]['fields'][$k]['eval']['unique'])
					{
						$v = (Input::get('act') == 'copyAll' && !$GLOBALS['TL_DCA'][$this->strTable]['fields'][$k]['eval']['doNotCopy']) ? $v . '-' . substr(md5(uniqid(mt_rand(), true)), 0, 8) : Widget::getEmptyValueByFieldType($GLOBALS['TL_DCA'][$this->strTable]['fields'][$k]['sql']);
					}

					// Reset doNotCopy and fallback fields to their default value
					elseif ($GLOBALS['TL_DCA'][$this->strTable]['fields'][$k]['eval']['doNotCopy'] || $GLOBALS['TL_DCA'][$this->strTable]['fields'][$k]['eval']['fallback'])
					{
						$v = Widget::getEmptyValueByFieldType($GLOBALS['TL_DCA'][$this->strTable]['fields'][$k]['sql']);

						// Use array_key_exists to allow NULL (see #5252)
						if (\array_key_exists('default', $GLOBALS['TL_DCA'][$this->strTable]['fields'][$k]))
						{
							$v = \is_array($GLOBALS['TL_DCA'][$this->strTable]['fields'][$k]['default']) ? serialize($GLOBALS['TL_DCA'][$this->strTable]['fields'][$k]['default']) : $GLOBALS['TL_DCA'][$this->strTable]['fields'][$k]['default'];
						}

						// Encrypt the default value (see #3740)
						if ($GLOBALS['TL_DCA'][$this->strTable]['fields'][$k]['eval']['encrypt'])
						{
							$v = Encryption::encrypt($v);
						}
					}

					$this->set[$k] = $v;
				}
			}

			// HOOK: style sheet category
			if ($this->strTable == 'tl_style')
			{
				$filter = $objSessionBag->get('filter');
				$category = $filter['tl_style_' . CURRENT_ID]['category'];

				if ($category)
				{
					$this->set['category'] = $category;
				}
			}
		}

		// Get the new position
		$this->getNewPosition('copy', Input::get('pid'), Input::get('mode') == '2');

		// Dynamically set the parent table of tl_content
		if ($GLOBALS['TL_DCA'][$this->strTable]['config']['dynamicPtable'])
		{
			$this->set['ptable'] = $this->ptable;
		}

		// Empty clipboard
		$arrClipboard = $objSession->get('CLIPBOARD');
		$arrClipboard[$this->strTable] = array();
		$objSession->set('CLIPBOARD', $arrClipboard);

		// Insert the record if the table is not closed and switch to edit mode
		if (!$GLOBALS['TL_DCA'][$this->strTable]['config']['closed'])
		{
			$this->set['tstamp'] = ($blnDoNotRedirect ? time() : 0);

			// Mark the new record with "copy of" (see #586)
			if (isset($GLOBALS['TL_DCA'][$this->strTable]['config']['markAsCopy']))
			{
				$strKey = $GLOBALS['TL_DCA'][$this->strTable]['config']['markAsCopy'];

				if ($GLOBALS['TL_DCA'][$this->strTable]['fields'][$strKey]['inputType'] == 'inputUnit')
				{
					$value = StringUtil::deserialize($this->set[$strKey]);

					if (!empty($value['value']))
					{
						$value['value'] = sprintf($GLOBALS['TL_LANG']['MSC']['copyOf'], $value['value']);
						$this->set[$strKey] = serialize($value);
					}
				}
				elseif (!empty($this->set[$strKey]))
				{
					$this->set[$strKey] = sprintf($GLOBALS['TL_LANG']['MSC']['copyOf'], $this->set[$strKey]);
				}
			}

			// Remove the ID field from the data array
			unset($this->set['id']);

			$objInsertStmt = $this->Database->prepare("INSERT INTO " . $this->strTable . " %s")
											->set($this->set)
											->execute();

			if ($objInsertStmt->affectedRows)
			{
				$insertID = $objInsertStmt->insertId;

				// Save the new record in the session
				$new_records = $objSessionBag->get('new_records');
				$new_records[$this->strTable][] = $insertID;
				$objSessionBag->set('new_records', $new_records);

				// Duplicate the records of the child table
				$this->copyChilds($this->strTable, $insertID, $this->intId, $insertID);

				// Call the oncopy_callback after all new records have been created
				if (\is_array($GLOBALS['TL_DCA'][$this->strTable]['config']['oncopy_callback']))
				{
					foreach ($GLOBALS['TL_DCA'][$this->strTable]['config']['oncopy_callback'] as $callback)
					{
						if (\is_array($callback))
						{
							$this->import($callback[0]);
							$this->{$callback[0]}->{$callback[1]}($insertID, $this);
						}
						elseif (\is_callable($callback))
						{
							$callback($insertID, $this);
						}
					}
				}

				// Add a log entry
				$this->log('A new entry "' . $this->strTable . '.id=' . $insertID . '" has been created by duplicating record "' . $this->strTable . '.id=' . $this->intId . '"' . $this->getParentEntries($this->strTable, $insertID), __METHOD__, TL_GENERAL);

				// Switch to edit mode
				if (!$blnDoNotRedirect)
				{
					$this->redirect($this->switchToEdit($insertID));
				}

				return $insertID;
			}
		}

		if (!$blnDoNotRedirect)
		{
			$this->redirect($this->getReferer());
		}

		return false;
	}

	/**
	 * Duplicate all child records of a duplicated record
	 *
	 * @param string  $table
	 * @param integer $insertID
	 * @param integer $id
	 * @param integer $parentId
	 */
	protected function copyChilds($table, $insertID, $id, $parentId)
	{
		$time = time();
		$copy = array();
		$cctable = array();
		$ctable = $GLOBALS['TL_DCA'][$table]['config']['ctable'];

		if (!$GLOBALS['TL_DCA'][$table]['config']['ptable'] && Input::get('childs') && $this->Database->fieldExists('pid', $table) && $this->Database->fieldExists('sorting', $table))
		{
			$ctable[] = $table;
		}

		if (!\is_array($ctable))
		{
			return;
		}

		// Walk through each child table
		foreach ($ctable as $v)
		{
			$this->loadDataContainer($v);
			$cctable[$v] = $GLOBALS['TL_DCA'][$v]['config']['ctable'];

			if (!$GLOBALS['TL_DCA'][$v]['config']['doNotCopyRecords'] && \strlen($v))
			{
				// Consider the dynamic parent table (see #4867)
				if ($GLOBALS['TL_DCA'][$v]['config']['dynamicPtable'])
				{
					$ptable = $GLOBALS['TL_DCA'][$v]['config']['ptable'];
					$cond = ($ptable == 'tl_article') ? "(ptable=? OR ptable='')" : "ptable=?";

					$objCTable = $this->Database->prepare("SELECT * FROM $v WHERE pid=? AND $cond" . ($this->Database->fieldExists('sorting', $v) ? " ORDER BY sorting" : ""))
												->execute($id, $ptable);
				}
				else
				{
					$objCTable = $this->Database->prepare("SELECT * FROM $v WHERE pid=?" . ($this->Database->fieldExists('sorting', $v) ? " ORDER BY sorting" : ""))
												->execute($id);
				}

				while ($objCTable->next())
				{
					// Exclude the duplicated record itself
					if ($v == $table && $objCTable->id == $parentId)
					{
						continue;
					}

					foreach ($objCTable->row() as $kk=>$vv)
					{
						if ($kk == 'id')
						{
							continue;
						}

						// Never copy passwords
						if ($GLOBALS['TL_DCA'][$v]['fields'][$kk]['inputType'] == 'password')
						{
							$vv = Widget::getEmptyValueByFieldType($GLOBALS['TL_DCA'][$v]['fields'][$kk]['sql']);
						}

						// Empty unique fields or add a unique identifier in copyAll mode
						elseif ($GLOBALS['TL_DCA'][$v]['fields'][$kk]['eval']['unique'])
						{
							$vv = (Input::get('act') == 'copyAll') ? $vv . '-' . substr(md5(uniqid(mt_rand(), true)), 0, 8) : Widget::getEmptyValueByFieldType($GLOBALS['TL_DCA'][$v]['fields'][$kk]['sql']);
						}

						// Reset doNotCopy and fallback fields to their default value
						elseif ($GLOBALS['TL_DCA'][$v]['fields'][$kk]['eval']['doNotCopy'] || $GLOBALS['TL_DCA'][$v]['fields'][$kk]['eval']['fallback'])
						{
							$vv = Widget::getEmptyValueByFieldType($GLOBALS['TL_DCA'][$v]['fields'][$kk]['sql']);

							// Use array_key_exists to allow NULL (see #5252)
							if (\array_key_exists('default', $GLOBALS['TL_DCA'][$v]['fields'][$kk]))
							{
								$vv = \is_array($GLOBALS['TL_DCA'][$v]['fields'][$kk]['default']) ? serialize($GLOBALS['TL_DCA'][$v]['fields'][$kk]['default']) : $GLOBALS['TL_DCA'][$v]['fields'][$kk]['default'];
							}

							// Encrypt the default value (see #3740)
							if ($GLOBALS['TL_DCA'][$v]['fields'][$kk]['eval']['encrypt'])
							{
								$vv = Encryption::encrypt($vv);
							}
						}

						$copy[$v][$objCTable->id][$kk] = $vv;
					}

					$copy[$v][$objCTable->id]['pid'] = $insertID;
					$copy[$v][$objCTable->id]['tstamp'] = $time;
				}
			}
		}

		// Duplicate the child records
		foreach ($copy as $k=>$v)
		{
			if (!empty($v))
			{
				foreach ($v as $kk=>$vv)
				{
					$objInsertStmt = $this->Database->prepare("INSERT INTO " . $k . " %s")
													->set($vv)
													->execute();

					if ($objInsertStmt->affectedRows)
					{
						$insertID = $objInsertStmt->insertId;

						if ($kk != $parentId && (!empty($cctable[$k]) || $GLOBALS['TL_DCA'][$k]['list']['sorting']['mode'] == 5))
						{
							$this->copyChilds($k, $insertID, $kk, $parentId);
						}
					}
				}
			}
		}
	}

	/**
	 * Move all selected records
	 *
	 * @throws InternalServerErrorException
	 */
	public function copyAll()
	{
		if ($GLOBALS['TL_DCA'][$this->strTable]['config']['notCopyable'])
		{
			throw new InternalServerErrorException('Table "' . $this->strTable . '" is not copyable.');
		}

		/** @var Session $objSession */
		$objSession = System::getContainer()->get('session');

		$arrClipboard = $objSession->get('CLIPBOARD');

		if (isset($arrClipboard[$this->strTable]) && \is_array($arrClipboard[$this->strTable]['id']))
		{
			foreach ($arrClipboard[$this->strTable]['id'] as $id)
			{
				$this->intId = $id;
				$id = $this->copy(true);
				Input::setGet('pid', $id);
				Input::setGet('mode', 1);
			}
		}

		$this->redirect($this->getReferer());
	}

	/**
	 * Calculate the new position of a moved or inserted record
	 *
	 * @param string  $mode
	 * @param integer $pid
	 * @param boolean $insertInto
	 */
	protected function getNewPosition($mode, $pid=null, $insertInto=false)
	{
		// If there is pid and sorting
		if ($this->Database->fieldExists('pid', $this->strTable) && $this->Database->fieldExists('sorting', $this->strTable))
		{
			// PID is not set - only valid for duplicated records, as they get the same parent ID as the original record!
			if ($pid === null && $this->intId && $mode == 'copy')
			{
				$pid = $this->intId;
			}

			// PID is set (insert after or into the parent record)
			if (is_numeric($pid))
			{
				$newPID = null;
				$newSorting = null;
				$filter = ($GLOBALS['TL_DCA'][$this->strTable]['list']['sorting']['mode'] == 4) ? $this->strTable . '_' . CURRENT_ID : $this->strTable;

				/** @var Session $objSession */
				$objSession = System::getContainer()->get('session');
				$session = $objSession->all();

				// Consider the pagination menu when inserting at the top (see #7895)
				if ($insertInto && isset($session['filter'][$filter]['limit']))
				{
					$limit = substr($session['filter'][$filter]['limit'], 0, strpos($session['filter'][$filter]['limit'], ','));

					if ($limit > 0)
					{
						$objInsertAfter = $this->Database->prepare("SELECT id FROM " . $this->strTable . " WHERE pid=? ORDER BY sorting")
														 ->limit(1, $limit - 1)
														 ->execute($pid);

						if ($objInsertAfter->numRows)
						{
							$insertInto = false;
							$pid = $objInsertAfter->id;
						}
					}
				}

				// Insert the current record at the beginning when inserting into the parent record
				if ($insertInto)
				{
					$newPID = $pid;

					$objSorting = $this->Database->prepare("SELECT MIN(sorting) AS sorting FROM " . $this->strTable . " WHERE pid=?")
												 ->execute($pid);

					// Select sorting value of the first record
					if ($objSorting->numRows)
					{
						$curSorting = $objSorting->sorting;

						// Resort if the new sorting value is not an integer or smaller than 1
						if (($curSorting % 2) != 0 || $curSorting < 1)
						{
							$objNewSorting = $this->Database->prepare("SELECT id FROM " . $this->strTable . " WHERE pid=? ORDER BY sorting")
															->execute($pid);

							$count = 2;
							$newSorting = 128;

							while ($objNewSorting->next())
							{
								$this->Database->prepare("UPDATE " . $this->strTable . " SET sorting=? WHERE id=?")
											   ->limit(1)
											   ->execute(($count++ * 128), $objNewSorting->id);
							}
						}

						// Else new sorting = (current sorting / 2)
						else
						{
							$newSorting = ($curSorting / 2);
						}
					}

					// Else new sorting = 128
					else
					{
						$newSorting = 128;
					}
				}

				// Else insert the current record after the parent record
				elseif ($pid > 0)
				{
					$objSorting = $this->Database->prepare("SELECT pid, sorting FROM " . $this->strTable . " WHERE id=?")
												 ->limit(1)
												 ->execute($pid);

					// Set parent ID of the current record as new parent ID
					if ($objSorting->numRows)
					{
						$newPID = $objSorting->pid;
						$curSorting = $objSorting->sorting;

						// Do not proceed without a parent ID
						if (is_numeric($newPID))
						{
							$objNextSorting = $this->Database->prepare("SELECT MIN(sorting) AS sorting FROM " . $this->strTable . " WHERE pid=? AND sorting>?")
															 ->execute($newPID, $curSorting);

							// Select sorting value of the next record
							if ($objNextSorting->sorting !== null)
							{
								$nxtSorting = $objNextSorting->sorting;

								// Resort if the new sorting value is no integer or bigger than a MySQL integer
								if ((($curSorting + $nxtSorting) % 2) != 0 || $nxtSorting >= 4294967295)
								{
									$count = 1;

									$objNewSorting = $this->Database->prepare("SELECT id, sorting FROM " . $this->strTable . " WHERE pid=? ORDER BY sorting")
																	->execute($newPID);

									while ($objNewSorting->next())
									{
										$this->Database->prepare("UPDATE " . $this->strTable . " SET sorting=? WHERE id=?")
													   ->execute(($count++ * 128), $objNewSorting->id);

										if ($objNewSorting->sorting == $curSorting)
										{
											$newSorting = ($count++ * 128);
										}
									}
								}

								// Else new sorting = (current sorting + next sorting) / 2
								else
								{
									$newSorting = (($curSorting + $nxtSorting) / 2);
								}
							}

							// Else new sorting = (current sorting + 128)
							else
							{
								$newSorting = ($curSorting + 128);
							}
						}
					}

					// Use the given parent ID as parent ID
					else
					{
						$newPID = $pid;
						$newSorting = 128;
					}
				}

				// Set new sorting and new parent ID
				$this->set['pid'] = (int) $newPID;
				$this->set['sorting'] = (int) $newSorting;
			}
		}

		// If there is only pid
		elseif ($this->Database->fieldExists('pid', $this->strTable))
		{
			// PID is not set - only valid for duplicated records, as they get the same parent ID as the original record!
			if ($pid === null && $this->intId && $mode == 'copy')
			{
				$pid = $this->intId;
			}

			// PID is set (insert after or into the parent record)
			if (is_numeric($pid))
			{
				// Insert the current record into the parent record
				if ($insertInto)
				{
					$this->set['pid'] = $pid;
				}

				// Else insert the current record after the parent record
				elseif ($pid > 0)
				{
					$objParentRecord = $this->Database->prepare("SELECT pid FROM " . $this->strTable . " WHERE id=?")
													  ->limit(1)
													  ->execute($pid);

					if ($objParentRecord->numRows)
					{
						$this->set['pid'] = $objParentRecord->pid;
					}
				}
			}
		}

		// If there is only sorting
		elseif ($this->Database->fieldExists('sorting', $this->strTable))
		{
			// ID is set (insert after the current record)
			if ($this->intId)
			{
				$objCurrentRecord = $this->Database->prepare("SELECT * FROM " . $this->strTable . " WHERE id=?")
												   ->limit(1)
												   ->execute($this->intId);

				// Select current record
				if ($objCurrentRecord->numRows)
				{
					$newSorting = null;
					$curSorting = $objCurrentRecord->sorting;

					$objNextSorting = $this->Database->prepare("SELECT MIN(sorting) AS sorting FROM " . $this->strTable . " WHERE sorting>?")
													 ->execute($curSorting);

					// Select sorting value of the next record
					if ($objNextSorting->numRows)
					{
						$nxtSorting = $objNextSorting->sorting;

						// Resort if the new sorting value is no integer or bigger than a MySQL integer field
						if ((($curSorting + $nxtSorting) % 2) != 0 || $nxtSorting >= 4294967295)
						{
							$count = 1;

							$objNewSorting = $this->Database->execute("SELECT id, sorting FROM " . $this->strTable . " ORDER BY sorting");

							while ($objNewSorting->next())
							{
								$this->Database->prepare("UPDATE " . $this->strTable . " SET sorting=? WHERE id=?")
											   ->execute(($count++ * 128), $objNewSorting->id);

								if ($objNewSorting->sorting == $curSorting)
								{
									$newSorting = ($count++ * 128);
								}
							}
						}

						// Else new sorting = (current sorting + next sorting) / 2
						else
						{
							$newSorting = (($curSorting + $nxtSorting) / 2);
						}
					}

					// Else new sorting = (current sorting + 128)
					else
					{
						$newSorting = ($curSorting + 128);
					}

					// Set new sorting
					$this->set['sorting'] = (int) $newSorting;

					return;
				}
			}

			// ID is not set or not found (insert at the end)
			$objNextSorting = $this->Database->execute("SELECT MAX(sorting) AS sorting FROM " . $this->strTable);
			$this->set['sorting'] = ((int) $objNextSorting->sorting + 128);
		}
	}

	/**
	 * Delete a record of the current table table and save it to tl_undo
	 *
	 * @param boolean $blnDoNotRedirect
	 *
	 * @throws InternalServerErrorException
	 */
	public function delete($blnDoNotRedirect=false)
	{
		if ($GLOBALS['TL_DCA'][$this->strTable]['config']['notDeletable'])
		{
			throw new InternalServerErrorException('Table "' . $this->strTable . '" is not deletable.');
		}

		if (!$this->intId)
		{
			$this->redirect($this->getReferer());
		}

		$delete = array();

		// Do not save records from tl_undo itself
		if ($this->strTable == 'tl_undo')
		{
			$this->Database->prepare("DELETE FROM " . $this->strTable . " WHERE id=?")
						   ->limit(1)
						   ->execute($this->intId);

			$this->redirect($this->getReferer());
		}

		// If there is a PID field but no parent table
		if (!$this->ptable && $this->Database->fieldExists('pid', $this->strTable))
		{
			$delete[$this->strTable] = $this->Database->getChildRecords($this->intId, $this->strTable);
			array_unshift($delete[$this->strTable], $this->intId);
		}
		else
		{
			$delete[$this->strTable] = array($this->intId);
		}

		// Delete all child records if there is a child table
		if (!empty($this->ctable))
		{
			foreach ($delete[$this->strTable] as $id)
			{
				$this->deleteChilds($this->strTable, $id, $delete);
			}
		}

		$affected = 0;
		$data = array();

		// Save each record of each table
		foreach ($delete as $table=>$fields)
		{
			foreach ($fields as $k=>$v)
			{
				$objSave = $this->Database->prepare("SELECT * FROM " . $table . " WHERE id=?")
										  ->limit(1)
										  ->execute($v);

				if ($objSave->numRows)
				{
					$data[$table][$k] = $objSave->row();

					// Store the active record
					if ($table == $this->strTable && $v == $this->intId)
					{
						$this->objActiveRecord = $objSave;
					}
				}

				$affected++;
			}
		}

		$this->import(BackendUser::class, 'User');

		$objUndoStmt = $this->Database->prepare("INSERT INTO tl_undo (pid, tstamp, fromTable, query, affectedRows, data) VALUES (?, ?, ?, ?, ?, ?)")
									  ->execute($this->User->id, time(), $this->strTable, 'DELETE FROM ' . $this->strTable . ' WHERE id=' . $this->intId, $affected, serialize($data));

		// Delete the records
		if ($objUndoStmt->affectedRows)
		{
			$undoId = $objUndoStmt->insertId;

			// Call ondelete_callback
			if (\is_array($GLOBALS['TL_DCA'][$this->strTable]['config']['ondelete_callback']))
			{
				foreach ($GLOBALS['TL_DCA'][$this->strTable]['config']['ondelete_callback'] as $callback)
				{
					if (\is_array($callback))
					{
						$this->import($callback[0]);
						$this->{$callback[0]}->{$callback[1]}($this, $undoId);
					}
					elseif (\is_callable($callback))
					{
						$callback($this, $undoId);
					}
				}
			}

			// Invalidate cache tags (no need to invalidate the parent)
			$this->invalidateCacheTags();

			// Delete the records
			foreach ($delete as $table=>$fields)
			{
				foreach ($fields as $v)
				{
					$this->Database->prepare("DELETE FROM " . $table . " WHERE id=?")
								   ->limit(1)
								   ->execute($v);
				}
			}

			// Add a log entry unless we are deleting from tl_log itself
			if ($this->strTable != 'tl_log')
			{
				$this->log('DELETE FROM ' . $this->strTable . ' WHERE id=' . $data[$this->strTable][0]['id'], __METHOD__, TL_GENERAL);
			}
		}

		if (!$blnDoNotRedirect)
		{
			$this->redirect($this->getReferer());
		}
	}

	/**
	 * Delete all selected records
	 *
	 * @throws InternalServerErrorException
	 */
	public function deleteAll()
	{
		if ($GLOBALS['TL_DCA'][$this->strTable]['config']['notDeletable'])
		{
			throw new InternalServerErrorException('Table "' . $this->strTable . '" is not deletable.');
		}

		/** @var Session $objSession */
		$objSession = System::getContainer()->get('session');

		$session = $objSession->all();
		$ids = $session['CURRENT']['IDS'];

		if (\is_array($ids) && \strlen($ids[0]))
		{
			foreach ($ids as $id)
			{
				$this->intId = $id;
				$this->delete(true);
			}
		}

		$this->redirect($this->getReferer());
	}

	/**
	 * Recursively get all related table names and records
	 *
	 * @param string  $table
	 * @param integer $id
	 * @param array   $delete
	 */
	public function deleteChilds($table, $id, &$delete)
	{
		$cctable = array();
		$ctable = $GLOBALS['TL_DCA'][$table]['config']['ctable'];

		if (!\is_array($ctable))
		{
			return;
		}

		// Walk through each child table
		foreach ($ctable as $v)
		{
			$this->loadDataContainer($v);
			$cctable[$v] = $GLOBALS['TL_DCA'][$v]['config']['ctable'];

			// Consider the dynamic parent table (see #4867)
			if ($GLOBALS['TL_DCA'][$v]['config']['dynamicPtable'])
			{
				$ptable = $GLOBALS['TL_DCA'][$v]['config']['ptable'];
				$cond = ($ptable == 'tl_article') ? "(ptable=? OR ptable='')" : "ptable=?";

				$objDelete = $this->Database->prepare("SELECT id FROM $v WHERE pid=? AND $cond")
											->execute($id, $ptable);
			}
			else
			{
				$objDelete = $this->Database->prepare("SELECT id FROM $v WHERE pid=?")
											->execute($id);
			}

			if ($objDelete->numRows && !$GLOBALS['TL_DCA'][$v]['config']['doNotDeleteRecords'] && \strlen($v))
			{
				foreach ($objDelete->fetchAllAssoc() as $row)
				{
					$delete[$v][] = $row['id'];

					if (!empty($cctable[$v]))
					{
						$this->deleteChilds($v, $row['id'], $delete);
					}
				}
			}
		}
	}

	/**
	 * Restore one or more deleted records
	 */
	public function undo()
	{
		$objRecords = $this->Database->prepare("SELECT * FROM " . $this->strTable . " WHERE id=?")
									 ->limit(1)
									 ->execute($this->intId);

		// Check whether there is a record
		if ($objRecords->numRows < 1)
		{
			$this->redirect($this->getReferer());
		}

		$error = false;
		$query = $objRecords->query;
		$data = StringUtil::deserialize($objRecords->data);

		if (!\is_array($data))
		{
			$this->redirect($this->getReferer());
		}

		$arrFields = array();

		// Restore the data
		foreach ($data as $table=>$fields)
		{
			$this->loadDataContainer($table);

			// Get the currently available fields
			if (!isset($arrFields[$table]))
			{
				$arrFields[$table] = array_flip($this->Database->getFieldNames($table));
			}

			foreach ($fields as $row)
			{
				// Unset fields that no longer exist in the database
				$row = array_intersect_key($row, $arrFields[$table]);

				// Re-insert the data
				$objInsertStmt = $this->Database->prepare("INSERT INTO " . $table . " %s")
												->set($row)
												->execute();

				// Do not delete record from tl_undo if there is an error
				if ($objInsertStmt->affectedRows < 1)
				{
					$error = true;
				}

				// Trigger the undo_callback
				if (\is_array($GLOBALS['TL_DCA'][$table]['config']['onundo_callback']))
				{
					foreach ($GLOBALS['TL_DCA'][$table]['config']['onundo_callback'] as $callback)
					{
						if (\is_array($callback))
						{
							$this->import($callback[0]);
							$this->{$callback[0]}->{$callback[1]}($table, $row, $this);
						}
						elseif (\is_callable($callback))
						{
							$callback($table, $row, $this);
						}
					}
				}
			}
		}

		// Add log entry and delete record from tl_undo if there was no error
		if (!$error)
		{
			$this->log('Undone ' . $query, __METHOD__, TL_GENERAL);

			$this->Database->prepare("DELETE FROM " . $this->strTable . " WHERE id=?")
						   ->limit(1)
						   ->execute($this->intId);
		}

		$this->invalidateCacheTags();

		$this->redirect($this->getReferer());
	}

	/**
	 * Change the order of two neighbour database records
	 */
	public function move()
	{
		// Proceed only if all mandatory variables are set
		if ($this->intId && Input::get('sid') && (!$GLOBALS['TL_DCA'][$this->strTable]['list']['sorting']['root'] || !\in_array($this->intId, $this->root)))
		{
			$objRow = $this->Database->prepare("SELECT * FROM " . $this->strTable . " WHERE id=? OR id=?")
									 ->limit(2)
									 ->execute($this->intId, Input::get('sid'));

			$row = $objRow->fetchAllAssoc();

			if ($row[0]['pid'] == $row[1]['pid'])
			{
				$this->Database->prepare("UPDATE " . $this->strTable . " SET sorting=? WHERE id=?")
							   ->execute($row[0]['sorting'], $row[1]['id']);

				$this->Database->prepare("UPDATE " . $this->strTable . " SET sorting=? WHERE id=?")
							   ->execute($row[1]['sorting'], $row[0]['id']);

				$this->invalidateCacheTags();
			}
		}

		$this->redirect($this->getReferer());
	}

	/**
	 * Auto-generate a form to edit the current database record
	 *
	 * @param integer $intId
	 * @param integer $ajaxId
	 *
	 * @return string
	 *
	 * @throws AccessDeniedException
	 * @throws InternalServerErrorException
	 */
	public function edit($intId=null, $ajaxId=null)
	{
		if ($GLOBALS['TL_DCA'][$this->strTable]['config']['notEditable'])
		{
			throw new InternalServerErrorException('Table "' . $this->strTable . '" is not editable.');
		}

		if ($intId)
		{
			$this->intId = $intId;
		}

		// Get the current record
		$objRow = $this->Database->prepare("SELECT * FROM " . $this->strTable . " WHERE id=?")
								 ->limit(1)
								 ->execute($this->intId);

		// Redirect if there is no record with the given ID
		if ($objRow->numRows < 1)
		{
			throw new AccessDeniedException('Cannot load record "' . $this->strTable . '.id=' . $this->intId . '".');
		}

		$this->objActiveRecord = $objRow;

		$return = '';
		$this->values[] = $this->intId;
		$this->procedure[] = 'id=?';

		$this->blnCreateNewVersion = false;
		$objVersions = new Versions($this->strTable, $this->intId);

		if (!$GLOBALS['TL_DCA'][$this->strTable]['config']['hideVersionMenu'])
		{
			// Compare versions
			if (Input::get('versions'))
			{
				$objVersions->compare();
			}

			// Restore a version
			if (Input::post('FORM_SUBMIT') == 'tl_version' && Input::post('version'))
			{
				$objVersions->restore(Input::post('version'));

				$this->invalidateCacheTags();

				$this->reload();
			}
		}

		$objVersions->initialize();

		// Build an array from boxes and rows
		$this->strPalette = $this->getPalette();
		$boxes = StringUtil::trimsplit(';', $this->strPalette);
		$legends = array();

		if (!empty($boxes))
		{
			foreach ($boxes as $k=>$v)
			{
				$eCount = 1;
				$boxes[$k] = StringUtil::trimsplit(',', $v);

				foreach ($boxes[$k] as $kk=>$vv)
				{
					if (preg_match('/^\[.*]$/', $vv))
					{
						++$eCount;
						continue;
					}

					if (preg_match('/^{.*}$/', $vv))
					{
						$legends[$k] = substr($vv, 1, -1);
						unset($boxes[$k][$kk]);
					}
					elseif (!\is_array($GLOBALS['TL_DCA'][$this->strTable]['fields'][$vv]) || $GLOBALS['TL_DCA'][$this->strTable]['fields'][$vv]['exclude'])
					{
						unset($boxes[$k][$kk]);
					}
				}

				// Unset a box if it does not contain any fields
				if (\count($boxes[$k]) < $eCount)
				{
					unset($boxes[$k]);
				}
			}

			/** @var Session $objSessionBag */
			$objSessionBag = System::getContainer()->get('session')->getBag('contao_backend');

			$class = 'tl_tbox';
			$fs = $objSessionBag->get('fieldset_states');

			// Render boxes
			foreach ($boxes as $k=>$v)
			{
				$arrAjax = array();
				$blnAjax = false;
				$key = '';
				$cls = '';
				$legend = '';

				if (isset($legends[$k]))
				{
					list($key, $cls) = explode(':', $legends[$k]);
					$legend = "\n" . '<legend onclick="AjaxRequest.toggleFieldset(this,\'' . $key . '\',\'' . $this->strTable . '\')">' . ($GLOBALS['TL_LANG'][$this->strTable][$key] ?? $key) . '</legend>';
				}

				if (isset($fs[$this->strTable][$key]))
				{
					$class .= ($fs[$this->strTable][$key] ? '' : ' collapsed');
				}
				else
				{
					$class .= (($cls && $legend) ? ' ' . $cls : '');
				}

				$return .= "\n\n" . '<fieldset' . ($key ? ' id="pal_' . $key . '"' : '') . ' class="' . $class . ($legend ? '' : ' nolegend') . '">' . $legend;
				$thisId = '';

				// Build rows of the current box
				foreach ($v as $vv)
				{
					if ($vv == '[EOF]')
					{
						if ($blnAjax && Environment::get('isAjaxRequest'))
						{
							if ($ajaxId == $thisId)
							{
								return $arrAjax[$thisId] . '<input type="hidden" name="FORM_FIELDS[]" value="' . StringUtil::specialchars($this->strPalette) . '">';
							}

							if (\count($arrAjax) > 1)
							{
								$current = "\n" . '<div id="' . $thisId . '" class="subpal cf">' . $arrAjax[$thisId] . '</div>';
								unset($arrAjax[$thisId]);
								end($arrAjax);
								$thisId = key($arrAjax);
								$arrAjax[$thisId] .= $current;
							}
						}

						$return .= "\n" . '</div>';

						continue;
					}

					if (preg_match('/^\[.*]$/', $vv))
					{
						$thisId = 'sub_' . substr($vv, 1, -1);
						$arrAjax[$thisId] = '';
						$blnAjax = ($ajaxId == $thisId && Environment::get('isAjaxRequest')) ? true : $blnAjax;
						$return .= "\n" . '<div id="' . $thisId . '" class="subpal cf">';

						continue;
					}

					$this->strField = $vv;
					$this->strInputName = $vv;
					$this->varValue = $objRow->$vv;

					// Convert CSV fields (see #2890)
					if ($GLOBALS['TL_DCA'][$this->strTable]['fields'][$this->strField]['eval']['multiple'] && isset($GLOBALS['TL_DCA'][$this->strTable]['fields'][$this->strField]['eval']['csv']))
					{
						$this->varValue = StringUtil::trimsplit($GLOBALS['TL_DCA'][$this->strTable]['fields'][$this->strField]['eval']['csv'], $this->varValue);
					}

					// Call load_callback
					if (\is_array($GLOBALS['TL_DCA'][$this->strTable]['fields'][$this->strField]['load_callback']))
					{
						foreach ($GLOBALS['TL_DCA'][$this->strTable]['fields'][$this->strField]['load_callback'] as $callback)
						{
							if (\is_array($callback))
							{
								$this->import($callback[0]);
								$this->varValue = $this->{$callback[0]}->{$callback[1]}($this->varValue, $this);
							}
							elseif (\is_callable($callback))
							{
								$this->varValue = $callback($this->varValue, $this);
							}
						}
					}

					// Re-set the current value
					$this->objActiveRecord->{$this->strField} = $this->varValue;

					// Build the row and pass the current palette string (thanks to Tristan Lins)
					$blnAjax ? $arrAjax[$thisId] .= $this->row($this->strPalette) : $return .= $this->row($this->strPalette);
				}

				$class = 'tl_box';
				$return .= "\n" . '</fieldset>';
			}
		}

		// Versions overview
		if ($GLOBALS['TL_DCA'][$this->strTable]['config']['enableVersioning'] && !$GLOBALS['TL_DCA'][$this->strTable]['config']['hideVersionMenu'])
		{
			$version = $objVersions->renderDropdown();
		}
		else
		{
			$version = '';
		}

		// Submit buttons
		$arrButtons = array();
		$arrButtons['save'] = '<button type="submit" name="save" id="save" class="tl_submit" accesskey="s">' . $GLOBALS['TL_LANG']['MSC']['save'] . '</button>';

		if (!Input::get('nb'))
		{
			$arrButtons['saveNclose'] = '<button type="submit" name="saveNclose" id="saveNclose" class="tl_submit" accesskey="c">' . $GLOBALS['TL_LANG']['MSC']['saveNclose'] . '</button>';

			if (!Input::get('nc'))
			{
				if (!$GLOBALS['TL_DCA'][$this->strTable]['config']['closed'] && !$GLOBALS['TL_DCA'][$this->strTable]['config']['notCreatable'])
				{
					$arrButtons['saveNcreate'] = '<button type="submit" name="saveNcreate" id="saveNcreate" class="tl_submit" accesskey="n">' . $GLOBALS['TL_LANG']['MSC']['saveNcreate'] . '</button>';

					if (!$GLOBALS['TL_DCA'][$this->strTable]['config']['notCopyable'])
					{
						$arrButtons['saveNduplicate'] = '<button type="submit" name="saveNduplicate" id="saveNduplicate" class="tl_submit" accesskey="d">' . $GLOBALS['TL_LANG']['MSC']['saveNduplicate'] . '</button>';
					}
				}

				if ($GLOBALS['TL_DCA'][$this->strTable]['config']['switchToEdit'])
				{
					$arrButtons['saveNedit'] = '<button type="submit" name="saveNedit" id="saveNedit" class="tl_submit" accesskey="e">' . $GLOBALS['TL_LANG']['MSC']['saveNedit'] . '</button>';
				}

				if ($this->ptable || $GLOBALS['TL_DCA'][$this->strTable]['config']['switchToEdit'] || $GLOBALS['TL_DCA'][$this->strTable]['list']['sorting']['mode'] == 4)
				{
					$arrButtons['saveNback'] = '<button type="submit" name="saveNback" id="saveNback" class="tl_submit" accesskey="g">' . $GLOBALS['TL_LANG']['MSC']['saveNback'] . '</button>';
				}
			}
		}

		// Call the buttons_callback (see #4691)
		if (\is_array($GLOBALS['TL_DCA'][$this->strTable]['edit']['buttons_callback']))
		{
			foreach ($GLOBALS['TL_DCA'][$this->strTable]['edit']['buttons_callback'] as $callback)
			{
				if (\is_array($callback))
				{
					$this->import($callback[0]);
					$arrButtons = $this->{$callback[0]}->{$callback[1]}($arrButtons, $this);
				}
				elseif (\is_callable($callback))
				{
					$arrButtons = $callback($arrButtons, $this);
				}
			}
		}

		if (\count($arrButtons) < 3)
		{
			$strButtons = implode(' ', $arrButtons);
		}
		else
		{
			$strButtons = array_shift($arrButtons) . ' ';
			$strButtons .= '<div class="split-button">';
			$strButtons .= array_shift($arrButtons) . '<button type="button" id="sbtog">' . Image::getHtml('navcol.svg') . '</button> <ul class="invisible">';

			foreach ($arrButtons as $strButton)
			{
				$strButtons .= '<li>' . $strButton . '</li>';
			}

			$strButtons .= '</ul></div>';
		}

		// Add the buttons and end the form
		$return .= '
</div>
<div class="tl_formbody_submit">
<div class="tl_submit_container">
  ' . $strButtons . '
</div>
</div>
</form>';

		// Always create a new version if something has changed, even if the form has errors (see #237)
		if ($this->noReload && $this->blnCreateNewVersion && Input::post('FORM_SUBMIT') == $this->strTable)
		{
			$objVersions->create();
		}

		$strVersionField = '';

		// Store the current version number (see #8412)
		if (($intLatestVersion = $objVersions->getLatestVersion()) !== null)
		{
			$strVersionField = '
<input type="hidden" name="VERSION_NUMBER" value="' . $intLatestVersion . '">';
		}

		// Begin the form (-> DO NOT CHANGE THIS ORDER -> this way the onsubmit attribute of the form can be changed by a field)
		$return = $version . Message::generate() . ($this->noReload ? '
<p class="tl_error">' . $GLOBALS['TL_LANG']['ERR']['general'] . '</p>' : '') . '
<div id="tl_buttons">' . (Input::get('nb') ? '&nbsp;' : '
<a href="' . $this->getReferer(true) . '" class="header_back" title="' . StringUtil::specialchars($GLOBALS['TL_LANG']['MSC']['backBTTitle']) . '" accesskey="b" onclick="Backend.getScrollOffset()">' . $GLOBALS['TL_LANG']['MSC']['backBT'] . '</a>') . '
</div>
<form id="' . $this->strTable . '" class="tl_form tl_edit_form" method="post" enctype="' . ($this->blnUploadable ? 'multipart/form-data' : 'application/x-www-form-urlencoded') . '"' . (!empty($this->onsubmit) ? ' onsubmit="' . implode(' ', $this->onsubmit) . '"' : '') . '>
<div class="tl_formbody_edit">
<input type="hidden" name="FORM_SUBMIT" value="' . $this->strTable . '">
<input type="hidden" name="REQUEST_TOKEN" value="' . REQUEST_TOKEN . '">' . $strVersionField . '
<input type="hidden" name="FORM_FIELDS[]" value="' . StringUtil::specialchars($this->strPalette) . '">' . $return;

		// Reload the page to prevent _POST variables from being sent twice
		if (!$this->noReload && Input::post('FORM_SUBMIT') == $this->strTable)
		{
			$arrValues = $this->values;
			array_unshift($arrValues, time());

			// Trigger the onsubmit_callback
			if (\is_array($GLOBALS['TL_DCA'][$this->strTable]['config']['onsubmit_callback']))
			{
				foreach ($GLOBALS['TL_DCA'][$this->strTable]['config']['onsubmit_callback'] as $callback)
				{
					if (\is_array($callback))
					{
						$this->import($callback[0]);
						$this->{$callback[0]}->{$callback[1]}($this);
					}
					elseif (\is_callable($callback))
					{
						$callback($this);
					}
				}
			}

			// Set the current timestamp before adding a new version
			if ($GLOBALS['TL_DCA'][$this->strTable]['config']['dynamicPtable'])
			{
				$this->Database->prepare("UPDATE " . $this->strTable . " SET ptable=?, tstamp=? WHERE id=?")
							   ->execute($this->ptable, time(), $this->intId);
			}
			else
			{
				$this->Database->prepare("UPDATE " . $this->strTable . " SET tstamp=? WHERE id=?")
							   ->execute(time(), $this->intId);
			}

			// Save the current version
			if ($this->blnCreateNewVersion)
			{
				$objVersions->create();

				// Call the onversion_callback
				if (\is_array($GLOBALS['TL_DCA'][$this->strTable]['config']['onversion_callback']))
				{
					trigger_deprecation('contao/core-bundle', '4.0', 'Using the "onversion_callback" has been deprecated and will no longer work in Contao 5.0. Use the "oncreate_version_callback" instead.');

					foreach ($GLOBALS['TL_DCA'][$this->strTable]['config']['onversion_callback'] as $callback)
					{
						if (\is_array($callback))
						{
							$this->import($callback[0]);
							$this->{$callback[0]}->{$callback[1]}($this->strTable, $this->intId, $this);
						}
						elseif (\is_callable($callback))
						{
							$callback($this->strTable, $this->intId, $this);
						}
					}
				}
			}

			// Show a warning if the record has been saved by another user (see #8412)
			if ($intLatestVersion !== null && isset($_POST['VERSION_NUMBER']) && $intLatestVersion > Input::post('VERSION_NUMBER'))
			{
				$objTemplate = new BackendTemplate('be_conflict');
				$objTemplate->language = $GLOBALS['TL_LANGUAGE'];
				$objTemplate->title = StringUtil::specialchars($GLOBALS['TL_LANG']['MSC']['versionConflict']);
				$objTemplate->theme = Backend::getTheme();
				$objTemplate->charset = Config::get('characterSet');
				$objTemplate->base = Environment::get('base');
				$objTemplate->h1 = $GLOBALS['TL_LANG']['MSC']['versionConflict'];
				$objTemplate->explain1 = sprintf($GLOBALS['TL_LANG']['MSC']['versionConflict1'], $intLatestVersion, Input::post('VERSION_NUMBER'));
				$objTemplate->explain2 = sprintf($GLOBALS['TL_LANG']['MSC']['versionConflict2'], $intLatestVersion + 1, $intLatestVersion);
				$objTemplate->diff = $objVersions->compare(true);
				$objTemplate->href = Environment::get('request');
				$objTemplate->button = $GLOBALS['TL_LANG']['MSC']['continue'];

				throw new ResponseException($objTemplate->getResponse());
			}

			$this->invalidateCacheTags();

			// Redirect
			if (isset($_POST['saveNclose']))
			{
				Message::reset();

				$this->redirect($this->getReferer());
			}
			elseif (isset($_POST['saveNedit']))
			{
				Message::reset();

				$this->redirect($this->addToUrl($GLOBALS['TL_DCA'][$this->strTable]['list']['operations']['edit']['href'], false, array('s2e', 'act', 'mode', 'pid')));
			}
			elseif (isset($_POST['saveNback']))
			{
				Message::reset();

				if (!$this->ptable)
				{
					$this->redirect(TL_SCRIPT . '?do=' . Input::get('do'));
				}
				// TODO: try to abstract this
				elseif (($this->ptable == 'tl_theme' && $this->strTable == 'tl_style_sheet') || ($this->ptable == 'tl_page' && $this->strTable == 'tl_article'))
				{
					$this->redirect($this->getReferer(false, $this->strTable));
				}
				else
				{
					$this->redirect($this->getReferer(false, $this->ptable));
				}
			}
			elseif (isset($_POST['saveNcreate']))
			{
				Message::reset();

				$strUrl = TL_SCRIPT . '?do=' . Input::get('do');

				if (isset($_GET['table']))
				{
					$strUrl .= '&amp;table=' . Input::get('table');
				}

				// Tree view
				if ($this->treeView)
				{
					$strUrl .= '&amp;act=create&amp;mode=1&amp;pid=' . $this->intId;
				}

				// Parent view
				elseif ($GLOBALS['TL_DCA'][$this->strTable]['list']['sorting']['mode'] == 4)
				{
					$strUrl .= $this->Database->fieldExists('sorting', $this->strTable) ? '&amp;act=create&amp;mode=1&amp;pid=' . $this->intId : '&amp;act=create&amp;mode=2&amp;pid=' . $this->activeRecord->pid;
				}

				// List view
				else
				{
					$strUrl .= $this->ptable ? '&amp;act=create&amp;mode=2&amp;pid=' . CURRENT_ID : '&amp;act=create';
				}

				$this->redirect($strUrl . '&amp;rt=' . REQUEST_TOKEN);
			}
			elseif (isset($_POST['saveNduplicate']))
			{
				Message::reset();

				$strUrl = TL_SCRIPT . '?do=' . Input::get('do');

				if (isset($_GET['table']))
				{
					$strUrl .= '&amp;table=' . Input::get('table');
				}

				// Tree view
				if ($this->treeView)
				{
					$strUrl .= '&amp;act=copy&amp;mode=1&amp;id=' . $this->intId . '&amp;pid=' . $this->intId;
				}

				// Parent view
				elseif ($GLOBALS['TL_DCA'][$this->strTable]['list']['sorting']['mode'] == 4)
				{
					$strUrl .= $this->Database->fieldExists('sorting', $this->strTable) ? '&amp;act=copy&amp;mode=1&amp;pid=' . $this->intId . '&amp;id=' . $this->intId : '&amp;act=copy&amp;mode=2&amp;pid=' . CURRENT_ID . '&amp;id=' . $this->intId;
				}

				// List view
				else
				{
					$strUrl .= $this->ptable ? '&amp;act=copy&amp;mode=2&amp;pid=' . CURRENT_ID . '&amp;id=' . CURRENT_ID : '&amp;act=copy&amp;id=' . CURRENT_ID;
				}

				$this->redirect($strUrl . '&amp;rt=' . REQUEST_TOKEN);
			}

			$this->reload();
		}

		// Set the focus if there is an error
		if ($this->noReload)
		{
			$return .= '
<script>
  window.addEvent(\'domready\', function() {
    Backend.vScrollTo(($(\'' . $this->strTable . '\').getElement(\'label.error\').getPosition().y - 20));
  });
</script>';
		}

		return $return;
	}

	/**
	 * Auto-generate a form to edit all records that are currently shown
	 *
	 * @param integer $intId
	 * @param integer $ajaxId
	 *
	 * @return string
	 *
	 * @throws InternalServerErrorException
	 */
	public function editAll($intId=null, $ajaxId=null)
	{
		if ($GLOBALS['TL_DCA'][$this->strTable]['config']['notEditable'])
		{
			throw new InternalServerErrorException('Table "' . $this->strTable . '" is not editable.');
		}

		$return = '';
		$this->import(BackendUser::class, 'User');

		/** @var Session $objSession */
		$objSession = System::getContainer()->get('session');

		// Get current IDs from session
		$session = $objSession->all();
		$ids = $session['CURRENT']['IDS'];

		if ($intId && Environment::get('isAjaxRequest'))
		{
			$ids = array($intId);
		}

		// Save field selection in session
		if (Input::post('FORM_SUBMIT') == $this->strTable . '_all' && Input::get('fields'))
		{
			$session['CURRENT'][$this->strTable] = Input::post('all_fields');
			$objSession->replace($session);
		}

		// Add fields
		$fields = $session['CURRENT'][$this->strTable];

		if (!empty($fields) && \is_array($fields) && Input::get('fields'))
		{
			$class = 'tl_tbox';

			// Walk through each record
			foreach ($ids as $id)
			{
				$this->intId = $id;
				$this->procedure = array('id=?');
				$this->values = array($this->intId);
				$this->blnCreateNewVersion = false;
				$this->strPalette = StringUtil::trimsplit('[;,]', $this->getPalette());

				$objVersions = new Versions($this->strTable, $this->intId);
				$objVersions->initialize();

				// Add meta fields if the current user is an administrator
				if ($this->User->isAdmin)
				{
					if ($this->Database->fieldExists('sorting', $this->strTable))
					{
						array_unshift($this->strPalette, 'sorting');
					}

					if ($this->Database->fieldExists('pid', $this->strTable))
					{
						array_unshift($this->strPalette, 'pid');
					}

					// Ensure a minimum configuration
					foreach (array('pid', 'sorting') as $f)
					{
						if (!isset($GLOBALS['TL_DCA'][$this->strTable]['fields'][$f]['label']))
						{
							$GLOBALS['TL_DCA'][$this->strTable]['fields'][$f]['label'] = &$GLOBALS['TL_LANG']['MSC'][$f];
						}

						if (!isset($GLOBALS['TL_DCA'][$this->strTable]['fields'][$f]['inputType']))
						{
							$GLOBALS['TL_DCA'][$this->strTable]['fields'][$f]['inputType'] = 'text';
						}

						if (!isset($GLOBALS['TL_DCA'][$this->strTable]['fields'][$f]['eval']['tl_class']))
						{
							$GLOBALS['TL_DCA'][$this->strTable]['fields'][$f]['eval']['tl_class'] = 'w50';
						}

						if (!isset($GLOBALS['TL_DCA'][$this->strTable]['fields'][$f]['eval']['rgxp']))
						{
							$GLOBALS['TL_DCA'][$this->strTable]['fields'][$f]['eval']['rgxp'] = 'natural';
						}
					}
				}

				// Begin current row
				$strAjax = '';
				$blnAjax = false;
				$return .= '
<div class="' . $class . ' cf">';

				$class = 'tl_box';
				$formFields = array();

				// Get the field values
				$objRow = $this->Database->prepare("SELECT * FROM " . $this->strTable . " WHERE id=?")
										 ->limit(1)
										 ->execute($this->intId);

				// Store the active record
				$this->objActiveRecord = $objRow;

				foreach ($this->strPalette as $v)
				{
					// Check whether field is excluded
					if ($GLOBALS['TL_DCA'][$this->strTable]['fields'][$v]['exclude'])
					{
						continue;
					}

					if ($v == '[EOF]')
					{
						if ($blnAjax && Environment::get('isAjaxRequest'))
						{
							return $strAjax . '<input type="hidden" name="FORM_FIELDS_' . $id . '[]" value="' . StringUtil::specialchars(implode(',', $formFields)) . '">';
						}

						$blnAjax = false;
						$return .= "\n  " . '</div>';

						continue;
					}

					if (preg_match('/^\[.*]$/', $v))
					{
						$thisId = 'sub_' . substr($v, 1, -1) . '_' . $id;
						$blnAjax = ($ajaxId == $thisId && Environment::get('isAjaxRequest'));
						$return .= "\n  " . '<div id="' . $thisId . '" class="subpal cf">';

						continue;
					}

					if (!\in_array($v, $fields))
					{
						continue;
					}

					$this->strField = $v;
					$this->strInputName = $v . '_' . $this->intId;
					$formFields[] = $v . '_' . $this->intId;

					// Set the default value and try to load the current value from DB (see #5252)
					if (\array_key_exists('default', $GLOBALS['TL_DCA'][$this->strTable]['fields'][$this->strField]))
					{
						$this->varValue = \is_array($GLOBALS['TL_DCA'][$this->strTable]['fields'][$this->strField]['default']) ? serialize($GLOBALS['TL_DCA'][$this->strTable]['fields'][$this->strField]['default']) : $GLOBALS['TL_DCA'][$this->strTable]['fields'][$this->strField]['default'];
					}

					if ($objRow->$v !== false)
					{
						$this->varValue = $objRow->$v;
					}

					// Convert CSV fields (see #2890)
					if ($GLOBALS['TL_DCA'][$this->strTable]['fields'][$this->strField]['eval']['multiple'] && isset($GLOBALS['TL_DCA'][$this->strTable]['fields'][$this->strField]['eval']['csv']))
					{
						$this->varValue = StringUtil::trimsplit($GLOBALS['TL_DCA'][$this->strTable]['fields'][$this->strField]['eval']['csv'], $this->varValue);
					}

					// Call load_callback
					if (\is_array($GLOBALS['TL_DCA'][$this->strTable]['fields'][$this->strField]['load_callback']))
					{
						foreach ($GLOBALS['TL_DCA'][$this->strTable]['fields'][$this->strField]['load_callback'] as $callback)
						{
							if (\is_array($callback))
							{
								$this->import($callback[0]);
								$this->varValue = $this->{$callback[0]}->{$callback[1]}($this->varValue, $this);
							}
							elseif (\is_callable($callback))
							{
								$this->varValue = $callback($this->varValue, $this);
							}
						}
					}

					// Re-set the current value
					$this->objActiveRecord->{$this->strField} = $this->varValue;

					// Build the row and pass the current palette string (thanks to Tristan Lins)
					$blnAjax ? $strAjax .= $this->row($this->strPalette) : $return .= $this->row($this->strPalette);
				}

				// Close box
				$return .= '
  <input type="hidden" name="FORM_FIELDS_' . $this->intId . '[]" value="' . StringUtil::specialchars(implode(',', $formFields)) . '">
</div>';

				// Always create a new version if something has changed, even if the form has errors (see #237)
				if ($this->noReload && $this->blnCreateNewVersion && Input::post('FORM_SUBMIT') == $this->strTable)
				{
					$objVersions->create();
				}

				// Save record
				if (!$this->noReload && Input::post('FORM_SUBMIT') == $this->strTable)
				{
					// Call the onsubmit_callback
					if (\is_array($GLOBALS['TL_DCA'][$this->strTable]['config']['onsubmit_callback']))
					{
						foreach ($GLOBALS['TL_DCA'][$this->strTable]['config']['onsubmit_callback'] as $callback)
						{
							if (\is_array($callback))
							{
								$this->import($callback[0]);
								$this->{$callback[0]}->{$callback[1]}($this);
							}
							elseif (\is_callable($callback))
							{
								$callback($this);
							}
						}
					}

					// Set the current timestamp before adding a new version
					if ($GLOBALS['TL_DCA'][$this->strTable]['config']['dynamicPtable'])
					{
						$this->Database->prepare("UPDATE " . $this->strTable . " SET ptable=?, tstamp=? WHERE id=?")
									   ->execute($this->ptable, time(), $this->intId);
					}
					else
					{
						$this->Database->prepare("UPDATE " . $this->strTable . " SET tstamp=? WHERE id=?")
									   ->execute(time(), $this->intId);
					}

					// Create a new version
					if ($this->blnCreateNewVersion)
					{
						$objVersions->create();

						// Call the onversion_callback
						if (\is_array($GLOBALS['TL_DCA'][$this->strTable]['config']['onversion_callback']))
						{
							trigger_deprecation('contao/core-bundle', '4.0', 'Using the "onversion_callback" has been deprecated and will no longer work in Contao 5.0. Use the "oncreate_version_callback" instead.');

							foreach ($GLOBALS['TL_DCA'][$this->strTable]['config']['onversion_callback'] as $callback)
							{
								if (\is_array($callback))
								{
									$this->import($callback[0]);
									$this->{$callback[0]}->{$callback[1]}($this->strTable, $this->intId, $this);
								}
								elseif (\is_callable($callback))
								{
									$callback($this->strTable, $this->intId, $this);
								}
							}
						}
					}

					$this->invalidateCacheTags();
				}
			}

			// Submit buttons
			$arrButtons = array();
			$arrButtons['save'] = '<button type="submit" name="save" id="save" class="tl_submit" accesskey="s">' . $GLOBALS['TL_LANG']['MSC']['save'] . '</button>';
			$arrButtons['saveNclose'] = '<button type="submit" name="saveNclose" id="saveNclose" class="tl_submit" accesskey="c">' . $GLOBALS['TL_LANG']['MSC']['saveNclose'] . '</button>';

			// Call the buttons_callback (see #4691)
			if (\is_array($GLOBALS['TL_DCA'][$this->strTable]['edit']['buttons_callback']))
			{
				foreach ($GLOBALS['TL_DCA'][$this->strTable]['edit']['buttons_callback'] as $callback)
				{
					if (\is_array($callback))
					{
						$this->import($callback[0]);
						$arrButtons = $this->{$callback[0]}->{$callback[1]}($arrButtons, $this);
					}
					elseif (\is_callable($callback))
					{
						$arrButtons = $callback($arrButtons, $this);
					}
				}
			}

			if (\count($arrButtons) < 3)
			{
				$strButtons = implode(' ', $arrButtons);
			}
			else
			{
				$strButtons = array_shift($arrButtons) . ' ';
				$strButtons .= '<div class="split-button">';
				$strButtons .= array_shift($arrButtons) . '<button type="button" id="sbtog">' . Image::getHtml('navcol.svg') . '</button> <ul class="invisible">';

				foreach ($arrButtons as $strButton)
				{
					$strButtons .= '<li>' . $strButton . '</li>';
				}

				$strButtons .= '</ul></div>';
			}

			// Add the form
			$return = '

<form id="' . $this->strTable . '" class="tl_form tl_edit_form" method="post" enctype="' . ($this->blnUploadable ? 'multipart/form-data' : 'application/x-www-form-urlencoded') . '">
<div class="tl_formbody_edit nogrid">
<input type="hidden" name="FORM_SUBMIT" value="' . $this->strTable . '">
<input type="hidden" name="REQUEST_TOKEN" value="' . REQUEST_TOKEN . '">' . ($this->noReload ? '
<p class="tl_error">' . $GLOBALS['TL_LANG']['ERR']['general'] . '</p>' : '') . $return . '
</div>
<div class="tl_formbody_submit">
<div class="tl_submit_container">
  ' . $strButtons . '
</div>
</div>
</form>';

			// Set the focus if there is an error
			if ($this->noReload)
			{
				$return .= '
<script>
  window.addEvent(\'domready\', function() {
    Backend.vScrollTo(($(\'' . $this->strTable . '\').getElement(\'label.error\').getPosition().y - 20));
  });
</script>';
			}

			// Reload the page to prevent _POST variables from being sent twice
			if (!$this->noReload && Input::post('FORM_SUBMIT') == $this->strTable)
			{
				if (isset($_POST['saveNclose']))
				{
					$this->redirect($this->getReferer());
				}

				$this->reload();
			}
		}

		// Else show a form to select the fields
		else
		{
			$options = '';
			$fields = array();

			// Add fields of the current table
			$fields = array_merge($fields, array_keys($GLOBALS['TL_DCA'][$this->strTable]['fields']));

			// Add meta fields if the current user is an administrator
			if ($this->User->isAdmin)
			{
				if ($this->Database->fieldExists('sorting', $this->strTable) && !\in_array('sorting', $fields))
				{
					array_unshift($fields, 'sorting');
				}

				if ($this->Database->fieldExists('pid', $this->strTable) && !\in_array('pid', $fields))
				{
					array_unshift($fields, 'pid');
				}
			}

			// Show all non-excluded fields
			foreach ($fields as $field)
			{
				if ($field == 'pid' || $field == 'sorting' || (!$GLOBALS['TL_DCA'][$this->strTable]['fields'][$field]['exclude'] && !$GLOBALS['TL_DCA'][$this->strTable]['fields'][$field]['eval']['doNotShow'] && (isset($GLOBALS['TL_DCA'][$this->strTable]['fields'][$field]['inputType']) || \is_array($GLOBALS['TL_DCA'][$this->strTable]['fields'][$field]['input_field_callback']) || \is_callable($GLOBALS['TL_DCA'][$this->strTable]['fields'][$field]['input_field_callback']))))
				{
					$options .= '
  <input type="checkbox" name="all_fields[]" id="all_' . $field . '" class="tl_checkbox" value="' . StringUtil::specialchars($field) . '"> <label for="all_' . $field . '" class="tl_checkbox_label">' . (($GLOBALS['TL_DCA'][$this->strTable]['fields'][$field]['label'][0] ?: ($GLOBALS['TL_LANG']['MSC'][$field][0] ?: $field)) . ' <span style="color:#999;padding-left:3px">[' . $field . ']</span>') . '</label><br>';
				}
			}

			$blnIsError = ($_POST && empty($_POST['all_fields']));

			// Return the select menu
			$return .= '

<form action="' . StringUtil::ampersand(Environment::get('request')) . '&amp;fields=1" id="' . $this->strTable . '_all" class="tl_form tl_edit_form" method="post">
<div class="tl_formbody_edit">
<input type="hidden" name="FORM_SUBMIT" value="' . $this->strTable . '_all">
<input type="hidden" name="REQUEST_TOKEN" value="' . REQUEST_TOKEN . '">' . ($blnIsError ? '
<p class="tl_error">' . $GLOBALS['TL_LANG']['ERR']['general'] . '</p>' : '') . '
<div class="tl_tbox">
<div class="widget">
<fieldset class="tl_checkbox_container">
  <legend' . ($blnIsError ? ' class="error"' : '') . '>' . $GLOBALS['TL_LANG']['MSC']['all_fields'][0] . '<span class="mandatory">*</span></legend>
  <input type="checkbox" id="check_all" class="tl_checkbox" onclick="Backend.toggleCheckboxes(this)"> <label for="check_all" style="color:#a6a6a6"><em>' . $GLOBALS['TL_LANG']['MSC']['selectAll'] . '</em></label><br>' . $options . '
</fieldset>' . ($blnIsError ? '
<p class="tl_error">' . $GLOBALS['TL_LANG']['ERR']['all_fields'] . '</p>' : ((Config::get('showHelp') && isset($GLOBALS['TL_LANG']['MSC']['all_fields'][1])) ? '
<p class="tl_help tl_tip">' . $GLOBALS['TL_LANG']['MSC']['all_fields'][1] . '</p>' : '')) . '
</div>
</div>
</div>
<div class="tl_formbody_submit">
<div class="tl_submit_container">
  <button type="submit" name="save" id="save" class="tl_submit" accesskey="s">' . $GLOBALS['TL_LANG']['MSC']['continue'] . '</button>
</div>
</div>
</form>';
		}

		// Return
		return '
<div id="tl_buttons">
<a href="' . $this->getReferer(true) . '" class="header_back" title="' . StringUtil::specialchars($GLOBALS['TL_LANG']['MSC']['backBTTitle']) . '" accesskey="b" onclick="Backend.getScrollOffset()">' . $GLOBALS['TL_LANG']['MSC']['backBT'] . '</a>
</div>' . $return;
	}

	/**
	 * Auto-generate a form to override all records that are currently shown
	 *
	 * @return string
	 *
	 * @throws InternalServerErrorException
	 */
	public function overrideAll()
	{
		if ($GLOBALS['TL_DCA'][$this->strTable]['config']['notEditable'])
		{
			throw new InternalServerErrorException('Table "' . $this->strTable . '" is not editable.');
		}

		$return = '';
		$this->import(BackendUser::class, 'User');

		/** @var Session $objSession */
		$objSession = System::getContainer()->get('session');

		// Get current IDs from session
		$session = $objSession->all();
		$ids = $session['CURRENT']['IDS'];

		// Save field selection in session
		if (Input::post('FORM_SUBMIT') == $this->strTable . '_all' && Input::get('fields'))
		{
			$session['CURRENT'][$this->strTable] = Input::post('all_fields');
			$objSession->replace($session);
		}

		// Add fields
		$fields = $session['CURRENT'][$this->strTable];

		if (!empty($fields) && \is_array($fields) && Input::get('fields'))
		{
			$class = 'tl_tbox';
			$formFields = array();

			// Save record
			if (Input::post('FORM_SUBMIT') == $this->strTable)
			{
				foreach ($ids as $id)
				{
					$this->intId = $id;
					$this->procedure = array('id=?');
					$this->values = array($this->intId);
					$this->blnCreateNewVersion = false;

					// Get the field values
					$objRow = $this->Database->prepare("SELECT * FROM " . $this->strTable . " WHERE id=?")
											 ->limit(1)
											 ->execute($this->intId);

					// Store the active record
					$this->objActiveRecord = $objRow;

					$objVersions = new Versions($this->strTable, $this->intId);
					$objVersions->initialize();

					// Store all fields
					foreach ($fields as $v)
					{
						// Check whether field is excluded
						if ($GLOBALS['TL_DCA'][$this->strTable]['fields'][$v]['exclude'])
						{
							continue;
						}

						$this->strField = $v;
						$this->strInputName = $v;
						$this->varValue = '';

						// Make sure the new value is applied
						$GLOBALS['TL_DCA'][$this->strTable]['fields'][$v]['eval']['alwaysSave'] = true;

						// Store value
						$this->row();
					}

					// Always create a new version if something has changed, even if the form has errors (see #237)
					if ($this->noReload && $this->blnCreateNewVersion)
					{
						$objVersions->create();
					}

					// Post processing
					if (!$this->noReload)
					{
						// Call the onsubmit_callback
						if (\is_array($GLOBALS['TL_DCA'][$this->strTable]['config']['onsubmit_callback']))
						{
							foreach ($GLOBALS['TL_DCA'][$this->strTable]['config']['onsubmit_callback'] as $callback)
							{
								if (\is_array($callback))
								{
									$this->import($callback[0]);
									$this->{$callback[0]}->{$callback[1]}($this);
								}
								elseif (\is_callable($callback))
								{
									$callback($this);
								}
							}
						}

						$this->invalidateCacheTags();

						// Set the current timestamp before adding a new version
						if ($GLOBALS['TL_DCA'][$this->strTable]['config']['dynamicPtable'])
						{
							$this->Database->prepare("UPDATE " . $this->strTable . " SET ptable=?, tstamp=? WHERE id=?")
										   ->execute($this->ptable, time(), $this->intId);
						}
						else
						{
							$this->Database->prepare("UPDATE " . $this->strTable . " SET tstamp=? WHERE id=?")
										   ->execute(time(), $this->intId);
						}

						// Create a new version
						if ($this->blnCreateNewVersion)
						{
							$objVersions->create();

							// Call the onversion_callback
							if (\is_array($GLOBALS['TL_DCA'][$this->strTable]['config']['onversion_callback']))
							{
								trigger_deprecation('contao/core-bundle', '4.0', 'Using the "onversion_callback" has been deprecated and will no longer work in Contao 5.0. Use the "oncreate_version_callback" instead.');

								foreach ($GLOBALS['TL_DCA'][$this->strTable]['config']['onversion_callback'] as $callback)
								{
									if (\is_array($callback))
									{
										$this->import($callback[0]);
										$this->{$callback[0]}->{$callback[1]}($this->strTable, $this->intId, $this);
									}
									elseif (\is_callable($callback))
									{
										$callback($this->strTable, $this->intId, $this);
									}
								}
							}
						}
					}
				}
			}

			// Begin current row
			$return .= '
<div class="' . $class . '">';

			foreach ($fields as $v)
			{
				// Check whether field is excluded
				if ($GLOBALS['TL_DCA'][$this->strTable]['fields'][$v]['exclude'])
				{
					continue;
				}

				$formFields[] = $v;

				$this->intId = 0;
				$this->procedure = array('id=?');
				$this->values = array($this->intId);
				$this->strField = $v;
				$this->strInputName = $v;
				$this->varValue = '';

				// Disable auto-submit
				$GLOBALS['TL_DCA'][$this->strTable]['fields'][$this->strField]['eval']['submitOnChange'] = false;
				$return .= $this->row();
			}

			// Close box
			$return .= '
<input type="hidden" name="FORM_FIELDS[]" value="' . StringUtil::specialchars(implode(',', $formFields)) . '">
</div>';

			// Submit buttons
			$arrButtons = array();
			$arrButtons['save'] = '<button type="submit" name="save" id="save" class="tl_submit" accesskey="s">' . $GLOBALS['TL_LANG']['MSC']['save'] . '</button>';
			$arrButtons['saveNclose'] = '<button type="submit" name="saveNclose" id="saveNclose" class="tl_submit" accesskey="c">' . $GLOBALS['TL_LANG']['MSC']['saveNclose'] . '</button>';

			// Call the buttons_callback (see #4691)
			if (\is_array($GLOBALS['TL_DCA'][$this->strTable]['edit']['buttons_callback']))
			{
				foreach ($GLOBALS['TL_DCA'][$this->strTable]['edit']['buttons_callback'] as $callback)
				{
					if (\is_array($callback))
					{
						$this->import($callback[0]);
						$arrButtons = $this->{$callback[0]}->{$callback[1]}($arrButtons, $this);
					}
					elseif (\is_callable($callback))
					{
						$arrButtons = $callback($arrButtons, $this);
					}
				}
			}

			if (\count($arrButtons) < 3)
			{
				$strButtons = implode(' ', $arrButtons);
			}
			else
			{
				$strButtons = array_shift($arrButtons) . ' ';
				$strButtons .= '<div class="split-button">';
				$strButtons .= array_shift($arrButtons) . '<button type="button" id="sbtog">' . Image::getHtml('navcol.svg') . '</button> <ul class="invisible">';

				foreach ($arrButtons as $strButton)
				{
					$strButtons .= '<li>' . $strButton . '</li>';
				}

				$strButtons .= '</ul></div>';
			}

			// Add the form
			$return = '
<form id="' . $this->strTable . '" class="tl_form tl_edit_form" method="post" enctype="' . ($this->blnUploadable ? 'multipart/form-data' : 'application/x-www-form-urlencoded') . '">
<div class="tl_formbody_edit nogrid">
<input type="hidden" name="FORM_SUBMIT" value="' . $this->strTable . '">
<input type="hidden" name="REQUEST_TOKEN" value="' . REQUEST_TOKEN . '">' . ($this->noReload ? '
<p class="tl_error">' . $GLOBALS['TL_LANG']['ERR']['general'] . '</p>' : '') . $return . '
</div>
<div class="tl_formbody_submit">
<div class="tl_submit_container">
  ' . $strButtons . '
</div>
</div>
</form>';

			// Set the focus if there is an error
			if ($this->noReload)
			{
				$return .= '
<script>
  window.addEvent(\'domready\', function() {
    Backend.vScrollTo(($(\'' . $this->strTable . '\').getElement(\'label.error\').getPosition().y - 20));
  });
</script>';
			}

			// Reload the page to prevent _POST variables from being sent twice
			if (!$this->noReload && Input::post('FORM_SUBMIT') == $this->strTable)
			{
				if (isset($_POST['saveNclose']))
				{
					$this->redirect($this->getReferer());
				}

				$this->reload();
			}
		}

		// Else show a form to select the fields
		else
		{
			$options = '';
			$fields = array();

			// Add fields of the current table
			$fields = array_merge($fields, array_keys($GLOBALS['TL_DCA'][$this->strTable]['fields']));

			// Add meta fields if the current user is an administrator
			if ($this->User->isAdmin)
			{
				if ($this->Database->fieldExists('sorting', $this->strTable) && !\in_array('sorting', $fields))
				{
					array_unshift($fields, 'sorting');
				}

				if ($this->Database->fieldExists('pid', $this->strTable) && !\in_array('pid', $fields))
				{
					array_unshift($fields, 'pid');
				}
			}

			// Show all non-excluded fields
			foreach ($fields as $field)
			{
				if ($field == 'pid' || $field == 'sorting' || (!$GLOBALS['TL_DCA'][$this->strTable]['fields'][$field]['exclude'] && !$GLOBALS['TL_DCA'][$this->strTable]['fields'][$field]['eval']['doNotShow'] && (isset($GLOBALS['TL_DCA'][$this->strTable]['fields'][$field]['inputType']) || \is_array($GLOBALS['TL_DCA'][$this->strTable]['fields'][$field]['input_field_callback']) || \is_callable($GLOBALS['TL_DCA'][$this->strTable]['fields'][$field]['input_field_callback']))))
				{
					$options .= '
  <input type="checkbox" name="all_fields[]" id="all_' . $field . '" class="tl_checkbox" value="' . StringUtil::specialchars($field) . '"> <label for="all_' . $field . '" class="tl_checkbox_label">' . (($GLOBALS['TL_DCA'][$this->strTable]['fields'][$field]['label'][0] ?: ($GLOBALS['TL_LANG']['MSC'][$field][0] ?: $field)) . ' <span style="color:#999;padding-left:3px">[' . $field . ']</span>') . '</label><br>';
				}
			}

			$blnIsError = ($_POST && empty($_POST['all_fields']));

			// Return the select menu
			$return .= '
<form action="' . StringUtil::ampersand(Environment::get('request')) . '&amp;fields=1" id="' . $this->strTable . '_all" class="tl_form tl_edit_form" method="post">
<div class="tl_formbody_edit">
<input type="hidden" name="FORM_SUBMIT" value="' . $this->strTable . '_all">
<input type="hidden" name="REQUEST_TOKEN" value="' . REQUEST_TOKEN . '">' . ($blnIsError ? '
<p class="tl_error">' . $GLOBALS['TL_LANG']['ERR']['general'] . '</p>' : '') . '
<div class="tl_tbox">
<div class="widget">
<fieldset class="tl_checkbox_container">
  <legend' . ($blnIsError ? ' class="error"' : '') . '>' . $GLOBALS['TL_LANG']['MSC']['all_fields'][0] . '<span class="mandatory">*</span></legend>
  <input type="checkbox" id="check_all" class="tl_checkbox" onclick="Backend.toggleCheckboxes(this)"> <label for="check_all" style="color:#a6a6a6"><em>' . $GLOBALS['TL_LANG']['MSC']['selectAll'] . '</em></label><br>' . $options . '
</fieldset>' . ($blnIsError ? '
<p class="tl_error">' . $GLOBALS['TL_LANG']['ERR']['all_fields'] . '</p>' : ((Config::get('showHelp') && isset($GLOBALS['TL_LANG']['MSC']['all_fields'][1])) ? '
<p class="tl_help tl_tip">' . $GLOBALS['TL_LANG']['MSC']['all_fields'][1] . '</p>' : '')) . '
</div>
</div>
</div>
<div class="tl_formbody_submit">
<div class="tl_submit_container">
  <button type="submit" name="save" id="save" class="tl_submit" accesskey="s">' . $GLOBALS['TL_LANG']['MSC']['continue'] . '</button>
</div>
</div>
</form>';
		}

		// Return
		return '
<div id="tl_buttons">
<a href="' . $this->getReferer(true) . '" class="header_back" title="' . StringUtil::specialchars($GLOBALS['TL_LANG']['MSC']['backBTTitle']) . '" accesskey="b" onclick="Backend.getScrollOffset()">' . $GLOBALS['TL_LANG']['MSC']['backBT'] . '</a>
</div>' . $return;
	}

	/**
	 * Save the current value
	 *
	 * @param mixed $varValue
	 *
	 * @throws \Exception
	 */
	protected function save($varValue)
	{
		if (Input::post('FORM_SUBMIT') != $this->strTable)
		{
			return;
		}

		$arrData = $GLOBALS['TL_DCA'][$this->strTable]['fields'][$this->strField];

		// Convert date formats into timestamps
		if ($varValue !== null && $varValue !== '' && \in_array($arrData['eval']['rgxp'], array('date', 'time', 'datim')))
		{
			$objDate = new Date($varValue, Date::getFormatFromRgxp($arrData['eval']['rgxp']));
			$varValue = $objDate->tstamp;
		}

		// Make sure unique fields are unique
		if ((string) $varValue !== '' && $arrData['eval']['unique'] && !$this->Database->isUniqueValue($this->strTable, $this->strField, $varValue, $this->objActiveRecord->id))
		{
			throw new \Exception(sprintf($GLOBALS['TL_LANG']['ERR']['unique'], $arrData['label'][0] ?: $this->strField));
		}

		// Handle multi-select fields in "override all" mode
		if ($this->objActiveRecord !== null && ($arrData['inputType'] == 'checkbox' || $arrData['inputType'] == 'checkboxWizard') && $arrData['eval']['multiple'] && Input::get('act') == 'overrideAll')
		{
			$new = StringUtil::deserialize($varValue, true);
			$old = StringUtil::deserialize($this->objActiveRecord->{$this->strField}, true);

			// Call load_callback
			if (\is_array($GLOBALS['TL_DCA'][$this->strTable]['fields'][$this->strField]['load_callback']))
			{
				foreach ($GLOBALS['TL_DCA'][$this->strTable]['fields'][$this->strField]['load_callback'] as $callback)
				{
					if (\is_array($callback))
					{
						$this->import($callback[0]);
						$old = $this->{$callback[0]}->{$callback[1]}($old, $this);
					}
					elseif (\is_callable($callback))
					{
						$old = $callback($old, $this);
					}
				}
			}

			switch (Input::post($this->strInputName . '_update'))
			{
				case 'add':
					$varValue = array_values(array_unique(array_merge($old, $new)));
					break;

				case 'remove':
					$varValue = array_values(array_diff($old, $new));
					break;

				case 'replace':
					$varValue = $new;
					break;
			}

			if (empty($varValue) || !\is_array($varValue))
			{
				$varValue = Widget::getEmptyStringOrNullByFieldType($arrData['sql']);
			}
			elseif (isset($arrData['eval']['csv']))
			{
				$varValue = implode($arrData['eval']['csv'], $varValue); // see #2890
			}
			else
			{
				$varValue = serialize($varValue);
			}
		}

		// Convert arrays (see #2890)
		if ($arrData['eval']['multiple'] && isset($arrData['eval']['csv']))
		{
			$varValue = implode($arrData['eval']['csv'], StringUtil::deserialize($varValue, true));
		}

		// Trigger the save_callback
		if (\is_array($arrData['save_callback']))
		{
			foreach ($arrData['save_callback'] as $callback)
			{
				if (\is_array($callback))
				{
					$this->import($callback[0]);
					$varValue = $this->{$callback[0]}->{$callback[1]}($varValue, $this);
				}
				elseif (\is_callable($callback))
				{
					$varValue = $callback($varValue, $this);
				}
			}
		}

		// Save the value if there was no error
		if (((string) $varValue !== '' || !$arrData['eval']['doNotSaveEmpty']) && ($this->varValue !== $varValue || $arrData['eval']['alwaysSave']))
		{
			// If the field is a fallback field, empty all other columns (see #6498)
			if ($varValue && $arrData['eval']['fallback'])
			{
				if ($GLOBALS['TL_DCA'][$this->strTable]['list']['sorting']['mode'] == 4)
				{
					$this->Database->prepare("UPDATE " . $this->strTable . " SET " . Database::quoteIdentifier($this->strField) . "='' WHERE pid=?")
								   ->execute($this->activeRecord->pid);
				}
				else
				{
					$this->Database->execute("UPDATE " . $this->strTable . " SET " . Database::quoteIdentifier($this->strField) . "=''");
				}
			}

			// Set the correct empty value (see #6284, #6373)
			if ($varValue === '')
			{
				$varValue = Widget::getEmptyValueByFieldType($GLOBALS['TL_DCA'][$this->strTable]['fields'][$this->strField]['sql']);
			}

			$arrValues = $this->values;
			array_unshift($arrValues, $varValue);

			$objUpdateStmt = $this->Database->prepare("UPDATE " . $this->strTable . " SET " . Database::quoteIdentifier($this->strField) . "=? WHERE " . implode(' AND ', $this->procedure))
											->execute($arrValues);

			if ($objUpdateStmt->affectedRows)
			{
				if (!isset($arrData['eval']['versionize']) || $arrData['eval']['versionize'] !== false)
				{
					$this->blnCreateNewVersion = true;
				}

				$this->varValue = StringUtil::deserialize($varValue);

				if (\is_object($this->objActiveRecord))
				{
					$this->objActiveRecord->{$this->strField} = $this->varValue;
				}
			}
		}
	}

	/**
	 * Return the name of the current palette
	 *
	 * @return string
	 */
	public function getPalette()
	{
		$palette = 'default';
		$strPalette = $GLOBALS['TL_DCA'][$this->strTable]['palettes'][$palette];

		// Check whether there are selector fields
		if (!empty($GLOBALS['TL_DCA'][$this->strTable]['palettes']['__selector__']))
		{
			$sValues = array();
			$subpalettes = array();

			$objFields = $this->Database->prepare("SELECT * FROM " . $this->strTable . " WHERE id=?")
										->limit(1)
										->execute($this->intId);

			// Get selector values from DB
			if ($objFields->numRows > 0)
			{
				foreach ($GLOBALS['TL_DCA'][$this->strTable]['palettes']['__selector__'] as $name)
				{
					$trigger = $objFields->$name;

					// Overwrite the trigger
					if (Input::post('FORM_SUBMIT') == $this->strTable)
					{
						$key = (Input::get('act') == 'editAll') ? $name . '_' . $this->intId : $name;

						if (isset($_POST[$key]))
						{
							$trigger = Input::post($key);
						}
					}

					if ($trigger)
					{
						if ($GLOBALS['TL_DCA'][$this->strTable]['fields'][$name]['inputType'] == 'checkbox' && !$GLOBALS['TL_DCA'][$this->strTable]['fields'][$name]['eval']['multiple'])
						{
							$sValues[] = $name;

							// Look for a subpalette
							if (isset($GLOBALS['TL_DCA'][$this->strTable]['subpalettes'][$name]))
							{
								$subpalettes[$name] = $GLOBALS['TL_DCA'][$this->strTable]['subpalettes'][$name];
							}
						}
						else
						{
							$sValues[] = $trigger;
							$key = $name . '_' . $trigger;

							// Look for a subpalette
							if (isset($GLOBALS['TL_DCA'][$this->strTable]['subpalettes'][$key]))
							{
								$subpalettes[$name] = $GLOBALS['TL_DCA'][$this->strTable]['subpalettes'][$key];
							}
						}
					}
				}
			}

			// Build possible palette names from the selector values
			if (empty($sValues))
			{
				$names = array('default');
			}
			elseif (\count($sValues) > 1)
			{
				foreach ($sValues as $k=>$v)
				{
					// Unset selectors that just trigger subpalettes (see #3738)
					if (isset($GLOBALS['TL_DCA'][$this->strTable]['subpalettes'][$v]))
					{
						unset($sValues[$k]);
					}
				}

				$names = $this->combiner($sValues);
			}
			else
			{
				$names = array($sValues[0]);
			}

			// Get an existing palette
			foreach ($names as $paletteName)
			{
				if (isset($GLOBALS['TL_DCA'][$this->strTable]['palettes'][$paletteName]))
				{
					$strPalette = $GLOBALS['TL_DCA'][$this->strTable]['palettes'][$paletteName];
					break;
				}
			}

			// Include subpalettes
			foreach ($subpalettes as $k=>$v)
			{
				$strPalette = preg_replace('/\b' . preg_quote($k, '/') . '\b/i', $k . ',[' . $k . '],' . $v . ',[EOF]', $strPalette);
			}
		}

		return $strPalette;
	}

	/**
	 * Delete all incomplete and unrelated records
	 */
	protected function reviseTable()
	{
		$reload = false;
		$ptable = $GLOBALS['TL_DCA'][$this->strTable]['config']['ptable'];
		$ctable = $GLOBALS['TL_DCA'][$this->strTable]['config']['ctable'];

		/** @var AttributeBagInterface $objSessionBag */
		$objSessionBag = System::getContainer()->get('session')->getBag('contao_backend');

		$new_records = $objSessionBag->get('new_records');

		// HOOK: add custom logic
		if (isset($GLOBALS['TL_HOOKS']['reviseTable']) && \is_array($GLOBALS['TL_HOOKS']['reviseTable']))
		{
			foreach ($GLOBALS['TL_HOOKS']['reviseTable'] as $callback)
			{
				$status = null;

				if (\is_array($callback))
				{
					$this->import($callback[0]);
					$status = $this->{$callback[0]}->{$callback[1]}($this->strTable, $new_records[$this->strTable], $ptable, $ctable);
				}
				elseif (\is_callable($callback))
				{
					$status = $callback($this->strTable, $new_records[$this->strTable], $ptable, $ctable);
				}

				if ($status === true)
				{
					$reload = true;
				}
			}
		}

		// Delete all new but incomplete records (tstamp=0)
		if (!empty($new_records[$this->strTable]) && \is_array($new_records[$this->strTable]))
		{
			$intPreserved = null;

			// Unset the preserved record (see #1129)
			if ($this->intPreserveRecord && ($index = array_search($this->intPreserveRecord, $new_records[$this->strTable])) !== false)
			{
				$intPreserved = $new_records[$this->strTable][$index];
				unset($new_records[$this->strTable][$index]);
			}

			// Remove the entries from the database
			if (!empty($new_records[$this->strTable]))
			{
				$origId = $this->id;
				$origActiveRecord = $this->activeRecord;
				$ids = array_map('\intval', $new_records[$this->strTable]);

				foreach ($ids as $id)
				{
					// Get the current record
					$objRow = $this->Database->prepare("SELECT * FROM " . $this->strTable . " WHERE id=?")
											 ->limit(1)
											 ->execute($id);

					$this->id = $id;
					$this->activeRecord = $objRow;

					// Invalidate cache tags (no need to invalidate the parent)
					$this->invalidateCacheTags();
				}

				$this->id = $origId;
				$this->activeRecord = $origActiveRecord;

				$objStmt = $this->Database->execute("DELETE FROM " . $this->strTable . " WHERE id IN(" . implode(',', $ids) . ") AND tstamp=0");

				if ($objStmt->affectedRows > 0)
				{
					$reload = true;
				}
			}

			// Remove the entries from the session
			if ($intPreserved !== null)
			{
				$new_records[$this->strTable] = array($intPreserved);
			}
			else
			{
				unset($new_records[$this->strTable]);
			}

			$objSessionBag->set('new_records', $new_records);
		}

		// Delete all records of the current table that are not related to the parent table
		if ($ptable)
		{
			if ($GLOBALS['TL_DCA'][$this->strTable]['config']['dynamicPtable'])
			{
				$objIds = $this->Database->execute("SELECT c.id FROM " . $this->strTable . " c LEFT JOIN " . $ptable . " p ON c.pid=p.id WHERE c.ptable='" . $ptable . "' AND p.id IS NULL");
			}
			else
			{
				$objIds = $this->Database->execute("SELECT c.id FROM " . $this->strTable . " c LEFT JOIN " . $ptable . " p ON c.pid=p.id WHERE p.id IS NULL");
			}

			if ($objIds->numRows)
			{
				$objStmt = $this->Database->execute("DELETE FROM " . $this->strTable . " WHERE id IN(" . implode(',', array_map('\intval', $objIds->fetchEach('id'))) . ")");

				if ($objStmt->affectedRows > 0)
				{
					$reload = true;
				}
			}
		}

		// Delete all records of the child table that are not related to the current table
		if (!empty($ctable) && \is_array($ctable))
		{
			foreach ($ctable as $v)
			{
				if ($v)
				{
					// Load the DCA configuration so we can check for "dynamicPtable"
					$this->loadDataContainer($v);

					if ($GLOBALS['TL_DCA'][$v]['config']['dynamicPtable'])
					{
						$objIds = $this->Database->execute("SELECT c.id FROM " . $v . " c LEFT JOIN " . $this->strTable . " p ON c.pid=p.id WHERE c.ptable='" . $this->strTable . "' AND p.id IS NULL");
					}
					else
					{
						$objIds = $this->Database->execute("SELECT c.id FROM " . $v . " c LEFT JOIN " . $this->strTable . " p ON c.pid=p.id WHERE p.id IS NULL");
					}

					if ($objIds->numRows)
					{
						$objStmt = $this->Database->execute("DELETE FROM " . $v . " WHERE id IN(" . implode(',', array_map('\intval', $objIds->fetchEach('id'))) . ")");

						if ($objStmt->affectedRows > 0)
						{
							$reload = true;
						}
					}
				}
			}
		}

		// Reload the page
		if ($reload)
		{
			$this->reload();
		}
	}

	/**
	 * List all records of the current table as tree and return them as HTML string
	 *
	 * @return string
	 */
	protected function treeView()
	{
		$table = $this->strTable;
		$treeClass = 'tl_tree';

		if ($GLOBALS['TL_DCA'][$this->strTable]['list']['sorting']['mode'] == 6)
		{
			$table = $this->ptable;
			$treeClass = 'tl_tree_xtnd';

			System::loadLanguageFile($table);
			$this->loadDataContainer($table);
		}

		/** @var Session $objSession */
		$objSession = System::getContainer()->get('session');

		/** @var AttributeBagInterface $objSessionBag */
		$objSessionBag = $objSession->getBag('contao_backend');

		$session = $objSessionBag->all();

		// Toggle the nodes
		if (Input::get('ptg') == 'all')
		{
			$node = ($GLOBALS['TL_DCA'][$this->strTable]['list']['sorting']['mode'] == 6) ? $this->strTable . '_' . $table . '_tree' : $this->strTable . '_tree';

			// Expand tree
			if (empty($session[$node]) || !\is_array($session[$node]) || current($session[$node]) != 1)
			{
				$session[$node] = array();
				$objNodes = $this->Database->execute("SELECT DISTINCT pid FROM " . $table . " WHERE pid>0");

				while ($objNodes->next())
				{
					$session[$node][$objNodes->pid] = 1;
				}
			}

			// Collapse tree
			else
			{
				$session[$node] = array();
			}

			$objSessionBag->replace($session);
			$this->redirect(preg_replace('/(&(amp;)?|\?)ptg=[^& ]*/i', '', Environment::get('request')));
		}

		// Return if a mandatory field (id, pid, sorting) is missing
		if ($GLOBALS['TL_DCA'][$this->strTable]['list']['sorting']['mode'] == 5 && (!$this->Database->fieldExists('id', $table) || !$this->Database->fieldExists('pid', $table) || !$this->Database->fieldExists('sorting', $table)))
		{
			return '
<p class="tl_empty">Table "' . $table . '" can not be shown as tree, because the "id", "pid" or "sorting" field is missing!</p>';
		}

		// Return if there is no parent table
		if (!$this->ptable && $GLOBALS['TL_DCA'][$this->strTable]['list']['sorting']['mode'] == 6)
		{
			return '
<p class="tl_empty">Table "' . $table . '" can not be shown as extended tree, because there is no parent table!</p>';
		}

		$blnClipboard = false;
		$arrClipboard = $objSession->get('CLIPBOARD');

		// Check the clipboard
		if (!empty($arrClipboard[$this->strTable]))
		{
			$blnClipboard = true;
			$arrClipboard = $arrClipboard[$this->strTable];
		}

		if (isset($GLOBALS['TL_DCA'][$table]['config']['label']))
		{
			$label = $GLOBALS['TL_DCA'][$table]['config']['label'];
		}
		elseif (($do = Input::get('do')) && isset($GLOBALS['TL_LANG']['MOD'][$do]))
		{
			$label = $GLOBALS['TL_LANG']['MOD'][$do][0];
		}
		else
		{
			$label = $GLOBALS['TL_LANG']['MOD']['page'][0];
		}

		$icon = $GLOBALS['TL_DCA'][$table]['list']['sorting']['icon'] ?: 'pagemounts.svg';
		$label = Image::getHtml($icon) . ' <label>' . $label . '</label>';

		// Check the default labels (see #509)
		$labelNew = $GLOBALS['TL_LANG'][$this->strTable]['new'] ?? $GLOBALS['TL_LANG']['DCA']['new'];

		// Begin buttons container
		$return = Message::generate() . '
<div id="tl_buttons">' . ((Input::get('act') == 'select') ? '
<a href="' . $this->getReferer(true) . '" class="header_back" title="' . StringUtil::specialchars($GLOBALS['TL_LANG']['MSC']['backBTTitle']) . '" accesskey="b" onclick="Backend.getScrollOffset()">' . $GLOBALS['TL_LANG']['MSC']['backBT'] . '</a> ' : (isset($GLOBALS['TL_DCA'][$this->strTable]['config']['backlink']) ? '
<a href="contao/main.php?' . $GLOBALS['TL_DCA'][$this->strTable]['config']['backlink'] . '" class="header_back" title="' . StringUtil::specialchars($GLOBALS['TL_LANG']['MSC']['backBTTitle']) . '" accesskey="b" onclick="Backend.getScrollOffset()">' . $GLOBALS['TL_LANG']['MSC']['backBT'] . '</a> ' : '')) . ((Input::get('act') != 'select' && !$blnClipboard && !$GLOBALS['TL_DCA'][$this->strTable]['config']['closed'] && !$GLOBALS['TL_DCA'][$this->strTable]['config']['notCreatable']) ? '
<a href="' . $this->addToUrl('act=paste&amp;mode=create') . '" class="header_new" title="' . StringUtil::specialchars($labelNew[1]) . '" accesskey="n" onclick="Backend.getScrollOffset()">' . $labelNew[0] . '</a> ' : '') . ($blnClipboard ? '
<a href="' . $this->addToUrl('clipboard=1') . '" class="header_clipboard" title="' . StringUtil::specialchars($GLOBALS['TL_LANG']['MSC']['clearClipboard']) . '" accesskey="x">' . $GLOBALS['TL_LANG']['MSC']['clearClipboard'] . '</a> ' : $this->generateGlobalButtons()) . '
</div>';

		$tree = '';
		$blnHasSorting = $this->Database->fieldExists('sorting', $table);
		$arrFound = array();

		if (!empty($this->procedure))
		{
			$fld = ($GLOBALS['TL_DCA'][$this->strTable]['list']['sorting']['mode'] == 6) ? 'pid' : 'id';

			if ($fld == 'id')
			{
				$objRoot = $this->Database->prepare("SELECT id FROM " . $this->strTable . " WHERE " . implode(' AND ', $this->procedure) . ($blnHasSorting ? " ORDER BY sorting" : ""))
										  ->execute($this->values);
			}
			elseif ($blnHasSorting)
			{
				$objRoot = $this->Database->prepare("SELECT pid, (SELECT sorting FROM " . $table . " WHERE " . $this->strTable . ".pid=" . $table . ".id) AS psort FROM " . $this->strTable . " WHERE " . implode(' AND ', $this->procedure) . " GROUP BY pid" . ($blnHasSorting ? " ORDER BY psort" : ""))
										  ->execute($this->values);
			}
			else
			{
				$objRoot = $this->Database->prepare("SELECT pid FROM " . $this->strTable . " WHERE " . implode(' AND ', $this->procedure) . " GROUP BY pid")
										  ->execute($this->values);
			}

			if ($objRoot->numRows < 1)
			{
				$this->root = array();
			}
			// Respect existing limitations (root IDs)
			elseif (!empty($this->root))
			{
				$arrRoot = array();

				while ($objRoot->next())
				{
					if (\count(array_intersect($this->root, $this->Database->getParentRecords($objRoot->$fld, $table))) > 0)
					{
						$arrRoot[] = $objRoot->$fld;
					}
				}

				$arrFound = $arrRoot;
				$this->root = $this->eliminateNestedPages($arrFound, $table, $blnHasSorting);
			}
			else
			{
				$arrFound = $objRoot->fetchEach($fld);
				$this->root = $this->eliminateNestedPages($arrFound, $table, $blnHasSorting);
			}
		}

		// Call a recursive function that builds the tree
		if (\is_array($this->root))
		{
			for ($i=0, $c=\count($this->root); $i<$c; $i++)
			{
				$tree .= $this->generateTree($table, $this->root[$i], array('p'=>$this->root[($i-1)], 'n'=>$this->root[($i+1)]), $blnHasSorting, -20, ($blnClipboard ? $arrClipboard : false), ($GLOBALS['TL_DCA'][$this->strTable]['list']['sorting']['mode'] == 5 && $blnClipboard && $this->root[$i] == $arrClipboard['id']), false, false, $arrFound);
			}
		}

		$breadcrumb = ($GLOBALS['TL_DCA'][$table]['list']['sorting']['breadcrumb'] ?? '');

		// Return if there are no records
		if (!$tree && Input::get('act') != 'paste')
		{
			if ($breadcrumb)
			{
				$return .= '<div class="tl_listing_container">' . $breadcrumb . '</div>';
			}

			return $return . '
<p class="tl_empty">' . $GLOBALS['TL_LANG']['MSC']['noResult'] . '</p>';
		}

		// Pass previously selected values to picker (#1816)
		$prevPickerValue = '';

		if ($this->strPickerFieldType)
		{
			$prevPickerValue = ' data-picker-value="' . htmlspecialchars(json_encode(array_map('strval', $this->arrPickerValue))) . '"';
		}

		$return .= ((Input::get('act') == 'select') ? '
<form id="tl_select" class="tl_form' . ((Input::get('act') == 'select') ? ' unselectable' : '') . '" method="post" novalidate>
<div class="tl_formbody_edit">
<input type="hidden" name="FORM_SUBMIT" value="tl_select">
<input type="hidden" name="REQUEST_TOKEN" value="' . REQUEST_TOKEN . '">' : '') . ($blnClipboard ? '
<div id="paste_hint" data-add-to-scroll-offset="20">
  <p>' . $GLOBALS['TL_LANG']['MSC']['selectNewPosition'] . '</p>
</div>' : '') . '
<div class="tl_listing_container tree_view" id="tl_listing"' . $prevPickerValue . '>' . $breadcrumb . ((Input::get('act') == 'select' || ($this->strPickerFieldType == 'checkbox')) ? '
<div class="tl_select_trigger">
<label for="tl_select_trigger" class="tl_select_label">' . $GLOBALS['TL_LANG']['MSC']['selectAll'] . '</label> <input type="checkbox" id="tl_select_trigger" onclick="Backend.toggleCheckboxes(this)" class="tl_tree_checkbox">
</div>' : '') . '
<ul class="tl_listing ' . $treeClass . ($this->strPickerFieldType ? ' picker unselectable' : '') . '">
  <li class="tl_folder_top cf"><div class="tl_left">' . $label . '</div> <div class="tl_right">';

		$_buttons = '&nbsp;';

		// Show paste button only if there are no root records specified
		if ($blnClipboard && $GLOBALS['TL_DCA'][$this->strTable]['list']['sorting']['mode'] == 5 && ((empty($GLOBALS['TL_DCA'][$table]['list']['sorting']['root']) && $GLOBALS['TL_DCA'][$table]['list']['sorting']['root'] !== false) || $GLOBALS['TL_DCA'][$table]['list']['sorting']['rootPaste']) && Input::get('act') != 'select')
		{
			// Call paste_button_callback (&$dc, $row, $table, $cr, $childs, $previous, $next)
			if (\is_array($GLOBALS['TL_DCA'][$this->strTable]['list']['sorting']['paste_button_callback']))
			{
				$strClass = $GLOBALS['TL_DCA'][$this->strTable]['list']['sorting']['paste_button_callback'][0];
				$strMethod = $GLOBALS['TL_DCA'][$this->strTable]['list']['sorting']['paste_button_callback'][1];

				$this->import($strClass);
				$_buttons = $this->$strClass->$strMethod($this, array('id'=>0), $table, false, $arrClipboard);
			}
			elseif (\is_callable($GLOBALS['TL_DCA'][$this->strTable]['list']['sorting']['paste_button_callback']))
			{
				$_buttons = $GLOBALS['TL_DCA'][$this->strTable]['list']['sorting']['paste_button_callback']($this, array('id'=>0), $table, false, $arrClipboard);
			}
			else
			{
				$labelPasteInto = $GLOBALS['TL_LANG'][$this->strTable]['pasteinto'] ?? $GLOBALS['TL_LANG']['DCA']['pasteinto'];
				$imagePasteInto = Image::getHtml('pasteinto.svg', $labelPasteInto[0]);
				$_buttons = '<a href="' . $this->addToUrl('act=' . $arrClipboard['mode'] . '&amp;mode=2&amp;pid=0' . (!\is_array($arrClipboard['id']) ? '&amp;id=' . $arrClipboard['id'] : '')) . '" title="' . StringUtil::specialchars($labelPasteInto[0]) . '" onclick="Backend.getScrollOffset()">' . $imagePasteInto . '</a> ';
			}
		}

		// End table
		$return .= $_buttons . '</div></li>' . $tree . '
</ul>' . ($this->strPickerFieldType == 'radio' ? '
<div class="tl_radio_reset">
<label for="tl_radio_reset" class="tl_radio_label">' . $GLOBALS['TL_LANG']['MSC']['resetSelected'] . '</label> <input type="radio" name="picker" id="tl_radio_reset" value="" class="tl_tree_radio">
</div>' : '') . '
</div>';

		// Close the form
		if (Input::get('act') == 'select')
		{
			// Submit buttons
			$arrButtons = array();

			if (!$GLOBALS['TL_DCA'][$this->strTable]['config']['notEditable'])
			{
				$arrButtons['edit'] = '<button type="submit" name="edit" id="edit" class="tl_submit" accesskey="s">' . $GLOBALS['TL_LANG']['MSC']['editSelected'] . '</button>';
			}

			if (!$GLOBALS['TL_DCA'][$this->strTable]['config']['notDeletable'])
			{
				$arrButtons['delete'] = '<button type="submit" name="delete" id="delete" class="tl_submit" accesskey="d" onclick="return confirm(\'' . $GLOBALS['TL_LANG']['MSC']['delAllConfirm'] . '\')">' . $GLOBALS['TL_LANG']['MSC']['deleteSelected'] . '</button>';
			}

			if (!$GLOBALS['TL_DCA'][$this->strTable]['config']['notCopyable'])
			{
				$arrButtons['copy'] = '<button type="submit" name="copy" id="copy" class="tl_submit" accesskey="c">' . $GLOBALS['TL_LANG']['MSC']['copySelected'] . '</button>';
			}

			if (!$GLOBALS['TL_DCA'][$this->strTable]['config']['notSortable'])
			{
				$arrButtons['cut'] = '<button type="submit" name="cut" id="cut" class="tl_submit" accesskey="x">' . $GLOBALS['TL_LANG']['MSC']['moveSelected'] . '</button>';
			}

			if (!$GLOBALS['TL_DCA'][$this->strTable]['config']['notEditable'])
			{
				$arrButtons['override'] = '<button type="submit" name="override" id="override" class="tl_submit" accesskey="v">' . $GLOBALS['TL_LANG']['MSC']['overrideSelected'] . '</button>';
			}

			// Call the buttons_callback (see #4691)
			if (\is_array($GLOBALS['TL_DCA'][$this->strTable]['select']['buttons_callback']))
			{
				foreach ($GLOBALS['TL_DCA'][$this->strTable]['select']['buttons_callback'] as $callback)
				{
					if (\is_array($callback))
					{
						$this->import($callback[0]);
						$arrButtons = $this->{$callback[0]}->{$callback[1]}($arrButtons, $this);
					}
					elseif (\is_callable($callback))
					{
						$arrButtons = $callback($arrButtons, $this);
					}
				}
			}

			if (\count($arrButtons) < 3)
			{
				$strButtons = implode(' ', $arrButtons);
			}
			else
			{
				$strButtons = array_shift($arrButtons) . ' ';
				$strButtons .= '<div class="split-button">';
				$strButtons .= array_shift($arrButtons) . '<button type="button" id="sbtog">' . Image::getHtml('navcol.svg') . '</button> <ul class="invisible">';

				foreach ($arrButtons as $strButton)
				{
					$strButtons .= '<li>' . $strButton . '</li>';
				}

				$strButtons .= '</ul></div>';
			}

			$return .= '
</div>
<div class="tl_formbody_submit" style="text-align:right">
<div class="tl_submit_container">
  ' . $strButtons . '
</div>
</div>
</form>';
		}

		return $return;
	}

	/**
	 * Generate a particular subpart of the tree and return it as HTML string
	 *
	 * @param integer $id
	 * @param integer $level
	 *
	 * @return string
	 */
	public function ajaxTreeView($id, $level)
	{
		if (!Environment::get('isAjaxRequest'))
		{
			return '';
		}

		$return = '';
		$table = $this->strTable;
		$blnPtable = false;

		// Load parent table
		if ($GLOBALS['TL_DCA'][$this->strTable]['list']['sorting']['mode'] == 6)
		{
			$table = $this->ptable;

			System::loadLanguageFile($table);
			$this->loadDataContainer($table);

			$blnPtable = true;
		}

		$blnProtected = false;

		// Check protected pages
		if ($table == 'tl_page')
		{
			$objParent = PageModel::findWithDetails($id);
			$blnProtected = $objParent->protected ? true : false;
		}

		$margin = ($level * 20);
		$hasSorting = $this->Database->fieldExists('sorting', $table);
		$arrIds = array();

		// Get records
		$objRows = $this->Database->prepare("SELECT id FROM " . $table . " WHERE pid=?" . ($hasSorting ? " ORDER BY sorting" : ""))
								  ->execute($id);

		while ($objRows->next())
		{
			$arrIds[] = $objRows->id;
		}

		/** @var Session $objSession */
		$objSession = System::getContainer()->get('session');

		$blnClipboard = false;
		$arrClipboard = $objSession->get('CLIPBOARD');

		// Check clipboard
		if (!empty($arrClipboard[$this->strTable]))
		{
			$blnClipboard = true;
			$arrClipboard = $arrClipboard[$this->strTable];
		}

		for ($i=0, $c=\count($arrIds); $i<$c; $i++)
		{
			$return .= ' ' . trim($this->generateTree($table, $arrIds[$i], array('p'=>$arrIds[($i-1)], 'n'=>$arrIds[($i+1)]), $hasSorting, $margin, ($blnClipboard ? $arrClipboard : false), ($id == $arrClipboard['id'] || (\is_array($arrClipboard['id']) && \in_array($id, $arrClipboard['id'])) || (!$blnPtable && !\is_array($arrClipboard['id']) && \in_array($id, $this->Database->getChildRecords($arrClipboard['id'], $table)))), $blnProtected));
		}

		return $return;
	}

	/**
	 * Recursively generate the tree and return it as HTML string
	 *
	 * @param string  $table
	 * @param integer $id
	 * @param array   $arrPrevNext
	 * @param boolean $blnHasSorting
	 * @param integer $intMargin
	 * @param array   $arrClipboard
	 * @param boolean $blnCircularReference
	 * @param boolean $protectedPage
	 * @param boolean $blnNoRecursion
	 * @param array   $arrFound
	 *
	 * @return string
	 */
	protected function generateTree($table, $id, $arrPrevNext, $blnHasSorting, $intMargin=0, $arrClipboard=null, $blnCircularReference=false, $protectedPage=false, $blnNoRecursion=false, $arrFound=array())
	{
		/** @var AttributeBagInterface $objSessionBag */
		$objSessionBag = System::getContainer()->get('session')->getBag('contao_backend');

		$session = $objSessionBag->all();
		$node = ($GLOBALS['TL_DCA'][$this->strTable]['list']['sorting']['mode'] == 6) ? $this->strTable . '_' . $table . '_tree' : $this->strTable . '_tree';

		// Toggle nodes
		if (Input::get('ptg'))
		{
			$session[$node][Input::get('ptg')] = (isset($session[$node][Input::get('ptg')]) && $session[$node][Input::get('ptg')] == 1) ? 0 : 1;
			$objSessionBag->replace($session);
			$this->redirect(preg_replace('/(&(amp;)?|\?)ptg=[^& ]*/i', '', Environment::get('request')));
		}

		$objRow = $this->Database->prepare("SELECT * FROM " . $table . " WHERE id=?")
								 ->limit(1)
								 ->execute($id);

		// Return if there is no result
		if ($objRow->numRows < 1)
		{
			$objSessionBag->replace($session);

			return '';
		}

		$return = '';
		$intSpacing = 20;
		$childs = array();

		// Add the ID to the list of current IDs
		if ($this->strTable == $table)
		{
			$this->current[] = $objRow->id;
		}

		// Check whether there are child records
		if (!$blnNoRecursion)
		{
			if ($this->strTable != $table || $GLOBALS['TL_DCA'][$this->strTable]['list']['sorting']['mode'] == 5)
			{
				$objChilds = $this->Database->prepare("SELECT id FROM " . $table . " WHERE pid=?" . (!empty($arrFound) ? " AND id IN(" . implode(',', array_map('\intval', $arrFound)) . ")" : '') . ($blnHasSorting ? " ORDER BY sorting" : ''))
											->execute($id);

				if ($objChilds->numRows)
				{
					$childs = $objChilds->fetchEach('id');
				}
			}
		}

		$blnProtected = false;

		// Check whether the page is protected
		if ($table == 'tl_page')
		{
			$blnProtected = ($objRow->protected || $protectedPage);
		}

		$session[$node][$id] = (\is_int($session[$node][$id])) ? $session[$node][$id] : 0;
		$mouseover = ($GLOBALS['TL_DCA'][$this->strTable]['list']['sorting']['mode'] == 5 || $table == $this->strTable) ? ' toggle_select hover-div' : '';

		$return .= "\n  " . '<li class="' . ((($GLOBALS['TL_DCA'][$this->strTable]['list']['sorting']['mode'] == 5 && $objRow->type == 'root') || $table != $this->strTable) ? 'tl_folder' : 'tl_file') . ' click2edit' . $mouseover . ' cf"><div class="tl_left" style="padding-left:' . ($intMargin + $intSpacing + (empty($childs) ? 20 : 0)) . 'px">';

		// Calculate label and add a toggle button
		$args = array();
		$showFields = $GLOBALS['TL_DCA'][$table]['list']['label']['fields'];
		$level = ($intMargin / $intSpacing + 1);
		$blnIsOpen = (!empty($arrFound) || $session[$node][$id] == 1);

		// Always show selected nodes
		if (!$blnIsOpen && !empty($this->arrPickerValue) && ($GLOBALS['TL_DCA'][$this->strTable]['list']['sorting']['mode'] == 5 || $table !== $this->strTable))
		{
			$selected = $this->arrPickerValue;

			if ($GLOBALS['TL_DCA'][$this->strTable]['list']['sorting']['mode'] == 6)
			{
				$selected = $this->Database->execute("SELECT pid FROM {$this->strTable} WHERE id IN (" . implode(',', array_map('\intval', $this->arrPickerValue)) . ')')
										   ->fetchEach('pid');
			}

			if (!empty(array_intersect($this->Database->getChildRecords(array($id), $table), $selected)))
			{
				$blnIsOpen = true;
			}
		}

		if (!empty($childs))
		{
			$img = $blnIsOpen ? 'folMinus.svg' : 'folPlus.svg';
			$alt = $blnIsOpen ? $GLOBALS['TL_LANG']['MSC']['collapseNode'] : $GLOBALS['TL_LANG']['MSC']['expandNode'];
			$return .= '<a href="' . $this->addToUrl('ptg=' . $id) . '" title="' . StringUtil::specialchars($alt) . '" onclick="Backend.getScrollOffset();return AjaxRequest.toggleStructure(this,\'' . $node . '_' . $id . '\',' . $level . ',' . $GLOBALS['TL_DCA'][$this->strTable]['list']['sorting']['mode'] . ')">' . Image::getHtml($img, '', 'style="margin-right:2px"') . '</a>';
		}

		foreach ($showFields as $k=>$v)
		{
			// Decrypt the value
			if ($GLOBALS['TL_DCA'][$table]['fields'][$v]['eval']['encrypt'])
			{
				$objRow->$v = Encryption::decrypt(StringUtil::deserialize($objRow->$v));
			}

			if (strpos($v, ':') !== false)
			{
				list($strKey, $strTable) = explode(':', $v);
				list($strTable, $strField) = explode('.', $strTable);

				$objRef = $this->Database->prepare("SELECT " . Database::quoteIdentifier($strField) . " FROM " . $strTable . " WHERE id=?")
										 ->limit(1)
										 ->execute($objRow->$strKey);

				$args[$k] = $objRef->numRows ? $objRef->$strField : '';
			}
			elseif (\in_array($GLOBALS['TL_DCA'][$table]['fields'][$v]['flag'], array(5, 6, 7, 8, 9, 10)))
			{
				$args[$k] = Date::parse(Config::get('datimFormat'), $objRow->$v);
			}
			elseif ($GLOBALS['TL_DCA'][$table]['fields'][$v]['inputType'] == 'checkbox' && !$GLOBALS['TL_DCA'][$table]['fields'][$v]['eval']['multiple'])
			{
				$args[$k] = $objRow->$v ? ($GLOBALS['TL_DCA'][$table]['fields'][$v]['label'][0] ?? $v) : '';
			}
			else
			{
				$args[$k] = $GLOBALS['TL_DCA'][$table]['fields'][$v]['reference'][$objRow->$v] ?: $objRow->$v;
			}
		}

		$label = vsprintf($GLOBALS['TL_DCA'][$table]['list']['label']['format'] ?? '%s', $args);

		// Shorten the label if it is too long
		if ($GLOBALS['TL_DCA'][$table]['list']['label']['maxCharacters'] > 0 && $GLOBALS['TL_DCA'][$table]['list']['label']['maxCharacters'] < Utf8::strlen(strip_tags($label)))
		{
			$label = trim(StringUtil::substrHtml($label, $GLOBALS['TL_DCA'][$table]['list']['label']['maxCharacters'])) . ' …';
		}

		$label = preg_replace('/\(\) ?|\[] ?|{} ?|<> ?/', '', $label);

		// Call the label_callback ($row, $label, $this)
		if (\is_array($GLOBALS['TL_DCA'][$table]['list']['label']['label_callback']))
		{
			$strClass = $GLOBALS['TL_DCA'][$table]['list']['label']['label_callback'][0];
			$strMethod = $GLOBALS['TL_DCA'][$table]['list']['label']['label_callback'][1];

			$this->import($strClass);
			$return .= $this->$strClass->$strMethod($objRow->row(), $label, $this, '', false, $blnProtected);
		}
		elseif (\is_callable($GLOBALS['TL_DCA'][$table]['list']['label']['label_callback']))
		{
			$return .= $GLOBALS['TL_DCA'][$table]['list']['label']['label_callback']($objRow->row(), $label, $this, '', false, $blnProtected);
		}
		else
		{
			$return .= Image::getHtml('iconPLAIN.svg') . ' ' . $label;
		}

		$return .= '</div> <div class="tl_right">';
		$previous = ($GLOBALS['TL_DCA'][$this->strTable]['list']['sorting']['mode'] == 6) ? $arrPrevNext['pp'] : $arrPrevNext['p'];
		$next = ($GLOBALS['TL_DCA'][$this->strTable]['list']['sorting']['mode'] == 6) ? $arrPrevNext['nn'] : $arrPrevNext['n'];
		$_buttons = '';

		// Regular buttons ($row, $table, $root, $blnCircularReference, $childs, $previous, $next)
		if ($this->strTable == $table)
		{
			$_buttons .= (Input::get('act') == 'select') ? '<input type="checkbox" name="IDS[]" id="ids_' . $id . '" class="tl_tree_checkbox" value="' . $id . '">' : $this->generateButtons($objRow->row(), $table, $this->root, $blnCircularReference, $childs, $previous, $next);

			if ($this->strPickerFieldType)
			{
				$_buttons .= $this->getPickerInputField($id);
			}
		}

		// Paste buttons
		if ($arrClipboard !== false && Input::get('act') != 'select')
		{
			$_buttons .= ' ';

			// Call paste_button_callback(&$dc, $row, $table, $blnCircularReference, $arrClipboard, $childs, $previous, $next)
			if (\is_array($GLOBALS['TL_DCA'][$this->strTable]['list']['sorting']['paste_button_callback']))
			{
				$strClass = $GLOBALS['TL_DCA'][$this->strTable]['list']['sorting']['paste_button_callback'][0];
				$strMethod = $GLOBALS['TL_DCA'][$this->strTable]['list']['sorting']['paste_button_callback'][1];

				$this->import($strClass);
				$_buttons .= $this->$strClass->$strMethod($this, $objRow->row(), $table, $blnCircularReference, $arrClipboard, $childs, $previous, $next);
			}
			elseif (\is_callable($GLOBALS['TL_DCA'][$this->strTable]['list']['sorting']['paste_button_callback']))
			{
				$_buttons .= $GLOBALS['TL_DCA'][$this->strTable]['list']['sorting']['paste_button_callback']($this, $objRow->row(), $table, $blnCircularReference, $arrClipboard, $childs, $previous, $next);
			}
			else
			{
				$labelPasteAfter = $GLOBALS['TL_LANG'][$this->strTable]['pasteafter'] ?? $GLOBALS['TL_LANG']['DCA']['pasteafter'];
				$imagePasteAfter = Image::getHtml('pasteafter.svg', sprintf($labelPasteAfter[1], $id));

				$labelPasteInto = $GLOBALS['TL_LANG'][$this->strTable]['pasteinto'] ?? $GLOBALS['TL_LANG']['DCA']['pasteinto'];
				$imagePasteInto = Image::getHtml('pasteinto.svg', sprintf($labelPasteInto[1], $id));

				// Regular tree (on cut: disable buttons of the page and all its childs to avoid circular references)
				if ($GLOBALS['TL_DCA'][$this->strTable]['list']['sorting']['mode'] == 5)
				{
					$_buttons .= (($arrClipboard['mode'] == 'cut' && ($blnCircularReference || $arrClipboard['id'] == $id)) || ($arrClipboard['mode'] == 'cutAll' && ($blnCircularReference || \in_array($id, $arrClipboard['id']))) || (!empty($GLOBALS['TL_DCA'][$this->strTable]['list']['sorting']['root']) && !$GLOBALS['TL_DCA'][$this->strTable]['list']['sorting']['rootPaste'] && \in_array($id, $this->root))) ? Image::getHtml('pasteafter_.svg') . ' ' : '<a href="' . $this->addToUrl('act=' . $arrClipboard['mode'] . '&amp;mode=1&amp;pid=' . $id . (!\is_array($arrClipboard['id']) ? '&amp;id=' . $arrClipboard['id'] : '')) . '" title="' . StringUtil::specialchars(sprintf($labelPasteAfter[1], $id)) . '" onclick="Backend.getScrollOffset()">' . $imagePasteAfter . '</a> ';
					$_buttons .= (($arrClipboard['mode'] == 'cut' && ($blnCircularReference || $arrClipboard['id'] == $id)) || ($arrClipboard['mode'] == 'cutAll' && ($blnCircularReference || \in_array($id, $arrClipboard['id'])))) ? Image::getHtml('pasteinto_.svg') . ' ' : '<a href="' . $this->addToUrl('act=' . $arrClipboard['mode'] . '&amp;mode=2&amp;pid=' . $id . (!\is_array($arrClipboard['id']) ? '&amp;id=' . $arrClipboard['id'] : '')) . '" title="' . StringUtil::specialchars(sprintf($labelPasteInto[1], $id)) . '" onclick="Backend.getScrollOffset()">' . $imagePasteInto . '</a> ';
				}

				// Extended tree
				else
				{
					$_buttons .= ($this->strTable == $table) ? ((($arrClipboard['mode'] == 'cut' && ($blnCircularReference || $arrClipboard['id'] == $id)) || ($arrClipboard['mode'] == 'cutAll' && ($blnCircularReference || \in_array($id, $arrClipboard['id'])))) ? Image::getHtml('pasteafter_.svg') : '<a href="' . $this->addToUrl('act=' . $arrClipboard['mode'] . '&amp;mode=1&amp;pid=' . $id . (!\is_array($arrClipboard['id']) ? '&amp;id=' . $arrClipboard['id'] : '')) . '" title="' . StringUtil::specialchars(sprintf($labelPasteAfter[1], $id)) . '" onclick="Backend.getScrollOffset()">' . $imagePasteAfter . '</a> ') : '';
					$_buttons .= ($this->strTable != $table) ? '<a href="' . $this->addToUrl('act=' . $arrClipboard['mode'] . '&amp;mode=2&amp;pid=' . $id . (!\is_array($arrClipboard['id']) ? '&amp;id=' . $arrClipboard['id'] : '')) . '" title="' . StringUtil::specialchars(sprintf($labelPasteInto[1], $id)) . '" onclick="Backend.getScrollOffset()">' . $imagePasteInto . '</a> ' : '';
				}
			}
		}

		$return .= ($_buttons ?: '&nbsp;') . '</div></li>';

		// Add the records of the table itself
		if ($table != $this->strTable)
		{
			// Also apply the filter settings to the child table (see #716)
			if (!empty($this->procedure) && $GLOBALS['TL_DCA'][$this->strTable]['list']['sorting']['mode'] == 6)
			{
				$arrValues = $this->values;
				array_unshift($arrValues, $id);

				$objChilds = $this->Database->prepare("SELECT id FROM " . $this->strTable . " WHERE pid=? AND " . (implode(' AND ', $this->procedure)) . ($blnHasSorting ? " ORDER BY sorting" : ''))
											->execute($arrValues);
			}
			else
			{
				$objChilds = $this->Database->prepare("SELECT id FROM " . $this->strTable . " WHERE pid=?" . ($blnHasSorting ? " ORDER BY sorting" : ''))
											->execute($id);
			}

			if ($objChilds->numRows)
			{
				$ids = $objChilds->fetchEach('id');

				for ($j=0, $c=\count($ids); $j<$c; $j++)
				{
					$return .= $this->generateTree($this->strTable, $ids[$j], array('pp'=>$ids[($j-1)], 'nn'=>$ids[($j+1)]), $blnHasSorting, ($intMargin + $intSpacing), $arrClipboard, false, ($j<(\count($ids)-1) || !empty($childs)), $blnNoRecursion, $arrFound);
				}
			}
		}

		// Begin a new submenu
		if (!$blnNoRecursion)
		{
			$blnAddParent = ($blnIsOpen || !empty($arrFound) || (!empty($childs) && $session[$node][$id] == 1));

			if ($blnAddParent)
			{
				$return .= '<li class="parent" id="' . $node . '_' . $id . '"><ul class="level_' . $level . '">';
			}

			// Add the records of the parent table
			if ($blnIsOpen && \is_array($childs))
			{
				for ($k=0, $c=\count($childs); $k<$c; $k++)
				{
					$return .= $this->generateTree($table, $childs[$k], array('p'=>$childs[($k-1)], 'n'=>$childs[($k+1)]), $blnHasSorting, ($intMargin + $intSpacing), $arrClipboard, (($GLOBALS['TL_DCA'][$this->strTable]['list']['sorting']['mode'] == 5 && $childs[$k] == $arrClipboard['id']) || $blnCircularReference), ($blnProtected || $protectedPage), $blnNoRecursion, $arrFound);
				}
			}

			// Close the submenu
			if ($blnAddParent)
			{
				$return .= '</ul></li>';
			}
		}

		$objSessionBag->replace($session);

		return $return;
	}

	/**
	 * Show header of the parent table and list all records of the current table
	 *
	 * @return string
	 */
	protected function parentView()
	{
		/** @var Session $objSession */
		$objSession = System::getContainer()->get('session');

		$blnClipboard = false;
		$arrClipboard = $objSession->get('CLIPBOARD');
		$table = ($GLOBALS['TL_DCA'][$this->strTable]['list']['sorting']['mode'] == 6) ? $this->ptable : $this->strTable;
		$blnHasSorting = $GLOBALS['TL_DCA'][$this->strTable]['list']['sorting']['fields'][0] == 'sorting';
		$blnMultiboard = false;

		// Check clipboard
		if (!empty($arrClipboard[$table]))
		{
			$blnClipboard = true;
			$arrClipboard = $arrClipboard[$table];

			if (\is_array($arrClipboard['id']))
			{
				$blnMultiboard = true;
			}
		}

		// Load the language file and data container array of the parent table
		System::loadLanguageFile($this->ptable);
		$this->loadDataContainer($this->ptable);

		// Check the default labels (see #509)
		$labelNew = $GLOBALS['TL_LANG'][$this->strTable]['new'] ?? $GLOBALS['TL_LANG']['DCA']['new'];
		$labelCut = $GLOBALS['TL_LANG'][$this->strTable]['cut'] ?? $GLOBALS['TL_LANG']['DCA']['cut'];
		$labelPasteNew = $GLOBALS['TL_LANG'][$this->strTable]['pastenew'] ?? $GLOBALS['TL_LANG']['DCA']['pastenew'];
		$labelPasteAfter = $GLOBALS['TL_LANG'][$this->strTable]['pasteafter'] ?? $GLOBALS['TL_LANG']['DCA']['pasteafter'];
		$labelEditHeader = $GLOBALS['TL_LANG'][$this->ptable]['editmeta'] ?? $GLOBALS['TL_LANG'][$this->strTable]['editheader'] ?? $GLOBALS['TL_LANG']['DCA']['editheader'];

		$return = Message::generate() . '
<div id="tl_buttons">' . (Input::get('nb') ? '&nbsp;' : ($this->ptable ? '
<a href="' . $this->getReferer(true, $this->ptable) . '" class="header_back" title="' . StringUtil::specialchars($GLOBALS['TL_LANG']['MSC']['backBTTitle']) . '" accesskey="b" onclick="Backend.getScrollOffset()">' . $GLOBALS['TL_LANG']['MSC']['backBT'] . '</a>' : (isset($GLOBALS['TL_DCA'][$this->strTable]['config']['backlink']) ? '
<a href="contao/main.php?' . $GLOBALS['TL_DCA'][$this->strTable]['config']['backlink'] . '" class="header_back" title="' . StringUtil::specialchars($GLOBALS['TL_LANG']['MSC']['backBTTitle']) . '" accesskey="b" onclick="Backend.getScrollOffset()">' . $GLOBALS['TL_LANG']['MSC']['backBT'] . '</a>' : ''))) . ' ' . ((Input::get('act') != 'select' && !$blnClipboard && !$GLOBALS['TL_DCA'][$this->strTable]['config']['closed'] && !$GLOBALS['TL_DCA'][$this->strTable]['config']['notCreatable']) ? '
<a href="' . $this->addToUrl(($blnHasSorting ? 'act=paste&amp;mode=create' : 'act=create&amp;mode=2&amp;pid=' . $this->intId)) . '" class="header_new" title="' . StringUtil::specialchars($labelNew[1]) . '" accesskey="n" onclick="Backend.getScrollOffset()">' . $labelNew[0] . '</a> ' : '') . ($blnClipboard ? '
<a href="' . $this->addToUrl('clipboard=1') . '" class="header_clipboard" title="' . StringUtil::specialchars($GLOBALS['TL_LANG']['MSC']['clearClipboard']) . '" accesskey="x">' . $GLOBALS['TL_LANG']['MSC']['clearClipboard'] . '</a> ' : $this->generateGlobalButtons()) . '
</div>';

		// Get all details of the parent record
		$objParent = $this->Database->prepare("SELECT * FROM " . $this->ptable . " WHERE id=?")
									->limit(1)
									->execute(CURRENT_ID);

		if ($objParent->numRows < 1)
		{
			return $return;
		}

		// Pass previously selected values to picker (#1816)
		$prevPickerValue = '';

		if ($this->strPickerFieldType)
		{
			$prevPickerValue = ' data-picker-value="' . htmlspecialchars(json_encode(array_map('strval', $this->arrPickerValue))) . '"';
		}

		$return .= ((Input::get('act') == 'select') ? '

<form id="tl_select" class="tl_form' . ((Input::get('act') == 'select') ? ' unselectable' : '') . '" method="post" novalidate>
<div class="tl_formbody_edit">
<input type="hidden" name="FORM_SUBMIT" value="tl_select">
<input type="hidden" name="REQUEST_TOKEN" value="' . REQUEST_TOKEN . '">' : '') . ($blnClipboard ? '
<div id="paste_hint" data-add-to-scroll-offset="20">
  <p>' . $GLOBALS['TL_LANG']['MSC']['selectNewPosition'] . '</p>
</div>' : '') . '
<div class="tl_listing_container parent_view' . ($this->strPickerFieldType ? ' picker unselectable' : '') . '" id="tl_listing"' . $prevPickerValue . '>
<div class="tl_header click2edit toggle_select hover-div">';

		// List all records of the child table
		if (!Input::get('act') || \in_array(Input::get('act'), array('paste', 'select')))
		{
			$this->import(BackendUser::class, 'User');

			// Header
			$imagePasteNew = Image::getHtml('new.svg', $labelPasteNew[0]);
			$imagePasteAfter = Image::getHtml('pasteafter.svg', $labelPasteAfter[0]);
			$imageEditHeader = Image::getHtml('header.svg', sprintf(\is_array($labelEditHeader) ? $labelEditHeader[0] : $labelEditHeader, $objParent->id));

			$return .= '
<div class="tl_content_right">' . ((Input::get('act') == 'select' || $this->strPickerFieldType == 'checkbox') ? '
<label for="tl_select_trigger" class="tl_select_label">' . $GLOBALS['TL_LANG']['MSC']['selectAll'] . '</label> <input type="checkbox" id="tl_select_trigger" onclick="Backend.toggleCheckboxes(this)" class="tl_tree_checkbox">' : ($blnClipboard ? '
<a href="' . $this->addToUrl('act=' . $arrClipboard['mode'] . '&amp;mode=2&amp;pid=' . $objParent->id . (!$blnMultiboard ? '&amp;id=' . $arrClipboard['id'] : '')) . '" title="' . StringUtil::specialchars($labelPasteAfter[0]) . '" onclick="Backend.getScrollOffset()">' . $imagePasteAfter . '</a>' : ((!$GLOBALS['TL_DCA'][$this->ptable]['config']['notEditable'] && $this->User->canEditFieldsOf($this->ptable)) ? '
<a href="' . preg_replace('/&(amp;)?table=[^& ]*/i', ($this->ptable ? '&amp;table=' . $this->ptable : ''), $this->addToUrl('act=edit' . (Input::get('nb') ? '&amp;nc=1' : ''))) . '" class="edit" title="' . StringUtil::specialchars(sprintf(\is_array($labelEditHeader) ? $labelEditHeader[1] : $labelEditHeader, $objParent->id)) . '">' . $imageEditHeader . '</a> ' . $this->generateHeaderButtons($objParent->row(), $this->ptable) : '') . (($blnHasSorting && !$GLOBALS['TL_DCA'][$this->strTable]['config']['closed'] && !$GLOBALS['TL_DCA'][$this->strTable]['config']['notCreatable']) ? '
<a href="' . $this->addToUrl('act=create&amp;mode=2&amp;pid=' . $objParent->id . '&amp;id=' . $this->intId) . '" title="' . StringUtil::specialchars($labelPasteNew[0]) . '">' . $imagePasteNew . '</a>' : ''))) . '
</div>';

			// Format header fields
			$add = array();
			$headerFields = $GLOBALS['TL_DCA'][$this->strTable]['list']['sorting']['headerFields'];

			foreach ($headerFields as $v)
			{
				$_v = StringUtil::deserialize($objParent->$v);

				// Translate UUIDs to paths
				if ($GLOBALS['TL_DCA'][$this->ptable]['fields'][$v]['inputType'] == 'fileTree')
				{
					$objFiles = FilesModel::findMultipleByUuids((array) $_v);

					if ($objFiles !== null)
					{
						$_v = $objFiles->fetchEach('path');
					}
				}

				if (\is_array($_v))
				{
					$_v = implode(', ', $_v);
				}
				elseif ($GLOBALS['TL_DCA'][$this->ptable]['fields'][$v]['eval']['isBoolean'] || ($GLOBALS['TL_DCA'][$this->ptable]['fields'][$v]['inputType'] == 'checkbox' && !$GLOBALS['TL_DCA'][$this->ptable]['fields'][$v]['eval']['multiple']))
				{
					$_v = $_v ? $GLOBALS['TL_LANG']['MSC']['yes'] : $GLOBALS['TL_LANG']['MSC']['no'];
				}
				elseif ($GLOBALS['TL_DCA'][$this->ptable]['fields'][$v]['eval']['rgxp'] == 'date')
				{
					$_v = $_v ? Date::parse(Config::get('dateFormat'), $_v) : '-';
				}
				elseif ($GLOBALS['TL_DCA'][$this->ptable]['fields'][$v]['eval']['rgxp'] == 'time')
				{
					$_v = $_v ? Date::parse(Config::get('timeFormat'), $_v) : '-';
				}
				elseif ($GLOBALS['TL_DCA'][$this->ptable]['fields'][$v]['eval']['rgxp'] == 'datim')
				{
					$_v = $_v ? Date::parse(Config::get('datimFormat'), $_v) : '-';
				}
				elseif ($v == 'tstamp')
				{
					$_v = Date::parse(Config::get('datimFormat'), $objParent->tstamp);
				}
				elseif (isset($GLOBALS['TL_DCA'][$this->ptable]['fields'][$v]['foreignKey']))
				{
					$arrForeignKey = explode('.', $GLOBALS['TL_DCA'][$this->ptable]['fields'][$v]['foreignKey'], 2);

					$objLabel = $this->Database->prepare("SELECT " . Database::quoteIdentifier($arrForeignKey[1]) . " AS value FROM " . $arrForeignKey[0] . " WHERE id=?")
											   ->limit(1)
											   ->execute($_v);

					$_v = $objLabel->numRows ? $objLabel->value : '-';
				}
				elseif (\is_array($GLOBALS['TL_DCA'][$this->ptable]['fields'][$v]['reference'][$_v]))
				{
					$_v = $GLOBALS['TL_DCA'][$this->ptable]['fields'][$v]['reference'][$_v][0];
				}
				elseif (isset($GLOBALS['TL_DCA'][$this->ptable]['fields'][$v]['reference'][$_v]))
				{
					$_v = $GLOBALS['TL_DCA'][$this->ptable]['fields'][$v]['reference'][$_v];
				}
				elseif ($GLOBALS['TL_DCA'][$this->ptable]['fields'][$v]['eval']['isAssociative'] || ArrayUtil::isAssoc($GLOBALS['TL_DCA'][$this->ptable]['fields'][$v]['options']))
				{
					$_v = $GLOBALS['TL_DCA'][$this->ptable]['fields'][$v]['options'][$_v];
				}
				elseif (\is_array($GLOBALS['TL_DCA'][$this->ptable]['fields'][$v]['options_callback']))
				{
					$strClass = $GLOBALS['TL_DCA'][$this->ptable]['fields'][$v]['options_callback'][0];
					$strMethod = $GLOBALS['TL_DCA'][$this->ptable]['fields'][$v]['options_callback'][1];

					$this->import($strClass);
					$options_callback = $this->$strClass->$strMethod($this);

					$_v = $options_callback[$_v];
				}
				elseif (\is_callable($GLOBALS['TL_DCA'][$this->ptable]['fields'][$v]['options_callback']))
				{
					$options_callback = $GLOBALS['TL_DCA'][$this->ptable]['fields'][$v]['options_callback']($this);

					$_v = $options_callback[$_v];
				}

				// Add the sorting field
				if ($_v)
				{
					if (isset($GLOBALS['TL_DCA'][$this->ptable]['fields'][$v]['label']))
					{
						$key = \is_array($GLOBALS['TL_DCA'][$this->ptable]['fields'][$v]['label']) ? $GLOBALS['TL_DCA'][$this->ptable]['fields'][$v]['label'][0] : $GLOBALS['TL_DCA'][$this->ptable]['fields'][$v]['label'];
					}
					else
					{
						$key = $GLOBALS['TL_LANG'][$this->ptable][$v][0] ?? $v;
					}

					$add[$key] = $_v;
				}
			}

			// Trigger the header_callback (see #3417)
			if (\is_array($GLOBALS['TL_DCA'][$table]['list']['sorting']['header_callback']))
			{
				$strClass = $GLOBALS['TL_DCA'][$table]['list']['sorting']['header_callback'][0];
				$strMethod = $GLOBALS['TL_DCA'][$table]['list']['sorting']['header_callback'][1];

				$this->import($strClass);
				$add = $this->$strClass->$strMethod($add, $this);
			}
			elseif (\is_callable($GLOBALS['TL_DCA'][$table]['list']['sorting']['header_callback']))
			{
				$add = $GLOBALS['TL_DCA'][$table]['list']['sorting']['header_callback']($add, $this);
			}

			// Output the header data
			$return .= '

<table class="tl_header_table">';

			foreach ($add as $k=>$v)
			{
				if (\is_array($v))
				{
					$v = $v[0];
				}

				$return .= '
  <tr>
    <td><span class="tl_label">' . $k . ':</span> </td>
    <td>' . $v . '</td>
  </tr>';
			}

			$return .= '
</table>
</div>';

			$orderBy = array();
			$firstOrderBy = array();

			// Add all records of the current table
			$query = "SELECT * FROM " . $this->strTable;

			if (\is_array($this->orderBy) && isset($this->orderBy[0]))
			{
				$orderBy = $this->orderBy;
				$firstOrderBy = preg_replace('/\s+.*$/', '', $orderBy[0]);

				// Order by the foreign key
				if (isset($GLOBALS['TL_DCA'][$this->strTable]['fields'][$firstOrderBy]['foreignKey']))
				{
					$key = explode('.', $GLOBALS['TL_DCA'][$this->strTable]['fields'][$firstOrderBy]['foreignKey'], 2);
					$query = "SELECT *, (SELECT " . Database::quoteIdentifier($key[1]) . " FROM " . $key[0] . " WHERE " . $this->strTable . "." . Database::quoteIdentifier($firstOrderBy) . "=" . $key[0] . ".id) AS foreignKey FROM " . $this->strTable;
					$orderBy[0] = 'foreignKey';
				}
			}
			elseif (\is_array($GLOBALS['TL_DCA'][$this->strTable]['list']['sorting']['fields']))
			{
				$orderBy = $GLOBALS['TL_DCA'][$this->strTable]['list']['sorting']['fields'];
				$firstOrderBy = preg_replace('/\s+.*$/', '', $orderBy[0]);
			}

			$arrProcedure = $this->procedure;
			$arrValues = $this->values;

			// Support empty ptable fields
			if ($GLOBALS['TL_DCA'][$this->strTable]['config']['dynamicPtable'])
			{
				$arrProcedure[] = ($this->ptable == 'tl_article') ? "(ptable=? OR ptable='')" : "ptable=?";
				$arrValues[] = $this->ptable;
			}

			// WHERE
			if (!empty($arrProcedure))
			{
				$query .= " WHERE " . implode(' AND ', $arrProcedure);
			}

			if (!empty($this->root) && \is_array($this->root))
			{
				$query .= (!empty($arrProcedure) ? " AND " : " WHERE ") . "id IN(" . implode(',', array_map('\intval', $this->root)) . ")";
			}

			// ORDER BY
			if (!empty($orderBy) && \is_array($orderBy))
			{
				foreach ($orderBy as $k=>$v)
				{
					if (isset($GLOBALS['TL_DCA'][$this->strTable]['fields'][$v]['flag']) && ($GLOBALS['TL_DCA'][$this->strTable]['fields'][$v]['flag'] % 2) == 0)
					{
						$orderBy[$k] .= ' DESC';
					}
				}

				$query .= " ORDER BY " . implode(', ', $orderBy);
			}

			$objOrderByStmt = $this->Database->prepare($query);

			// LIMIT
			if ($this->limit)
			{
				$arrLimit = explode(',', $this->limit);
				$objOrderByStmt->limit($arrLimit[1], $arrLimit[0]);
			}

			$objOrderBy = $objOrderByStmt->execute($arrValues);

			if ($objOrderBy->numRows < 1)
			{
				return $return . '
<p class="tl_empty_parent_view">' . $GLOBALS['TL_LANG']['MSC']['noResult'] . '</p>
</div>';
			}

			// Call the child_record_callback
			if (\is_array($GLOBALS['TL_DCA'][$this->strTable]['list']['sorting']['child_record_callback']) || \is_callable($GLOBALS['TL_DCA'][$this->strTable]['list']['sorting']['child_record_callback']))
			{
				$strGroup = '';
				$blnIndent = false;
				$intWrapLevel = 0;
				$row = $objOrderBy->fetchAllAssoc();

				// Make items sortable
				if ($blnHasSorting)
				{
					$return .= '

<ul id="ul_' . CURRENT_ID . '">';
				}

				for ($i=0, $c=\count($row); $i<$c; $i++)
				{
					$this->current[] = $row[$i]['id'];
					$imagePasteAfter = Image::getHtml('pasteafter.svg', sprintf($labelPasteAfter[1], $row[$i]['id']));
					$imagePasteNew = Image::getHtml('new.svg', sprintf($labelPasteNew[1], $row[$i]['id']));

					// Decrypt encrypted value
					foreach ($row[$i] as $k=>$v)
					{
						if ($GLOBALS['TL_DCA'][$table]['fields'][$k]['eval']['encrypt'])
						{
							$row[$i][$k] = Encryption::decrypt(StringUtil::deserialize($v));
						}
					}

					// Make items sortable
					if ($blnHasSorting)
					{
						$return .= '
<li id="li_' . $row[$i]['id'] . '">';
					}

					// Add the group header
					if ($firstOrderBy != 'sorting' && !$GLOBALS['TL_DCA'][$this->strTable]['list']['sorting']['disableGrouping'])
					{
						$sortingMode = (\count($orderBy) == 1 && $firstOrderBy == $orderBy[0] && $GLOBALS['TL_DCA'][$this->strTable]['list']['sorting']['flag'] && !$GLOBALS['TL_DCA'][$this->strTable]['fields'][$firstOrderBy]['flag']) ? $GLOBALS['TL_DCA'][$this->strTable]['list']['sorting']['flag'] : $GLOBALS['TL_DCA'][$this->strTable]['fields'][$firstOrderBy]['flag'];
						$remoteNew = $this->formatCurrentValue($firstOrderBy, $row[$i][$firstOrderBy], $sortingMode);
						$group = $this->formatGroupHeader($firstOrderBy, $remoteNew, $sortingMode, $row[$i]);

						if ($group != $strGroup)
						{
							$return .= "\n\n" . '<div class="tl_content_header">' . $group . '</div>';
							$strGroup = $group;
						}
					}

					$blnWrapperStart = \in_array($row[$i]['type'], $GLOBALS['TL_WRAPPERS']['start']);
					$blnWrapperSeparator = \in_array($row[$i]['type'], $GLOBALS['TL_WRAPPERS']['separator']);
					$blnWrapperStop = \in_array($row[$i]['type'], $GLOBALS['TL_WRAPPERS']['stop']);
					$blnIndentFirst = isset($row[$i - 1]['type']) && \in_array($row[$i - 1]['type'], $GLOBALS['TL_WRAPPERS']['start']);
					$blnIndentLast = isset($row[$i + 1]['type']) && \in_array($row[$i + 1]['type'], $GLOBALS['TL_WRAPPERS']['stop']);

					// Closing wrappers
					if ($blnWrapperStop && --$intWrapLevel < 1)
					{
						$blnIndent = false;
					}

					$return .= '
<div class="tl_content' . ($blnWrapperStart ? ' wrapper_start' : '') . ($blnWrapperSeparator ? ' wrapper_separator' : '') . ($blnWrapperStop ? ' wrapper_stop' : '') . ($blnIndent ? ' indent indent_' . $intWrapLevel : '') . ($blnIndentFirst ? ' indent_first' : '') . ($blnIndentLast ? ' indent_last' : '') . (!empty($GLOBALS['TL_DCA'][$this->strTable]['list']['sorting']['child_record_class']) ? ' ' . $GLOBALS['TL_DCA'][$this->strTable]['list']['sorting']['child_record_class'] : '') . (($i%2 == 0) ? ' even' : ' odd') . ' click2edit toggle_select hover-div">
<div class="tl_content_right">';

					// Opening wrappers
					if ($blnWrapperStart && ++$intWrapLevel > 0)
					{
						$blnIndent = true;
					}

					// Edit multiple
					if (Input::get('act') == 'select')
					{
						$return .= '<input type="checkbox" name="IDS[]" id="ids_' . $row[$i]['id'] . '" class="tl_tree_checkbox" value="' . $row[$i]['id'] . '">';
					}

					// Regular buttons
					else
					{
						$return .= $this->generateButtons($row[$i], $this->strTable, $this->root, false, null, $row[($i-1)]['id'], $row[($i+1)]['id']);

						// Sortable table
						if ($blnHasSorting)
						{
							// Create new button
							if (!$GLOBALS['TL_DCA'][$this->strTable]['config']['closed'] && !$GLOBALS['TL_DCA'][$this->strTable]['config']['notCreatable'])
							{
								$return .= ' <a href="' . $this->addToUrl('act=create&amp;mode=1&amp;pid=' . $row[$i]['id'] . '&amp;id=' . $objParent->id . (Input::get('nb') ? '&amp;nc=1' : '')) . '" title="' . StringUtil::specialchars(sprintf($labelPasteNew[1], $row[$i]['id'])) . '">' . $imagePasteNew . '</a>';
							}

							// Prevent circular references
							if (($blnClipboard && $arrClipboard['mode'] == 'cut' && $row[$i]['id'] == $arrClipboard['id']) || ($blnMultiboard && $arrClipboard['mode'] == 'cutAll' && \in_array($row[$i]['id'], $arrClipboard['id'])))
							{
								$return .= ' ' . Image::getHtml('pasteafter_.svg');
							}

							// Copy/move multiple
							elseif ($blnMultiboard)
							{
								$return .= ' <a href="' . $this->addToUrl('act=' . $arrClipboard['mode'] . '&amp;mode=1&amp;pid=' . $row[$i]['id']) . '" title="' . StringUtil::specialchars(sprintf($labelPasteAfter[1], $row[$i]['id'])) . '" onclick="Backend.getScrollOffset()">' . $imagePasteAfter . '</a>';
							}

							// Paste buttons
							elseif ($blnClipboard)
							{
								$return .= ' <a href="' . $this->addToUrl('act=' . $arrClipboard['mode'] . '&amp;mode=1&amp;pid=' . $row[$i]['id'] . '&amp;id=' . $arrClipboard['id']) . '" title="' . StringUtil::specialchars(sprintf($labelPasteAfter[1], $row[$i]['id'])) . '" onclick="Backend.getScrollOffset()">' . $imagePasteAfter . '</a>';
							}

							// Drag handle
							if (!$GLOBALS['TL_DCA'][$this->strTable]['config']['notSortable'])
							{
								$return .= ' <button type="button" class="drag-handle" title="' . StringUtil::specialchars(sprintf(\is_array($labelCut) ? $labelCut[1] : $labelCut, $row[$i]['id'])) . '" aria-hidden="true">' . Image::getHtml('drag.svg') . '</button>';
							}
						}

						// Picker
						if ($this->strPickerFieldType)
						{
							$return .= $this->getPickerInputField($row[$i]['id']);
						}
					}

					if (\is_array($GLOBALS['TL_DCA'][$this->strTable]['list']['sorting']['child_record_callback']))
					{
						$strClass = $GLOBALS['TL_DCA'][$this->strTable]['list']['sorting']['child_record_callback'][0];
						$strMethod = $GLOBALS['TL_DCA'][$this->strTable]['list']['sorting']['child_record_callback'][1];

						$this->import($strClass);
						$return .= '</div>' . $this->$strClass->$strMethod($row[$i]) . '</div>';
					}
					elseif (\is_callable($GLOBALS['TL_DCA'][$this->strTable]['list']['sorting']['child_record_callback']))
					{
						$return .= '</div>' . $GLOBALS['TL_DCA'][$this->strTable]['list']['sorting']['child_record_callback']($row[$i]) . '</div>';
					}

					// Make items sortable
					if ($blnHasSorting)
					{
						$return .= '
</li>';
					}
				}
			}
		}

		// Make items sortable
		if ($blnHasSorting && !$GLOBALS['TL_DCA'][$this->strTable]['config']['notSortable'] && Input::get('act') != 'select')
		{
			$return .= '
</ul>
<script>
  Backend.makeParentViewSortable("ul_' . CURRENT_ID . '");
</script>';
		}

		$return .= ($this->strPickerFieldType == 'radio' ? '
<div class="tl_radio_reset">
<label for="tl_radio_reset" class="tl_radio_label">' . $GLOBALS['TL_LANG']['MSC']['resetSelected'] . '</label> <input type="radio" name="picker" id="tl_radio_reset" value="" class="tl_tree_radio">
</div>' : '') . '
</div>';

		// Close form
		if (Input::get('act') == 'select')
		{
			// Submit buttons
			$arrButtons = array();

			if (!$GLOBALS['TL_DCA'][$this->strTable]['config']['notEditable'])
			{
				$arrButtons['edit'] = '<button type="submit" name="edit" id="edit" class="tl_submit" accesskey="s">' . $GLOBALS['TL_LANG']['MSC']['editSelected'] . '</button>';
			}

			if (!$GLOBALS['TL_DCA'][$this->strTable]['config']['notDeletable'])
			{
				$arrButtons['delete'] = '<button type="submit" name="delete" id="delete" class="tl_submit" accesskey="d" onclick="return confirm(\'' . $GLOBALS['TL_LANG']['MSC']['delAllConfirm'] . '\')">' . $GLOBALS['TL_LANG']['MSC']['deleteSelected'] . '</button>';
			}

			if (!$GLOBALS['TL_DCA'][$this->strTable]['config']['notCopyable'])
			{
				$arrButtons['copy'] = '<button type="submit" name="copy" id="copy" class="tl_submit" accesskey="c">' . $GLOBALS['TL_LANG']['MSC']['copySelected'] . '</button>';
			}

			if (!$GLOBALS['TL_DCA'][$this->strTable]['config']['notSortable'])
			{
				$arrButtons['cut'] = '<button type="submit" name="cut" id="cut" class="tl_submit" accesskey="x">' . $GLOBALS['TL_LANG']['MSC']['moveSelected'] . '</button>';
			}

			if (!$GLOBALS['TL_DCA'][$this->strTable]['config']['notEditable'])
			{
				$arrButtons['override'] = '<button type="submit" name="override" id="override" class="tl_submit" accesskey="v">' . $GLOBALS['TL_LANG']['MSC']['overrideSelected'] . '</button>';
			}

			// Call the buttons_callback (see #4691)
			if (\is_array($GLOBALS['TL_DCA'][$this->strTable]['select']['buttons_callback']))
			{
				foreach ($GLOBALS['TL_DCA'][$this->strTable]['select']['buttons_callback'] as $callback)
				{
					if (\is_array($callback))
					{
						$this->import($callback[0]);
						$arrButtons = $this->{$callback[0]}->{$callback[1]}($arrButtons, $this);
					}
					elseif (\is_callable($callback))
					{
						$arrButtons = $callback($arrButtons, $this);
					}
				}
			}

			if (\count($arrButtons) < 3)
			{
				$strButtons = implode(' ', $arrButtons);
			}
			else
			{
				$strButtons = array_shift($arrButtons) . ' ';
				$strButtons .= '<div class="split-button">';
				$strButtons .= array_shift($arrButtons) . '<button type="button" id="sbtog">' . Image::getHtml('navcol.svg') . '</button> <ul class="invisible">';

				foreach ($arrButtons as $strButton)
				{
					$strButtons .= '<li>' . $strButton . '</li>';
				}

				$strButtons .= '</ul></div>';
			}

			$return .= '
</div>
<div class="tl_formbody_submit" style="text-align:right">
<div class="tl_submit_container">
  ' . $strButtons . '
</div>
</div>
</form>';
		}

		return $return;
	}

	/**
	 * List all records of the current table and return them as HTML string
	 *
	 * @return string
	 */
	protected function listView()
	{
		$table = ($GLOBALS['TL_DCA'][$this->strTable]['list']['sorting']['mode'] == 6) ? $this->ptable : $this->strTable;
		$orderBy = $GLOBALS['TL_DCA'][$this->strTable]['list']['sorting']['fields'];
		$firstOrderBy = preg_replace('/\s+.*$/', '', $orderBy[0]);

		if (\is_array($this->orderBy) && $this->orderBy[0])
		{
			$orderBy = $this->orderBy;
			$firstOrderBy = $this->firstOrderBy;
		}

		// Check the default labels (see #509)
		$labelNew = $GLOBALS['TL_LANG'][$this->strTable]['new'] ?? $GLOBALS['TL_LANG']['DCA']['new'];

		$query = "SELECT * FROM " . $this->strTable;

		if (!empty($this->procedure))
		{
			$query .= " WHERE " . implode(' AND ', $this->procedure);
		}

		if (!empty($this->root) && \is_array($this->root))
		{
			$query .= (!empty($this->procedure) ? " AND " : " WHERE ") . "id IN(" . implode(',', array_map('\intval', $this->root)) . ")";
		}

		if (\is_array($orderBy) && $orderBy[0])
		{
			foreach ($orderBy as $k=>$v)
			{
				list($key, $direction) = explode(' ', $v, 2);

				// If there is no direction, check the global flag in sorting mode 1 or the field flag in all other sorting modes
				if (!$direction)
				{
					if ($GLOBALS['TL_DCA'][$this->strTable]['list']['sorting']['mode'] == 1 && isset($GLOBALS['TL_DCA'][$this->strTable]['list']['sorting']['flag']) && ($GLOBALS['TL_DCA'][$this->strTable]['list']['sorting']['flag'] % 2) == 0)
					{
						$direction = 'DESC';
					}
					elseif (isset($GLOBALS['TL_DCA'][$this->strTable]['fields'][$key]['flag']) && ($GLOBALS['TL_DCA'][$this->strTable]['fields'][$key]['flag'] % 2) == 0)
					{
						$direction = 'DESC';
					}
				}

				if ($GLOBALS['TL_DCA'][$this->strTable]['fields'][$key]['eval']['findInSet'])
				{
					$direction = null;

					if (\is_array($GLOBALS['TL_DCA'][$this->strTable]['fields'][$key]['options_callback']))
					{
						$strClass = $GLOBALS['TL_DCA'][$this->strTable]['fields'][$key]['options_callback'][0];
						$strMethod = $GLOBALS['TL_DCA'][$this->strTable]['fields'][$key]['options_callback'][1];

						$this->import($strClass);
						$keys = $this->$strClass->$strMethod($this);
					}
					elseif (\is_callable($GLOBALS['TL_DCA'][$this->strTable]['fields'][$key]['options_callback']))
					{
						$keys = $GLOBALS['TL_DCA'][$this->strTable]['fields'][$key]['options_callback']($this);
					}
					else
					{
						$keys = $GLOBALS['TL_DCA'][$this->strTable]['fields'][$key]['options'];
					}

					if ($GLOBALS['TL_DCA'][$this->strTable]['fields'][$key]['eval']['isAssociative'] || ArrayUtil::isAssoc($keys))
					{
						$keys = array_keys($keys);
					}

					$orderBy[$k] = $this->Database->findInSet($v, $keys);
				}
				elseif (\in_array($GLOBALS['TL_DCA'][$this->strTable]['fields'][$key]['flag'], array(5, 6, 7, 8, 9, 10)))
				{
					$orderBy[$k] = "CAST($key AS SIGNED)"; // see #5503
				}

				if ($direction)
				{
					$orderBy[$k] = $key . ' ' . $direction;
				}
			}

			if ($GLOBALS['TL_DCA'][$this->strTable]['list']['sorting']['mode'] == 3)
			{
				$firstOrderBy = 'pid';
				$showFields = $GLOBALS['TL_DCA'][$table]['list']['label']['fields'];

				$query .= " ORDER BY (SELECT " . Database::quoteIdentifier($showFields[0]) . " FROM " . $this->ptable . " WHERE " . $this->ptable . ".id=" . $this->strTable . ".pid), " . implode(', ', $orderBy);

				// Set the foreignKey so that the label is translated
				if (!$GLOBALS['TL_DCA'][$table]['fields']['pid']['foreignKey'])
				{
					$GLOBALS['TL_DCA'][$table]['fields']['pid']['foreignKey'] = $this->ptable . '.' . $showFields[0];
				}

				// Remove the parent field from label fields
				array_shift($showFields);
				$GLOBALS['TL_DCA'][$table]['list']['label']['fields'] = $showFields;
			}
			else
			{
				$query .= " ORDER BY " . implode(', ', $orderBy);
			}
		}

		$objRowStmt = $this->Database->prepare($query);

		if ($this->limit)
		{
			$arrLimit = explode(',', $this->limit);
			$objRowStmt->limit($arrLimit[1], $arrLimit[0]);
		}

		$objRow = $objRowStmt->execute($this->values);

		// Display buttos
		$return = Message::generate() . '
<div id="tl_buttons">' . ((Input::get('act') == 'select' || $this->ptable) ? '
<a href="' . $this->getReferer(true, $this->ptable) . '" class="header_back" title="' . StringUtil::specialchars($GLOBALS['TL_LANG']['MSC']['backBTTitle']) . '" accesskey="b" onclick="Backend.getScrollOffset()">' . $GLOBALS['TL_LANG']['MSC']['backBT'] . '</a> ' : (isset($GLOBALS['TL_DCA'][$this->strTable]['config']['backlink']) ? '
<a href="contao/main.php?' . $GLOBALS['TL_DCA'][$this->strTable]['config']['backlink'] . '" class="header_back" title="' . StringUtil::specialchars($GLOBALS['TL_LANG']['MSC']['backBTTitle']) . '" accesskey="b" onclick="Backend.getScrollOffset()">' . $GLOBALS['TL_LANG']['MSC']['backBT'] . '</a> ' : '')) . ((Input::get('act') != 'select' && !$GLOBALS['TL_DCA'][$this->strTable]['config']['closed'] && !$GLOBALS['TL_DCA'][$this->strTable]['config']['notCreatable']) ? '
<a href="' . ($this->ptable ? $this->addToUrl('act=create' . (($GLOBALS['TL_DCA'][$this->strTable]['list']['sorting']['mode'] < 4) ? '&amp;mode=2' : '') . '&amp;pid=' . $this->intId) : $this->addToUrl('act=create')) . '" class="header_new" title="' . StringUtil::specialchars($labelNew[1]) . '" accesskey="n" onclick="Backend.getScrollOffset()">' . $labelNew[0] . '</a> ' : '') . $this->generateGlobalButtons() . '
</div>';

		// Return "no records found" message
		if ($objRow->numRows < 1)
		{
			$return .= '
<p class="tl_empty">' . $GLOBALS['TL_LANG']['MSC']['noResult'] . '</p>';
		}

		// List records
		else
		{
			$result = $objRow->fetchAllAssoc();

			// Pass previously selected values to picker (#1816)
			$prevPickerValue = '';

			if ($this->strPickerFieldType)
			{
				$prevPickerValue = ' data-picker-value="' . htmlspecialchars(json_encode(array_map('strval', $this->arrPickerValue))) . '"';
			}

			$return .= ((Input::get('act') == 'select') ? '
<form id="tl_select" class="tl_form' . ((Input::get('act') == 'select') ? ' unselectable' : '') . '" method="post" novalidate>
<div class="tl_formbody_edit">
<input type="hidden" name="FORM_SUBMIT" value="tl_select">
<input type="hidden" name="REQUEST_TOKEN" value="' . REQUEST_TOKEN . '">' : '') . '
<div class="tl_listing_container list_view" id="tl_listing"' . $prevPickerValue . '>' . ((Input::get('act') == 'select' || $this->strPickerFieldType == 'checkbox') ? '
<div class="tl_select_trigger">
<label for="tl_select_trigger" class="tl_select_label">' . $GLOBALS['TL_LANG']['MSC']['selectAll'] . '</label> <input type="checkbox" id="tl_select_trigger" onclick="Backend.toggleCheckboxes(this)" class="tl_tree_checkbox">
</div>' : '') . '
<table class="tl_listing' . ($GLOBALS['TL_DCA'][$this->strTable]['list']['label']['showColumns'] ? ' showColumns' : '') . ($this->strPickerFieldType ? ' picker unselectable' : '') . '">';

			// Automatically add the "order by" field as last column if we do not have group headers
			if ($GLOBALS['TL_DCA'][$this->strTable]['list']['label']['showColumns'])
			{
				$blnFound = false;

				// Extract the real key and compare it to $firstOrderBy
				foreach ($GLOBALS['TL_DCA'][$this->strTable]['list']['label']['fields'] as $f)
				{
					if (strpos($f, ':') !== false)
					{
						list($f) = explode(':', $f, 2);
					}

					if ($firstOrderBy == $f)
					{
						$blnFound = true;
						break;
					}
				}

				if (!$blnFound)
				{
					$GLOBALS['TL_DCA'][$this->strTable]['list']['label']['fields'][] = $firstOrderBy;
				}
			}

			// Generate the table header if the "show columns" option is active
			if ($GLOBALS['TL_DCA'][$this->strTable]['list']['label']['showColumns'])
			{
				$return .= '
  <tr>';

				foreach ($GLOBALS['TL_DCA'][$this->strTable]['list']['label']['fields'] as $f)
				{
					if (strpos($f, ':') !== false)
					{
						list($f) = explode(':', $f, 2);
					}

					$return .= '
    <th class="tl_folder_tlist col_' . $f . (($f == $firstOrderBy) ? ' ordered_by' : '') . '">' . (\is_array($GLOBALS['TL_DCA'][$this->strTable]['fields'][$f]['label']) ? $GLOBALS['TL_DCA'][$this->strTable]['fields'][$f]['label'][0] : $GLOBALS['TL_DCA'][$this->strTable]['fields'][$f]['label']) . '</th>';
				}

				$return .= '
    <th class="tl_folder_tlist tl_right_nowrap"></th>
  </tr>';
			}

			// Process result and add label and buttons
			$remoteCur = false;
			$groupclass = 'tl_folder_tlist';
			$eoCount = -1;

			foreach ($result as $row)
			{
				$args = array();
				$this->current[] = $row['id'];
				$showFields = $GLOBALS['TL_DCA'][$table]['list']['label']['fields'];

				// Label
				foreach ($showFields as $k=>$v)
				{
					// Decrypt the value
					if ($GLOBALS['TL_DCA'][$this->strTable]['fields'][$v]['eval']['encrypt'])
					{
						$row[$v] = Encryption::decrypt(StringUtil::deserialize($row[$v]));
					}

					if (strpos($v, ':') !== false)
					{
						list($strKey, $strTable) = explode(':', $v);
						list($strTable, $strField) = explode('.', $strTable);

						$objRef = $this->Database->prepare("SELECT " . Database::quoteIdentifier($strField) . " FROM " . $strTable . " WHERE id=?")
												 ->limit(1)
												 ->execute($row[$strKey]);

						$args[$k] = $objRef->numRows ? $objRef->$strField : '';
					}
					elseif (\in_array($GLOBALS['TL_DCA'][$this->strTable]['fields'][$v]['flag'], array(5, 6, 7, 8, 9, 10)))
					{
						if ($GLOBALS['TL_DCA'][$this->strTable]['fields'][$v]['eval']['rgxp'] == 'date')
						{
							$args[$k] = $row[$v] ? Date::parse(Config::get('dateFormat'), $row[$v]) : '-';
						}
						elseif ($GLOBALS['TL_DCA'][$this->strTable]['fields'][$v]['eval']['rgxp'] == 'time')
						{
							$args[$k] = $row[$v] ? Date::parse(Config::get('timeFormat'), $row[$v]) : '-';
						}
						else
						{
							$args[$k] = $row[$v] ? Date::parse(Config::get('datimFormat'), $row[$v]) : '-';
						}
					}
					elseif ($GLOBALS['TL_DCA'][$this->strTable]['fields'][$v]['eval']['isBoolean'] || ($GLOBALS['TL_DCA'][$this->strTable]['fields'][$v]['inputType'] == 'checkbox' && !$GLOBALS['TL_DCA'][$this->strTable]['fields'][$v]['eval']['multiple']))
					{
						$args[$k] = $row[$v] ? $GLOBALS['TL_LANG']['MSC']['yes'] : $GLOBALS['TL_LANG']['MSC']['no'];
					}
					else
					{
						$row_v = StringUtil::deserialize($row[$v]);

						if (\is_array($row_v))
						{
							$args_k = array();

							foreach ($row_v as $option)
							{
								$args_k[] = $GLOBALS['TL_DCA'][$table]['fields'][$v]['reference'][$option] ?: $option;
							}

							$args[$k] = implode(', ', $args_k);
						}
						elseif (isset($GLOBALS['TL_DCA'][$table]['fields'][$v]['reference'][$row[$v]]))
						{
							$args[$k] = \is_array($GLOBALS['TL_DCA'][$table]['fields'][$v]['reference'][$row[$v]]) ? $GLOBALS['TL_DCA'][$table]['fields'][$v]['reference'][$row[$v]][0] : $GLOBALS['TL_DCA'][$table]['fields'][$v]['reference'][$row[$v]];
						}
						elseif (($GLOBALS['TL_DCA'][$table]['fields'][$v]['eval']['isAssociative'] || ArrayUtil::isAssoc($GLOBALS['TL_DCA'][$table]['fields'][$v]['options'])) && isset($GLOBALS['TL_DCA'][$table]['fields'][$v]['options'][$row[$v]]))
						{
							$args[$k] = $GLOBALS['TL_DCA'][$table]['fields'][$v]['options'][$row[$v]];
						}
						else
						{
							$args[$k] = $row[$v];
						}
					}
				}

				// Shorten the label it if it is too long
				$label = vsprintf($GLOBALS['TL_DCA'][$this->strTable]['list']['label']['format'] ?: '%s', $args);

				if ($GLOBALS['TL_DCA'][$this->strTable]['list']['label']['maxCharacters'] > 0 && $GLOBALS['TL_DCA'][$this->strTable]['list']['label']['maxCharacters'] < \strlen(strip_tags($label)))
				{
					$label = trim(StringUtil::substrHtml($label, $GLOBALS['TL_DCA'][$this->strTable]['list']['label']['maxCharacters'])) . ' …';
				}

				// Remove empty brackets (), [], {}, <> and empty tags from the label
				$label = preg_replace('/\( *\) ?|\[ *] ?|{ *} ?|< *> ?/', '', $label);
				$label = preg_replace('/<[^>]+>\s*<\/[^>]+>/', '', $label);

				// Build the sorting groups
				if ($GLOBALS['TL_DCA'][$this->strTable]['list']['sorting']['mode'] > 0)
				{
					$current = $row[$firstOrderBy];
					$orderBy = $GLOBALS['TL_DCA'][$this->strTable]['list']['sorting']['fields'];
					$sortingMode = (\count($orderBy) == 1 && $firstOrderBy == $orderBy[0] && $GLOBALS['TL_DCA'][$this->strTable]['list']['sorting']['flag'] && !$GLOBALS['TL_DCA'][$this->strTable]['fields'][$firstOrderBy]['flag']) ? $GLOBALS['TL_DCA'][$this->strTable]['list']['sorting']['flag'] : $GLOBALS['TL_DCA'][$this->strTable]['fields'][$firstOrderBy]['flag'];
					$remoteNew = $this->formatCurrentValue($firstOrderBy, $current, $sortingMode);

					// Add the group header
					if (($remoteNew != $remoteCur || $remoteCur === false) && !$GLOBALS['TL_DCA'][$this->strTable]['list']['label']['showColumns'] && !$GLOBALS['TL_DCA'][$this->strTable]['list']['sorting']['disableGrouping'])
					{
						$eoCount = -1;
						$group = $this->formatGroupHeader($firstOrderBy, $remoteNew, $sortingMode, $row);
						$remoteCur = $remoteNew;

						$return .= '
  <tr>
    <td colspan="2" class="' . $groupclass . '">' . $group . '</td>
  </tr>';
						$groupclass = 'tl_folder_list';
					}
				}

				$return .= '
  <tr class="' . ((++$eoCount % 2 == 0) ? 'even' : 'odd') . ' click2edit toggle_select hover-row">
    ';

				$colspan = 1;

				// Call the label_callback ($row, $label, $this)
				if (\is_array($GLOBALS['TL_DCA'][$this->strTable]['list']['label']['label_callback']) || \is_callable($GLOBALS['TL_DCA'][$this->strTable]['list']['label']['label_callback']))
				{
					if (\is_array($GLOBALS['TL_DCA'][$this->strTable]['list']['label']['label_callback']))
					{
						$strClass = $GLOBALS['TL_DCA'][$this->strTable]['list']['label']['label_callback'][0];
						$strMethod = $GLOBALS['TL_DCA'][$this->strTable]['list']['label']['label_callback'][1];

						$this->import($strClass);
						$args = $this->$strClass->$strMethod($row, $label, $this, $args);
					}
					elseif (\is_callable($GLOBALS['TL_DCA'][$this->strTable]['list']['label']['label_callback']))
					{
						$args = $GLOBALS['TL_DCA'][$this->strTable]['list']['label']['label_callback']($row, $label, $this, $args);
					}

					// Handle strings and arrays
					if (!$GLOBALS['TL_DCA'][$this->strTable]['list']['label']['showColumns'])
					{
						$label = \is_array($args) ? implode(' ', $args) : $args;
					}
					elseif (!\is_array($args))
					{
						$args = array($args);
						$colspan = \count($GLOBALS['TL_DCA'][$this->strTable]['list']['label']['fields']);
					}
				}

				// Show columns
				if ($GLOBALS['TL_DCA'][$this->strTable]['list']['label']['showColumns'])
				{
					foreach ($args as $j=>$arg)
					{
						$return .= '<td colspan="' . $colspan . '" class="tl_file_list col_' . $GLOBALS['TL_DCA'][$this->strTable]['list']['label']['fields'][$j] . (($GLOBALS['TL_DCA'][$this->strTable]['list']['label']['fields'][$j] == $firstOrderBy) ? ' ordered_by' : '') . '">' . ($arg ?: '-') . '</td>';
					}
				}
				else
				{
					$return .= '<td class="tl_file_list">' . $label . '</td>';
				}

				// Buttons ($row, $table, $root, $blnCircularReference, $childs, $previous, $next)
				$return .= ((Input::get('act') == 'select') ? '
    <td class="tl_file_list tl_right_nowrap"><input type="checkbox" name="IDS[]" id="ids_' . $row['id'] . '" class="tl_tree_checkbox" value="' . $row['id'] . '"></td>' : '
    <td class="tl_file_list tl_right_nowrap">' . $this->generateButtons($row, $this->strTable, $this->root) . ($this->strPickerFieldType ? $this->getPickerInputField($row['id']) : '') . '</td>') . '
  </tr>';
			}

			// Close the table
			$return .= '
</table>' . ($this->strPickerFieldType == 'radio' ? '
<div class="tl_radio_reset">
<label for="tl_radio_reset" class="tl_radio_label">' . $GLOBALS['TL_LANG']['MSC']['resetSelected'] . '</label> <input type="radio" name="picker" id="tl_radio_reset" value="" class="tl_tree_radio">
</div>' : '') . '
</div>';

			// Close the form
			if (Input::get('act') == 'select')
			{
				// Submit buttons
				$arrButtons = array();

				if (!$GLOBALS['TL_DCA'][$this->strTable]['config']['notEditable'])
				{
					$arrButtons['edit'] = '<button type="submit" name="edit" id="edit" class="tl_submit" accesskey="s">' . $GLOBALS['TL_LANG']['MSC']['editSelected'] . '</button>';
				}

				if (!$GLOBALS['TL_DCA'][$this->strTable]['config']['notDeletable'])
				{
					$arrButtons['delete'] = '<button type="submit" name="delete" id="delete" class="tl_submit" accesskey="d" onclick="return confirm(\'' . $GLOBALS['TL_LANG']['MSC']['delAllConfirm'] . '\')">' . $GLOBALS['TL_LANG']['MSC']['deleteSelected'] . '</button>';
				}

				if (!$GLOBALS['TL_DCA'][$this->strTable]['config']['notCopyable'])
				{
					$arrButtons['copy'] = '<button type="submit" name="copy" id="copy" class="tl_submit" accesskey="c">' . $GLOBALS['TL_LANG']['MSC']['copySelected'] . '</button>';
				}

				if (!$GLOBALS['TL_DCA'][$this->strTable]['config']['notEditable'])
				{
					$arrButtons['override'] = '<button type="submit" name="override" id="override" class="tl_submit" accesskey="v">' . $GLOBALS['TL_LANG']['MSC']['overrideSelected'] . '</button>';
				}

				// Call the buttons_callback (see #4691)
				if (\is_array($GLOBALS['TL_DCA'][$this->strTable]['select']['buttons_callback']))
				{
					foreach ($GLOBALS['TL_DCA'][$this->strTable]['select']['buttons_callback'] as $callback)
					{
						if (\is_array($callback))
						{
							$this->import($callback[0]);
							$arrButtons = $this->{$callback[0]}->{$callback[1]}($arrButtons, $this);
						}
						elseif (\is_callable($callback))
						{
							$arrButtons = $callback($arrButtons, $this);
						}
					}
				}

				if (\count($arrButtons) < 3)
				{
					$strButtons = implode(' ', $arrButtons);
				}
				else
				{
					$strButtons = array_shift($arrButtons) . ' ';
					$strButtons .= '<div class="split-button">';
					$strButtons .= array_shift($arrButtons) . '<button type="button" id="sbtog">' . Image::getHtml('navcol.svg') . '</button> <ul class="invisible">';

					foreach ($arrButtons as $strButton)
					{
						$strButtons .= '<li>' . $strButton . '</li>';
					}

					$strButtons .= '</ul></div>';
				}

				$return .= '
</div>
<div class="tl_formbody_submit" style="text-align:right">
<div class="tl_submit_container">
  ' . $strButtons . '
</div>
</div>
</form>';
			}
		}

		return $return;
	}

	/**
	 * Return a search form that allows to search results using regular expressions
	 *
	 * @return string
	 */
	protected function searchMenu()
	{
		$searchFields = array();

		/** @var AttributeBagInterface $objSessionBag */
		$objSessionBag = System::getContainer()->get('session')->getBag('contao_backend');

		$session = $objSessionBag->all();

		// Get search fields
		foreach ($GLOBALS['TL_DCA'][$this->strTable]['fields'] as $k=>$v)
		{
			if ($v['search'])
			{
				$searchFields[] = $k;
			}
		}

		// Return if there are no search fields
		if (empty($searchFields))
		{
			return '';
		}

		// Store search value in the current session
		if (Input::post('FORM_SUBMIT') == 'tl_filters')
		{
			$strField = Input::post('tl_field', true);
			$strKeyword = ltrim(Input::postRaw('tl_value'), '*');

			if ($strField && !\in_array($strField, $searchFields, true))
			{
				$strField = '';
				$strKeyword = '';
			}

			// Make sure the regular expression is valid
			if ($strField && $strKeyword)
			{
				try
				{
					$this->Database->prepare("SELECT * FROM " . $this->strTable . " WHERE " . Database::quoteIdentifier($strField) . " REGEXP ?")
								   ->limit(1)
								   ->execute($strKeyword);
				}
				catch (\Exception $e)
				{
					$strKeyword = '';
				}
			}

			$session['search'][$this->strTable]['field'] = $strField;
			$session['search'][$this->strTable]['value'] = $strKeyword;

			$objSessionBag->replace($session);
		}

		// Set the search value from the session
		elseif ((string) $session['search'][$this->strTable]['value'] !== '')
		{
			$strPattern = "CAST(%s AS CHAR) REGEXP ?";

			if (substr(Config::get('dbCollation'), -3) == '_ci')
			{
				$strPattern = "LOWER(CAST(%s AS CHAR)) REGEXP LOWER(?)";
			}

			$fld = $session['search'][$this->strTable]['field'];

			if (isset($GLOBALS['TL_DCA'][$this->strTable]['fields'][$fld]['foreignKey']))
			{
				list($t, $f) = explode('.', $GLOBALS['TL_DCA'][$this->strTable]['fields'][$fld]['foreignKey'], 2);
				$this->procedure[] = "(" . sprintf($strPattern, Database::quoteIdentifier($fld)) . " OR " . sprintf($strPattern, "(SELECT " . Database::quoteIdentifier($f) . " FROM $t WHERE $t.id=" . $this->strTable . "." . Database::quoteIdentifier($fld) . ")") . ")";
				$this->values[] = $session['search'][$this->strTable]['value'];
			}
			else
			{
				$this->procedure[] = sprintf($strPattern, Database::quoteIdentifier($fld));
			}

			$this->values[] = $session['search'][$this->strTable]['value'];
		}

		$options_sorter = array();

		foreach ($searchFields as $field)
		{
			$option_label = $field;

			if (isset($GLOBALS['TL_DCA'][$this->strTable]['fields'][$field]['label']))
			{
				$option_label = \is_array($GLOBALS['TL_DCA'][$this->strTable]['fields'][$field]['label']) ? $GLOBALS['TL_DCA'][$this->strTable]['fields'][$field]['label'][0] : $GLOBALS['TL_DCA'][$this->strTable]['fields'][$field]['label'];
			}
			elseif (isset($GLOBALS['TL_LANG']['MSC'][$field]))
			{
				$option_label = \is_array($GLOBALS['TL_LANG']['MSC'][$field]) ? $GLOBALS['TL_LANG']['MSC'][$field][0] : $GLOBALS['TL_LANG']['MSC'][$field];
			}

			$options_sorter[Utf8::toAscii($option_label) . '_' . $field] = '  <option value="' . StringUtil::specialchars($field) . '"' . (($field == $session['search'][$this->strTable]['field']) ? ' selected="selected"' : '') . '>' . $option_label . '</option>';
		}

		// Sort by option values
<<<<<<< HEAD
		uksort($options_sorter, 'strnatcasecmp');
		$active = isset($session['search'][$this->strTable]['value']) && $session['search'][$this->strTable]['value'] != '';
=======
		$options_sorter = natcaseksort($options_sorter);
		$active = isset($session['search'][$this->strTable]['value']) && (string) $session['search'][$this->strTable]['value'] !== '';
>>>>>>> 57806fd6

		return '
<div class="tl_search tl_subpanel">
<strong>' . $GLOBALS['TL_LANG']['MSC']['search'] . ':</strong>
<select name="tl_field" class="tl_select' . ($active ? ' active' : '') . '">
' . implode("\n", $options_sorter) . '
</select>
<span>=</span>
<input type="search" name="tl_value" class="tl_text' . ($active ? ' active' : '') . '" value="' . StringUtil::specialchars($session['search'][$this->strTable]['value']) . '">
</div>';
	}

	/**
	 * Return a select menu that allows to sort results by a particular field
	 *
	 * @return string
	 */
	protected function sortMenu()
	{
		if ($GLOBALS['TL_DCA'][$this->strTable]['list']['sorting']['mode'] != 2 && $GLOBALS['TL_DCA'][$this->strTable]['list']['sorting']['mode'] != 4)
		{
			return '';
		}

		$sortingFields = array();

		// Get sorting fields
		foreach ($GLOBALS['TL_DCA'][$this->strTable]['fields'] as $k=>$v)
		{
			if ($v['sorting'])
			{
				$sortingFields[] = $k;
			}
		}

		// Return if there are no sorting fields
		if (empty($sortingFields))
		{
			return '';
		}

		/** @var AttributeBagInterface $objSessionBag */
		$objSessionBag = System::getContainer()->get('session')->getBag('contao_backend');

		$session = $objSessionBag->all();
		$orderBy = $GLOBALS['TL_DCA'][$this->strTable]['list']['sorting']['fields'];
		$firstOrderBy = preg_replace('/\s+.*$/', '', $orderBy[0]);

		// Add PID to order fields
		if ($GLOBALS['TL_DCA'][$this->strTable]['list']['sorting']['mode'] == 3 && $this->Database->fieldExists('pid', $this->strTable))
		{
			array_unshift($orderBy, 'pid');
		}

		// Set sorting from user input
		if (Input::post('FORM_SUBMIT') == 'tl_filters')
		{
			$strSort = Input::post('tl_sort');

			// Validate the user input (thanks to aulmn) (see #4971)
			if (\in_array($strSort, $sortingFields, true))
			{
				$session['sorting'][$this->strTable] = \in_array($GLOBALS['TL_DCA'][$this->strTable]['fields'][$strSort]['flag'], array(2, 4, 6, 8, 10, 12)) ? "$strSort DESC" : $strSort;
				$objSessionBag->replace($session);
			}
		}

		// Overwrite the "orderBy" value with the session value
		elseif (isset($session['sorting'][$this->strTable]))
		{
			$overwrite = preg_quote(preg_replace('/\s+.*$/', '', $session['sorting'][$this->strTable]), '/');
			$orderBy = array_diff($orderBy, preg_grep('/^' . $overwrite . '/i', $orderBy));

			array_unshift($orderBy, $session['sorting'][$this->strTable]);

			$this->firstOrderBy = $overwrite;
			$this->orderBy = $orderBy;
		}

		$options_sorter = array();

		// Sorting fields
		foreach ($sortingFields as $field)
		{
			$options_label = ($lbl = \is_array($GLOBALS['TL_DCA'][$this->strTable]['fields'][$field]['label']) ? $GLOBALS['TL_DCA'][$this->strTable]['fields'][$field]['label'][0] : $GLOBALS['TL_DCA'][$this->strTable]['fields'][$field]['label']) ? $lbl : $GLOBALS['TL_LANG']['MSC'][$field];

			if (\is_array($options_label))
			{
				$options_label = $options_label[0];
			}

			$options_sorter[$options_label] = '  <option value="' . StringUtil::specialchars($field) . '"' . (((!isset($session['sorting'][$this->strTable]) && $field == $firstOrderBy) || $field == str_replace(' DESC', '', $session['sorting'][$this->strTable])) ? ' selected="selected"' : '') . '>' . $options_label . '</option>';
		}

		// Sort by option values
		uksort($options_sorter, 'strcasecmp');

		return '
<div class="tl_sorting tl_subpanel">
<strong>' . $GLOBALS['TL_LANG']['MSC']['sortBy'] . ':</strong>
<select name="tl_sort" id="tl_sort" class="tl_select">
' . implode("\n", $options_sorter) . '
</select>
</div>';
	}

	/**
	 * Return a select menu to limit results
	 *
	 * @param boolean $blnOptional
	 *
	 * @return string
	 */
	protected function limitMenu($blnOptional=false)
	{
		/** @var AttributeBagInterface $objSessionBag */
		$objSessionBag = System::getContainer()->get('session')->getBag('contao_backend');

		$session = $objSessionBag->all();
		$filter = ($GLOBALS['TL_DCA'][$this->strTable]['list']['sorting']['mode'] == 4) ? $this->strTable . '_' . CURRENT_ID : $this->strTable;
		$fields = '';

		// Set limit from user input
		if (\in_array(Input::post('FORM_SUBMIT'), array('tl_filters', 'tl_filters_limit')))
		{
			$strLimit = Input::post('tl_limit');

			if ($strLimit == 'tl_limit')
			{
				unset($session['filter'][$filter]['limit']);
			}
			// Validate the user input (thanks to aulmn) (see #4971)
			elseif ($strLimit == 'all' || preg_match('/^[0-9]+,[0-9]+$/', $strLimit))
			{
				$session['filter'][$filter]['limit'] = $strLimit;
			}

			$objSessionBag->replace($session);

			if (Input::post('FORM_SUBMIT') == 'tl_filters_limit')
			{
				$this->reload();
			}
		}

		// Set limit from table configuration
		else
		{
			$this->limit = $session['filter'][$filter]['limit'] ? (($session['filter'][$filter]['limit'] == 'all') ? null : $session['filter'][$filter]['limit']) : '0,' . Config::get('resultsPerPage');

			$arrProcedure = $this->procedure;
			$arrValues = $this->values;
			$query = "SELECT COUNT(*) AS count FROM " . $this->strTable;

			if (!empty($this->root) && \is_array($this->root))
			{
				$arrProcedure[] = 'id IN(' . implode(',', $this->root) . ')';
			}

			// Support empty ptable fields
			if ($GLOBALS['TL_DCA'][$this->strTable]['config']['dynamicPtable'])
			{
				$arrProcedure[] = ($this->ptable == 'tl_article') ? "(ptable=? OR ptable='')" : "ptable=?";
				$arrValues[] = $this->ptable;
			}

			if (!empty($arrProcedure))
			{
				$query .= " WHERE " . implode(' AND ', $arrProcedure);
			}

			$objTotal = $this->Database->prepare($query)->execute($arrValues);
			$this->total = $objTotal->count;
			$options_total = 0;
			$maxResultsPerPage = Config::get('maxResultsPerPage');
			$blnIsMaxResultsPerPage = false;

			// Overall limit
			if ($maxResultsPerPage > 0 && $this->total > $maxResultsPerPage && ($this->limit === null || preg_replace('/^.*,/', '', $this->limit) == $maxResultsPerPage))
			{
				if ($this->limit === null)
				{
					$this->limit = '0,' . Config::get('maxResultsPerPage');
				}

				$blnIsMaxResultsPerPage = true;
				Config::set('resultsPerPage', Config::get('maxResultsPerPage'));
				$session['filter'][$filter]['limit'] = Config::get('maxResultsPerPage');
			}

			$options = '';

			// Build options
			if ($this->total > 0)
			{
				$options = '';
				$options_total = ceil($this->total / Config::get('resultsPerPage'));

				// Reset limit if other parameters have decreased the number of results
				if ($this->limit !== null && (!$this->limit || preg_replace('/,.*$/', '', $this->limit) > $this->total))
				{
					$this->limit = '0,' . Config::get('resultsPerPage');
				}

				// Build options
				for ($i=0; $i<$options_total; $i++)
				{
					$this_limit = ($i*Config::get('resultsPerPage')) . ',' . Config::get('resultsPerPage');
					$upper_limit = ($i*Config::get('resultsPerPage')+Config::get('resultsPerPage'));

					if ($upper_limit > $this->total)
					{
						$upper_limit = $this->total;
					}

					$options .= '
  <option value="' . $this_limit . '"' . Widget::optionSelected($this->limit, $this_limit) . '>' . ($i*Config::get('resultsPerPage')+1) . ' - ' . $upper_limit . '</option>';
				}

				if (!$blnIsMaxResultsPerPage)
				{
					$options .= '
  <option value="all"' . Widget::optionSelected($this->limit, null) . '>' . $GLOBALS['TL_LANG']['MSC']['filterAll'] . '</option>';
				}
			}

			// Return if there is only one page
			if ($blnOptional && ($this->total < 1 || $options_total < 2))
			{
				return '';
			}

			$fields = '
<select name="tl_limit" class="tl_select' . (($session['filter'][$filter]['limit'] != 'all' && $this->total > Config::get('resultsPerPage')) ? ' active' : '') . '" onchange="this.form.submit()">
  <option value="tl_limit">' . $GLOBALS['TL_LANG']['MSC']['filterRecords'] . '</option>' . $options . '
</select> ';
		}

		return '
<div class="tl_limit tl_subpanel">
<strong>' . $GLOBALS['TL_LANG']['MSC']['showOnly'] . ':</strong> ' . $fields . '
</div>';
	}

	/**
	 * Generate the filter panel and return it as HTML string
	 *
	 * @param integer $intFilterPanel
	 *
	 * @return string
	 */
	protected function filterMenu($intFilterPanel)
	{
		/** @var AttributeBagInterface $objSessionBag */
		$objSessionBag = System::getContainer()->get('session')->getBag('contao_backend');

		$fields = '';
		$sortingFields = array();
		$session = $objSessionBag->all();
		$filter = ($GLOBALS['TL_DCA'][$this->strTable]['list']['sorting']['mode'] == 4) ? $this->strTable . '_' . CURRENT_ID : $this->strTable;

		// Get the sorting fields
		foreach ($GLOBALS['TL_DCA'][$this->strTable]['fields'] as $k=>$v)
		{
			if ((int) $v['filter'] == $intFilterPanel)
			{
				$sortingFields[] = $k;
			}
		}

		// Return if there are no sorting fields
		if (empty($sortingFields))
		{
			return '';
		}

		// Set filter from user input
		if (Input::post('FORM_SUBMIT') == 'tl_filters')
		{
			foreach ($sortingFields as $field)
			{
				if (Input::post($field, true) != 'tl_' . $field)
				{
					$session['filter'][$filter][$field] = Input::post($field, true);
				}
				else
				{
					unset($session['filter'][$filter][$field]);
				}
			}

			$objSessionBag->replace($session);
		}

		// Set filter from table configuration
		else
		{
			foreach ($sortingFields as $field)
			{
				$what = Database::quoteIdentifier($field);

				if (isset($session['filter'][$filter][$field]))
				{
					// Sort by day
					if (\in_array($GLOBALS['TL_DCA'][$this->strTable]['fields'][$field]['flag'], array(5, 6)))
					{
						if (!$session['filter'][$filter][$field])
						{
							$this->procedure[] = $what . "=''";
						}
						else
						{
							$objDate = new Date($session['filter'][$filter][$field]);
							$this->procedure[] = $what . ' BETWEEN ? AND ?';
							$this->values[] = $objDate->dayBegin;
							$this->values[] = $objDate->dayEnd;
						}
					}

					// Sort by month
					elseif (\in_array($GLOBALS['TL_DCA'][$this->strTable]['fields'][$field]['flag'], array(7, 8)))
					{
						if (!$session['filter'][$filter][$field])
						{
							$this->procedure[] = $what . "=''";
						}
						else
						{
							$objDate = new Date($session['filter'][$filter][$field]);
							$this->procedure[] = $what . ' BETWEEN ? AND ?';
							$this->values[] = $objDate->monthBegin;
							$this->values[] = $objDate->monthEnd;
						}
					}

					// Sort by year
					elseif (\in_array($GLOBALS['TL_DCA'][$this->strTable]['fields'][$field]['flag'], array(9, 10)))
					{
						if (!$session['filter'][$filter][$field])
						{
							$this->procedure[] = $what . "=''";
						}
						else
						{
							$objDate = new Date($session['filter'][$filter][$field]);
							$this->procedure[] = $what . ' BETWEEN ? AND ?';
							$this->values[] = $objDate->yearBegin;
							$this->values[] = $objDate->yearEnd;
						}
					}

					// Manual filter
					elseif ($GLOBALS['TL_DCA'][$this->strTable]['fields'][$field]['eval']['multiple'])
					{
						// CSV lists (see #2890)
						if (isset($GLOBALS['TL_DCA'][$this->strTable]['fields'][$field]['eval']['csv']))
						{
							$this->procedure[] = $this->Database->findInSet('?', $field, true);
							$this->values[] = $session['filter'][$filter][$field];
						}
						else
						{
							$this->procedure[] = $what . ' LIKE ?';
							$this->values[] = '%"' . $session['filter'][$filter][$field] . '"%';
						}
					}

					// Other sort algorithm
					else
					{
						$this->procedure[] = $what . '=?';
						$this->values[] = $session['filter'][$filter][$field];
					}
				}
			}
		}

		// Add sorting options
		foreach ($sortingFields as $cnt=>$field)
		{
			$arrValues = array();
			$arrProcedure = array();

			if ($GLOBALS['TL_DCA'][$this->strTable]['list']['sorting']['mode'] == 4)
			{
				$arrProcedure[] = 'pid=?';
				$arrValues[] = CURRENT_ID;
			}

			if (!$this->treeView && !empty($this->root) && \is_array($this->root))
			{
				$arrProcedure[] = "id IN(" . implode(',', array_map('\intval', $this->root)) . ")";
			}

			// Check for a static filter (see #4719)
			if (!empty($GLOBALS['TL_DCA'][$this->strTable]['list']['sorting']['filter']) && \is_array($GLOBALS['TL_DCA'][$this->strTable]['list']['sorting']['filter']))
			{
				foreach ($GLOBALS['TL_DCA'][$this->strTable]['list']['sorting']['filter'] as $fltr)
				{
					if (\is_string($fltr))
					{
						$arrProcedure[] = $fltr;
					}
					else
					{
						$arrProcedure[] = $fltr[0];
						$arrValues[] = $fltr[1];
					}
				}
			}

			// Support empty ptable fields
			if ($GLOBALS['TL_DCA'][$this->strTable]['config']['dynamicPtable'])
			{
				$arrProcedure[] = ($this->ptable == 'tl_article') ? "(ptable=? OR ptable='')" : "ptable=?";
				$arrValues[] = $this->ptable;
			}

			$what = Database::quoteIdentifier($field);

			// Optimize the SQL query (see #8485)
			if (isset($GLOBALS['TL_DCA'][$this->strTable]['fields'][$field]['flag']))
			{
				// Sort by day
				if (\in_array($GLOBALS['TL_DCA'][$this->strTable]['fields'][$field]['flag'], array(5, 6)))
				{
					$what = "IF($what!='', UNIX_TIMESTAMP(FROM_UNIXTIME($what , '%%Y-%%m-%%d')), '') AS $what";
				}

				// Sort by month
				elseif (\in_array($GLOBALS['TL_DCA'][$this->strTable]['fields'][$field]['flag'], array(7, 8)))
				{
					$what = "IF($what!='', UNIX_TIMESTAMP(FROM_UNIXTIME($what , '%%Y-%%m-01')), '') AS $what";
				}

				// Sort by year
				elseif (\in_array($GLOBALS['TL_DCA'][$this->strTable]['fields'][$field]['flag'], array(9, 10)))
				{
					$what = "IF($what!='', UNIX_TIMESTAMP(FROM_UNIXTIME($what , '%%Y-01-01')), '') AS $what";
				}
			}

			$table = ($GLOBALS['TL_DCA'][$this->strTable]['list']['sorting']['mode'] == 6) ? $this->ptable : $this->strTable;

			// Limit the options if there are root records
			if (isset($GLOBALS['TL_DCA'][$table]['list']['sorting']['root']) && $GLOBALS['TL_DCA'][$table]['list']['sorting']['root'] !== false)
			{
				$rootIds = array_map('\intval', $GLOBALS['TL_DCA'][$table]['list']['sorting']['root']);

				// Also add the child records of the table (see #1811)
				if ($GLOBALS['TL_DCA'][$table]['list']['sorting']['mode'] == 5)
				{
					$rootIds = array_merge($rootIds, $this->Database->getChildRecords($rootIds, $table));
				}

				if ($GLOBALS['TL_DCA'][$this->strTable]['list']['sorting']['mode'] == 6)
				{
					$arrProcedure[] = "pid IN(" . implode(',', $rootIds) . ")";
				}
				else
				{
					$arrProcedure[] = "id IN(" . implode(',', $rootIds) . ")";
				}
			}

			$objFields = $this->Database->prepare("SELECT DISTINCT " . $what . " FROM " . $this->strTable . ((\is_array($arrProcedure) && isset($arrProcedure[0])) ? ' WHERE ' . implode(' AND ', $arrProcedure) : ''))
										->execute($arrValues);

			// Begin select menu
			$fields .= '
<select name="' . $field . '" id="' . $field . '" class="tl_select' . (isset($session['filter'][$filter][$field]) ? ' active' : '') . '">
  <option value="tl_' . $field . '">' . (\is_array($GLOBALS['TL_DCA'][$this->strTable]['fields'][$field]['label']) ? $GLOBALS['TL_DCA'][$this->strTable]['fields'][$field]['label'][0] : $GLOBALS['TL_DCA'][$this->strTable]['fields'][$field]['label']) . '</option>
  <option value="tl_' . $field . '">---</option>';

			if ($objFields->numRows)
			{
				$options = $objFields->fetchEach($field);

				// Sort by day
				if (\in_array($GLOBALS['TL_DCA'][$this->strTable]['fields'][$field]['flag'], array(5, 6)))
				{
					($GLOBALS['TL_DCA'][$this->strTable]['fields'][$field]['flag'] == 6) ? rsort($options) : sort($options);

					foreach ($options as $k=>$v)
					{
						if ($v === '')
						{
							$options[$v] = '-';
						}
						else
						{
							$options[$v] = Date::parse(Config::get('dateFormat'), $v);
						}

						unset($options[$k]);
					}
				}

				// Sort by month
				elseif (\in_array($GLOBALS['TL_DCA'][$this->strTable]['fields'][$field]['flag'], array(7, 8)))
				{
					($GLOBALS['TL_DCA'][$this->strTable]['fields'][$field]['flag'] == 8) ? rsort($options) : sort($options);

					foreach ($options as $k=>$v)
					{
						if ($v === '')
						{
							$options[$v] = '-';
						}
						else
						{
							$options[$v] = date('Y-m', $v);
							$intMonth = (date('m', $v) - 1);

							if (isset($GLOBALS['TL_LANG']['MONTHS'][$intMonth]))
							{
								$options[$v] = $GLOBALS['TL_LANG']['MONTHS'][$intMonth] . ' ' . date('Y', $v);
							}
						}

						unset($options[$k]);
					}
				}

				// Sort by year
				elseif (\in_array($GLOBALS['TL_DCA'][$this->strTable]['fields'][$field]['flag'], array(9, 10)))
				{
					($GLOBALS['TL_DCA'][$this->strTable]['fields'][$field]['flag'] == 10) ? rsort($options) : sort($options);

					foreach ($options as $k=>$v)
					{
						if ($v === '')
						{
							$options[$v] = '-';
						}
						else
						{
							$options[$v] = date('Y', $v);
						}

						unset($options[$k]);
					}
				}

				// Manual filter
				if ($GLOBALS['TL_DCA'][$this->strTable]['fields'][$field]['eval']['multiple'])
				{
					$moptions = array();

					// TODO: find a more effective solution
					foreach ($options as $option)
					{
						// CSV lists (see #2890)
						if (isset($GLOBALS['TL_DCA'][$this->strTable]['fields'][$field]['eval']['csv']))
						{
							$doptions = StringUtil::trimsplit($GLOBALS['TL_DCA'][$this->strTable]['fields'][$field]['eval']['csv'], $option);
						}
						else
						{
							$doptions = StringUtil::deserialize($option);
						}

						if (\is_array($doptions))
						{
							$moptions = array_merge($moptions, $doptions);
						}
					}

					$options = $moptions;
				}

				$options = array_unique($options);
				$options_callback = array();

				// Call the options_callback
				if (!$GLOBALS['TL_DCA'][$this->strTable]['fields'][$field]['reference'] && (\is_array($GLOBALS['TL_DCA'][$this->strTable]['fields'][$field]['options_callback']) || \is_callable($GLOBALS['TL_DCA'][$this->strTable]['fields'][$field]['options_callback'])))
				{
					if (\is_array($GLOBALS['TL_DCA'][$this->strTable]['fields'][$field]['options_callback']))
					{
						$strClass = $GLOBALS['TL_DCA'][$this->strTable]['fields'][$field]['options_callback'][0];
						$strMethod = $GLOBALS['TL_DCA'][$this->strTable]['fields'][$field]['options_callback'][1];

						$this->import($strClass);
						$options_callback = $this->$strClass->$strMethod($this);
					}
					elseif (\is_callable($GLOBALS['TL_DCA'][$this->strTable]['fields'][$field]['options_callback']))
					{
						$options_callback = $GLOBALS['TL_DCA'][$this->strTable]['fields'][$field]['options_callback']($this);
					}

					// Sort options according to the keys of the callback array
					$options = array_intersect(array_keys($options_callback), $options);
				}

				$options_sorter = array();
				$blnDate = \in_array($GLOBALS['TL_DCA'][$this->strTable]['fields'][$field]['flag'], array(5, 6, 7, 8, 9, 10));

				// Options
				foreach ($options as $kk=>$vv)
				{
					$value = $blnDate ? $kk : $vv;

					// Options callback
					if (!empty($options_callback) && \is_array($options_callback))
					{
						$vv = $options_callback[$vv];
					}

					// Replace the ID with the foreign key
					elseif (isset($GLOBALS['TL_DCA'][$this->strTable]['fields'][$field]['foreignKey']))
					{
						$key = explode('.', $GLOBALS['TL_DCA'][$this->strTable]['fields'][$field]['foreignKey'], 2);

						$objParent = $this->Database->prepare("SELECT " . Database::quoteIdentifier($key[1]) . " AS value FROM " . $key[0] . " WHERE id=?")
													->limit(1)
													->execute($vv);

						if ($objParent->numRows)
						{
							$vv = $objParent->value;
						}
					}

					// Replace boolean checkbox value with "yes" and "no"
					elseif ($GLOBALS['TL_DCA'][$this->strTable]['fields'][$field]['eval']['isBoolean'] || ($GLOBALS['TL_DCA'][$this->strTable]['fields'][$field]['inputType'] == 'checkbox' && !$GLOBALS['TL_DCA'][$this->strTable]['fields'][$field]['eval']['multiple']))
					{
						$vv = $vv ? $GLOBALS['TL_LANG']['MSC']['yes'] : $GLOBALS['TL_LANG']['MSC']['no'];
					}

					// Get the name of the parent record (see #2703)
					elseif ($field == 'pid')
					{
						$this->loadDataContainer($this->ptable);
						$showFields = $GLOBALS['TL_DCA'][$this->ptable]['list']['label']['fields'];

						if (!$showFields[0])
						{
							$showFields[0] = 'id';
						}

						$objShowFields = $this->Database->prepare("SELECT " . Database::quoteIdentifier($showFields[0]) . " FROM " . $this->ptable . " WHERE id=?")
														->limit(1)
														->execute($vv);

						if ($objShowFields->numRows)
						{
							$vv = $objShowFields->{$showFields[0]};
						}
					}

					$option_label = '';

					// Use reference array
					if (isset($GLOBALS['TL_DCA'][$this->strTable]['fields'][$field]['reference']))
					{
						$option_label = \is_array($GLOBALS['TL_DCA'][$this->strTable]['fields'][$field]['reference'][$vv]) ? $GLOBALS['TL_DCA'][$this->strTable]['fields'][$field]['reference'][$vv][0] : $GLOBALS['TL_DCA'][$this->strTable]['fields'][$field]['reference'][$vv];
					}

					// Associative array
					elseif ($GLOBALS['TL_DCA'][$this->strTable]['fields'][$field]['eval']['isAssociative'] || ArrayUtil::isAssoc($GLOBALS['TL_DCA'][$this->strTable]['fields'][$field]['options']))
					{
						$option_label = $GLOBALS['TL_DCA'][$this->strTable]['fields'][$field]['options'][$vv];
					}

					// No empty options allowed
					if (!$option_label)
					{
						$option_label = $vv ?: '-';
					}

					$options_sorter['  <option value="' . StringUtil::specialchars($value) . '"' . ((isset($session['filter'][$filter][$field]) && $value == $session['filter'][$filter][$field]) ? ' selected="selected"' : '') . '>' . $option_label . '</option>'] = Utf8::toAscii($option_label);
				}

				// Sort by option values
				if (!$blnDate)
				{
					natcasesort($options_sorter);

					if (\in_array($GLOBALS['TL_DCA'][$this->strTable]['fields'][$field]['flag'], array(2, 4, 12)))
					{
						$options_sorter = array_reverse($options_sorter, true);
					}
				}

				$fields .= "\n" . implode("\n", array_keys($options_sorter));
			}

			// End select menu
			$fields .= '
</select> ';

			// Force a line-break after six elements (see #3777)
			if ((($cnt + 1) % 6) == 0)
			{
				$fields .= '<br>';
			}
		}

		return '
<div class="tl_filter tl_subpanel">
<strong>' . $GLOBALS['TL_LANG']['MSC']['filter'] . ':</strong> ' . $fields . '
</div>';
	}

	/**
	 * Return a pagination menu to browse results
	 *
	 * @return string
	 */
	protected function paginationMenu()
	{
		/** @var AttributeBagInterface $objSessionBag */
		$objSessionBag = System::getContainer()->get('session')->getBag('contao_backend');

		$session = $objSessionBag->all();
		$filter = ($GLOBALS['TL_DCA'][$this->strTable]['list']['sorting']['mode'] == 4) ? $this->strTable . '_' . CURRENT_ID : $this->strTable;

		list($offset, $limit) = explode(',', $this->limit);

		// Set the limit filter based on the page number
		if (isset($_GET['lp']))
		{
			$lp = (int) Input::get('lp') - 1;

			if ($lp >= 0 && $lp < ceil($this->total / $limit))
			{
				$session['filter'][$filter]['limit'] = ($lp * $limit) . ',' . $limit;
				$objSessionBag->replace($session);
			}

			$this->redirect(preg_replace('/&(amp;)?lp=[^&]+/i', '', Environment::get('request')));
		}

		if ($limit)
		{
			Input::setGet('lp', $offset / $limit + 1); // see #6923
		}

		$objPagination = new Pagination($this->total, $limit, 7, 'lp', new BackendTemplate('be_pagination'), true);

		return $objPagination->generate();
	}

	/**
	 * Return the formatted group header as string
	 *
	 * @param string  $field
	 * @param mixed   $value
	 * @param integer $mode
	 *
	 * @return string
	 */
	protected function formatCurrentValue($field, $value, $mode)
	{
		$remoteNew = $value; // see #3861

		if ($GLOBALS['TL_DCA'][$this->strTable]['fields'][$field]['eval']['isBoolean'] || ($GLOBALS['TL_DCA'][$this->strTable]['fields'][$field]['inputType'] == 'checkbox' && !$GLOBALS['TL_DCA'][$this->strTable]['fields'][$field]['eval']['multiple']))
		{
			$remoteNew = $value ? ucfirst($GLOBALS['TL_LANG']['MSC']['yes']) : ucfirst($GLOBALS['TL_LANG']['MSC']['no']);
		}
		elseif (isset($GLOBALS['TL_DCA'][$this->strTable]['fields'][$field]['foreignKey']))
		{
			$key = explode('.', $GLOBALS['TL_DCA'][$this->strTable]['fields'][$field]['foreignKey'], 2);

			$objParent = $this->Database->prepare("SELECT " . Database::quoteIdentifier($key[1]) . " AS value FROM " . $key[0] . " WHERE id=?")
										->limit(1)
										->execute($value);

			if ($objParent->numRows)
			{
				$remoteNew = $objParent->value;
			}
		}
		elseif (\in_array($mode, array(1, 2)))
		{
			$remoteNew = $value ? ucfirst(Utf8::substr($value, 0, 1)) : '-';
		}
		elseif (\in_array($mode, array(3, 4)))
		{
			if (!isset($GLOBALS['TL_DCA'][$this->strTable]['fields'][$field]['length']))
			{
				$GLOBALS['TL_DCA'][$this->strTable]['fields'][$field]['length'] = 2;
			}

			$remoteNew = $value ? ucfirst(Utf8::substr($value, 0, $GLOBALS['TL_DCA'][$this->strTable]['fields'][$field]['length'])) : '-';
		}
		elseif (\in_array($mode, array(5, 6)))
		{
			$remoteNew = $value ? Date::parse(Config::get('dateFormat'), $value) : '-';
		}
		elseif (\in_array($mode, array(7, 8)))
		{
			$remoteNew = $value ? date('Y-m', $value) : '-';
			$intMonth = $value ? (date('m', $value) - 1) : '-';

			if (isset($GLOBALS['TL_LANG']['MONTHS'][$intMonth]))
			{
				$remoteNew = $value ? $GLOBALS['TL_LANG']['MONTHS'][$intMonth] . ' ' . date('Y', $value) : '-';
			}
		}
		elseif (\in_array($mode, array(9, 10)))
		{
			$remoteNew = $value ? date('Y', $value) : '-';
		}
		else
		{
			if ($GLOBALS['TL_DCA'][$this->strTable]['fields'][$field]['inputType'] == 'checkbox' && !$GLOBALS['TL_DCA'][$this->strTable]['fields'][$field]['eval']['multiple'])
			{
				$remoteNew = $value ? $field : '';
			}
			elseif (\is_array($GLOBALS['TL_DCA'][$this->strTable]['fields'][$field]['reference']))
			{
				$remoteNew = $GLOBALS['TL_DCA'][$this->strTable]['fields'][$field]['reference'][$value];
			}
			elseif ($GLOBALS['TL_DCA'][$this->strTable]['fields'][$field]['eval']['isAssociative'] || ArrayUtil::isAssoc($GLOBALS['TL_DCA'][$this->strTable]['fields'][$field]['options']))
			{
				$remoteNew = $GLOBALS['TL_DCA'][$this->strTable]['fields'][$field]['options'][$value];
			}
			else
			{
				$remoteNew = $value;
			}

			if (\is_array($remoteNew))
			{
				$remoteNew = $remoteNew[0];
			}

			if (empty($remoteNew))
			{
				$remoteNew = '-';
			}
		}

		return $remoteNew;
	}

	/**
	 * Return the formatted group header as string
	 *
	 * @param string  $field
	 * @param mixed   $value
	 * @param integer $mode
	 * @param array   $row
	 *
	 * @return string
	 */
	protected function formatGroupHeader($field, $value, $mode, $row)
	{
		static $lookup = array();

		if ($GLOBALS['TL_DCA'][$this->strTable]['fields'][$field]['eval']['isAssociative'] || ArrayUtil::isAssoc($GLOBALS['TL_DCA'][$this->strTable]['fields'][$field]['options']))
		{
			$group = $GLOBALS['TL_DCA'][$this->strTable]['fields'][$field]['options'][$value];
		}
		elseif (\is_array($GLOBALS['TL_DCA'][$this->strTable]['fields'][$field]['options_callback']))
		{
			if (!isset($lookup[$field]))
			{
				$strClass = $GLOBALS['TL_DCA'][$this->strTable]['fields'][$field]['options_callback'][0];
				$strMethod = $GLOBALS['TL_DCA'][$this->strTable]['fields'][$field]['options_callback'][1];

				$this->import($strClass);
				$lookup[$field] = $this->$strClass->$strMethod($this);
			}

			$group = $lookup[$field][$value];
		}
		else
		{
			$group = \is_array($GLOBALS['TL_DCA'][$this->strTable]['fields'][$field]['reference'][$value]) ? $GLOBALS['TL_DCA'][$this->strTable]['fields'][$field]['reference'][$value][0] : $GLOBALS['TL_DCA'][$this->strTable]['fields'][$field]['reference'][$value];
		}

		if (empty($group))
		{
			$group = \is_array($GLOBALS['TL_LANG'][$this->strTable][$value]) ? $GLOBALS['TL_LANG'][$this->strTable][$value][0] : $GLOBALS['TL_LANG'][$this->strTable][$value];
		}

		if (empty($group))
		{
			$group = $value;

			if ($value != '-' && $GLOBALS['TL_DCA'][$this->strTable]['fields'][$field]['eval']['isBoolean'])
			{
				$group = \is_array($GLOBALS['TL_DCA'][$this->strTable]['fields'][$field]['label']) ? $GLOBALS['TL_DCA'][$this->strTable]['fields'][$field]['label'][0] : $GLOBALS['TL_DCA'][$this->strTable]['fields'][$field]['label'];
			}
		}

		// Call the group callback ($group, $sortingMode, $firstOrderBy, $row, $this)
		if (\is_array($GLOBALS['TL_DCA'][$this->strTable]['list']['label']['group_callback']))
		{
			$strClass = $GLOBALS['TL_DCA'][$this->strTable]['list']['label']['group_callback'][0];
			$strMethod = $GLOBALS['TL_DCA'][$this->strTable]['list']['label']['group_callback'][1];

			$this->import($strClass);
			$group = $this->$strClass->$strMethod($group, $mode, $field, $row, $this);
		}
		elseif (\is_callable($GLOBALS['TL_DCA'][$this->strTable]['list']['label']['group_callback']))
		{
			$group = $GLOBALS['TL_DCA'][$this->strTable]['list']['label']['group_callback']($group, $mode, $field, $row, $this);
		}

		return $group;
	}

	/**
	 * {@inheritdoc}
	 */
	public function initPicker(PickerInterface $picker)
	{
		$attributes = parent::initPicker($picker);

		if (null === $attributes)
		{
			return null;
		}

		// Predefined node set (see #3563)
		if (isset($attributes['rootNodes']))
		{
			$blnHasSorting = $this->Database->fieldExists('sorting', $this->strTable);
			$arrRoot = $this->eliminateNestedPages((array) $attributes['rootNodes'], $this->strTable, $blnHasSorting);

			// Calculate the intersection of the root nodes with the mounted nodes (see #1001)
			if (!empty($this->root) && $arrRoot != $this->root)
			{
				$arrRoot = $this->eliminateNestedPages(
					array_intersect(
						array_merge($arrRoot, $this->Database->getChildRecords($arrRoot, $this->strTable)),
						array_merge($this->root, $this->Database->getChildRecords($this->root, $this->strTable))
					),
					$this->strTable,
					$blnHasSorting
				);
			}

			$this->root = $arrRoot;
		}

		if (isset($attributes['preserveRecord']))
		{
			list($table, $id) = explode('.', $attributes['preserveRecord']);

			if ($table == $this->strTable)
			{
				$this->intPreserveRecord = $id;
			}
		}

		return $attributes;
	}
}

class_alias(DC_Table::class, 'DC_Table');<|MERGE_RESOLUTION|>--- conflicted
+++ resolved
@@ -5266,13 +5266,8 @@
 		}
 
 		// Sort by option values
-<<<<<<< HEAD
 		uksort($options_sorter, 'strnatcasecmp');
-		$active = isset($session['search'][$this->strTable]['value']) && $session['search'][$this->strTable]['value'] != '';
-=======
-		$options_sorter = natcaseksort($options_sorter);
 		$active = isset($session['search'][$this->strTable]['value']) && (string) $session['search'][$this->strTable]['value'] !== '';
->>>>>>> 57806fd6
 
 		return '
 <div class="tl_search tl_subpanel">
