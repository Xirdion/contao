--- conflicted
+++ resolved
@@ -72,12 +72,7 @@
 		}
 		else
 		{
-<<<<<<< HEAD
-			// FIXME: contao_root
-			$objTemplate->url = $kernel->getContainer()->get('router')->generate('contao_frontend', array('alias' => ''), UrlGeneratorInterface::ABSOLUTE_URL);
-=======
 			$objTemplate->url = $kernel->getContainer()->get('router')->generate('contao_root', [], UrlGeneratorInterface::ABSOLUTE_URL);
->>>>>>> 6aa22e42
 		}
 
 		// Switch to a particular member (see #6546)
