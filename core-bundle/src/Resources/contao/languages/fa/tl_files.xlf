--- conflicted
+++ resolved
@@ -79,17 +79,11 @@
       </trans-unit>
       <trans-unit id="tl_files.dropzone">
         <source>Click or drop files here to upload</source>
-<<<<<<< HEAD
-      </trans-unit>
-      <trans-unit id="tl_files.fileLocation">
-        <source>File location: %s</source>
-=======
         <target>کلیک کنید یا پرونده‌ها را در این قسمت برای بارگذاری بیاندازید</target>
       </trans-unit>
       <trans-unit id="tl_files.fileLocation">
         <source>File location: %s</source>
         <target>موقعیت پرونده: %s</target>
->>>>>>> 01f055e5
       </trans-unit>
       <trans-unit id="tl_files.syncAdded">
         <source>Added the file or folder &quot;%s&quot;</source>
