<?xml version="1.0" ?><xliff version="1.1">
  <file datatype="php" original="system/modules/core/languages/en/tl_layout.php" source-language="en">
    <body>
      <trans-unit id="tl_layout.name.0">
        <source>Title</source>
        <target>Nazwa układu</target>
      </trans-unit>
      <trans-unit id="tl_layout.name.1">
        <source>Please enter the layout title.</source>
        <target>Wprowadź nazwę nowego układu strony.</target>
      </trans-unit>
      <trans-unit id="tl_layout.fallback.0">
        <source>Default layout</source>
        <target>Domyślny układ</target>
      </trans-unit>
      <trans-unit id="tl_layout.fallback.1">
        <source>Make the layout the default layout.</source>
        <target>Jeśli wybierzesz tę opcję, ten układ będzie używany jako domyślny.</target>
      </trans-unit>
      <trans-unit id="tl_layout.rows.0">
        <source>Rows</source>
        <target>Wiersze</target>
      </trans-unit>
      <trans-unit id="tl_layout.rows.1">
        <source>Please choose the number of rows.</source>
        <target>Wybierz liczbę wierszy.</target>
      </trans-unit>
      <trans-unit id="tl_layout.1rw.0">
        <source>Main row only</source>
        <target>Tylko główny wiersz</target>
      </trans-unit>
      <trans-unit id="tl_layout.1rw.1">
        <source>Show only one row.</source>
        <target>Pokaż tylko pierwszy wiersz.</target>
      </trans-unit>
      <trans-unit id="tl_layout.2rwh.0">
        <source>Header and main row</source>
        <target>Nagłówek i główny wiersz</target>
      </trans-unit>
      <trans-unit id="tl_layout.2rwh.1">
        <source>Show a header above the main row.</source>
        <target>Pokaż nagłówek ponad głównym wierszem.</target>
      </trans-unit>
      <trans-unit id="tl_layout.2rwf.0">
        <source>Main row and footer</source>
        <target>Główny wiersz i stopka</target>
      </trans-unit>
      <trans-unit id="tl_layout.2rwf.1">
        <source>Show a footer below the main row.</source>
        <target>Pokaż stopkę poniżej głównego wiersza.</target>
      </trans-unit>
      <trans-unit id="tl_layout.3rw.0">
        <source>Header, main row and footer</source>
        <target>Nagłówek, główny wiersz i stopka</target>
      </trans-unit>
      <trans-unit id="tl_layout.3rw.1">
        <source>Show a header above and a footer below the main row.</source>
        <target>Pokaż nagłówek ponad, a stopkę poniżej głównego wiersza.</target>
      </trans-unit>
      <trans-unit id="tl_layout.headerHeight.0">
        <source>Header height</source>
        <target>Wysokość nagłówka</target>
      </trans-unit>
      <trans-unit id="tl_layout.headerHeight.1">
        <source>Please enter the height of the page header.</source>
        <target>Wprowadź wysokość nagłówka.</target>
      </trans-unit>
      <trans-unit id="tl_layout.footerHeight.0">
        <source>Footer height</source>
        <target>Wysokość stopki</target>
      </trans-unit>
      <trans-unit id="tl_layout.footerHeight.1">
        <source>Please enter the height of the page footer.</source>
        <target>Wprowadź wysokość stopki.</target>
      </trans-unit>
      <trans-unit id="tl_layout.cols.0">
        <source>Columns</source>
        <target>Kolumny</target>
      </trans-unit>
      <trans-unit id="tl_layout.cols.1">
        <source>Please choose the number of columns.</source>
        <target>Wybierz ilość kolumn.</target>
      </trans-unit>
      <trans-unit id="tl_layout.1cl.0">
        <source>Main column only</source>
        <target>Jedna kolumna</target>
      </trans-unit>
      <trans-unit id="tl_layout.1cl.1">
        <source>Show only one column.</source>
        <target>tylko główna kolumna zostanie pokazana.</target>
      </trans-unit>
      <trans-unit id="tl_layout.2cll.0">
        <source>Left and main column</source>
        <target>Dwie kolumny z główną kolumną po prawej stronie</target>
      </trans-unit>
      <trans-unit id="tl_layout.2cll.1">
        <source>Show two columns with the main column on the right side.</source>
        <target>zostaną wyświetlone dwie kolumny a kolumna główna będzie po prawej stronie.</target>
      </trans-unit>
      <trans-unit id="tl_layout.2clr.0">
        <source>Main and right column</source>
        <target>Dwie kolumny z główną kolumną po lewej stronie</target>
      </trans-unit>
      <trans-unit id="tl_layout.2clr.1">
        <source>Show two columns with the main column on the left side.</source>
        <target>zostaną wyświetlone dwie kolumny a kolumna główna będzie po lewej stronie.</target>
      </trans-unit>
      <trans-unit id="tl_layout.3cl.0">
        <source>Main, left and right column</source>
        <target>Trzy kolumny w główną kolumną po środku</target>
      </trans-unit>
      <trans-unit id="tl_layout.3cl.1">
        <source>Show three columns with the main column in the middle.</source>
        <target>zostaną wyświetlone trzy kolumny a główna kolumna będzie w środku.</target>
      </trans-unit>
      <trans-unit id="tl_layout.widthLeft.0">
        <source>Left column width</source>
        <target>Szerokość lewej kolumny</target>
      </trans-unit>
      <trans-unit id="tl_layout.widthLeft.1">
        <source>Please enter the width of the left column.</source>
        <target>Wprowadź szerokość lewej kolumny.</target>
      </trans-unit>
      <trans-unit id="tl_layout.widthRight.0">
        <source>Right column width</source>
        <target>Szerokość prawej kolumny</target>
      </trans-unit>
      <trans-unit id="tl_layout.widthRight.1">
        <source>Please enter the width of the right column.</source>
        <target>Wprowadź szerokość prawej kolumny.</target>
      </trans-unit>
      <trans-unit id="tl_layout.sections.0">
        <source>Custom layout sections</source>
        <target>Dodatkowe sekcje układu</target>
      </trans-unit>
      <trans-unit id="tl_layout.sections.1">
        <source>Here you can enter a comma separated list of custom layout sections.</source>
        <target>Tutaj możesz wprowadzić dodatkowe sekcje układu strony, nazwy sekcji muszą być rozdzielone przecinkami. Możesz ich używać w module &lt;em&gt;Układ strony&lt;/em&gt; jako dodatkowe sekcje przy &lt;em&gt;header&lt;/em&gt;, &lt;em&gt;left&lt;/em&gt;, &lt;em&gt;main&lt;/em&gt;, &lt;em&gt;right&lt;/em&gt; and &lt;em&gt;footer&lt;/em&gt;.</target>
      </trans-unit>
      <trans-unit id="tl_layout.sPosition.0">
        <source>Custom sections position</source>
        <target>Umiejscowienie sekcji</target>
      </trans-unit>
      <trans-unit id="tl_layout.sPosition.1">
        <source>Please select the position of the custom layout sections.</source>
        <target>Wybierz umiejscowienie własnych sekcji układu.</target>
      </trans-unit>
      <trans-unit id="tl_layout.stylesheet.0">
        <source>Style sheets</source>
        <target>Arkusze stylów</target>
      </trans-unit>
      <trans-unit id="tl_layout.stylesheet.1">
        <source>Please select the style sheets you want to add to the layout.</source>
        <target>Zaznacz te arkusze stylów, które chesz by były załączone do tego układu strony.</target>
      </trans-unit>
      <trans-unit id="tl_layout.framework.0">
        <source>CSS framework</source>
        <target>Framework CSS</target>
      </trans-unit>
      <trans-unit id="tl_layout.framework.1">
        <source>Here you can activate the components of the Contao CSS framework.</source>
        <target>Tutaj możesz aktywować komponenty frameworku CSS Contao.</target>
      </trans-unit>
      <trans-unit id="tl_layout.layout.css.0">
        <source>Layout builder</source>
        <target>Budowa layoutu</target>
      </trans-unit>
      <trans-unit id="tl_layout.layout.css.1">
        <source>Generates a responsive CSS layout based on the page layout settings. This component is required for the page layout generator to work!</source>
        <target>Generuje responsywny CSS layout oparty na ustawieniach układu strony. Ten komponent jest wymagany do działania generatora układu strony!</target>
      </trans-unit>
      <trans-unit id="tl_layout.responsive.css.0">
        <source>Responsive layout</source>
        <target>Responsywny layout</target>
      </trans-unit>
      <trans-unit id="tl_layout.responsive.css.1">
        <source>Adds a meta viewport tag to the page header and scales the CSS layout based on the device width.</source>
        <target>Dodaje do nagłówka strony tag z meta portem przeglądarki i skaluje layout CSS, używając jako punkt odniesienia szerokość urządzenia.</target>
      </trans-unit>
      <trans-unit id="tl_layout.grid.css.0">
        <source>12-column grid</source>
        <target>12-kolumnowa siatka</target>
      </trans-unit>
      <trans-unit id="tl_layout.grid.css.1">
        <source>Adds a responsive 12-column grid that is triggered by the CSS classes &quot;grid1&quot; to &quot;grid12&quot; and &quot;offset1&quot; to &quot;offset12&quot;.</source>
        <target>Dodaje responsywną 12-kolumnową siatkę, która może być użyta za pomocą klass CSS począwszy od &quot;grid1&quot; do &quot;grid12&quot; i &quot;offset1&quot; do &quot;offset12&quot;.</target>
      </trans-unit>
      <trans-unit id="tl_layout.reset.css.0">
        <source>CSS reset</source>
        <target>Reset CSS</target>
      </trans-unit>
      <trans-unit id="tl_layout.reset.css.1">
        <source>Removes the inconsistent default styling of HTML elements in different browsers.</source>
        <target>Usuwa niejednolite domyślne stylowanie elementów HTML w różnych przeglądarkach.</target>
      </trans-unit>
      <trans-unit id="tl_layout.form.css.0">
        <source>Basic forms</source>
        <target>Podstawowe formularze</target>
      </trans-unit>
      <trans-unit id="tl_layout.form.css.1">
        <source>Adds basic form elements and buttons formatting.</source>
        <target>Dodaje formatowanie podstawowych elementów formularzy i przycisków.</target>
      </trans-unit>
      <trans-unit id="tl_layout.tinymce.css.0">
        <source>TinyMCE style sheet</source>
        <target>Arkusz styli TinyMCE</target>
      </trans-unit>
      <trans-unit id="tl_layout.tinymce.css.1">
        <source>Includes the &lt;em&gt;tinymce.css&lt;/em&gt; style sheet from your upload directory.</source>
        <target>Dodaje arkusz styli &lt;em&gt;tinymce.css&lt;/em&gt; z katalogu uploadu.</target>
      </trans-unit>
      <trans-unit id="tl_layout.external.0">
        <source>Additional style sheets</source>
        <target>Dodatkowe arkusze stylów</target>
      </trans-unit>
      <trans-unit id="tl_layout.external.1">
        <source>Here you can add additional CSS, SCSS or LESS files from the file system.</source>
        <target>Tutaj można dodać z systemu dodatkowe pliki w formacie CSS, SCSS albo LESS.</target>
      </trans-unit>
      <trans-unit id="tl_layout.orderExt.0">
        <source>Sort order</source>
        <target>Porządek sortowania</target>
      </trans-unit>
      <trans-unit id="tl_layout.orderExt.1">
        <source>The sort order of the style sheets.</source>
        <target>Porządek sortowania arkuszy stylów.</target>
      </trans-unit>
      <trans-unit id="tl_layout.webfonts.0">
        <source>Google web fonts</source>
        <target>Google web fonts</target>
      </trans-unit>
      <trans-unit id="tl_layout.webfonts.1">
        <source>Here you can add Google web fonts to your website. Specify the font families without the base URL (e.g. &lt;em&gt;Ubuntu|Ubuntu+Mono&lt;/em&gt;).</source>
        <target>Tutaj możesz dodać Google web fonts do strony. Określ czcionki bez bazowego URL (np. &lt;em&gt;Ubuntu|Ubuntu+Mono&lt;/em&gt;).</target>
      </trans-unit>
      <trans-unit id="tl_layout.newsfeeds.0">
        <source>News feeds</source>
        <target>Kanały RSS aktualności</target>
      </trans-unit>
      <trans-unit id="tl_layout.newsfeeds.1">
        <source>Please select the news feeds you want to add to the layout.</source>
        <target>Wybierz, które kanały RSS aktualności chcesz dołączyć do aktualnego układu.</target>
      </trans-unit>
      <trans-unit id="tl_layout.calendarfeeds.0">
        <source>Calendar feeds</source>
        <target>Kanały RSS kalendarza</target>
      </trans-unit>
      <trans-unit id="tl_layout.calendarfeeds.1">
        <source>Please select the calendar feeds you want to add to the layout.</source>
        <target>Wybierz, które kanały RSS kalendarza chcesz dołączyć do aktualnego układu.</target>
      </trans-unit>
      <trans-unit id="tl_layout.modules.0">
        <source>Included modules</source>
        <target>Załączanie modułów</target>
      </trans-unit>
      <trans-unit id="tl_layout.modules.1">
        <source>If JavaScript is disabled, make sure to save your changes before modifying the order.</source>
        <target>Przyporządkuj moduł do elementu strony. Używaj przycisków po prawej stronie by dodać, przesunąć (w górę albo w dół) lub skasować moduł. Jeśli pracujesz z przeglądarką, która ma wyłączoną obsługę Javascript, powinieneś zapisać swoje zmiany przed zmianą kolejności modułów!</target>
      </trans-unit>
      <trans-unit id="tl_layout.template.0">
        <source>Page template</source>
        <target>Szablon układu</target>
      </trans-unit>
      <trans-unit id="tl_layout.template.1">
        <source>Here you can select the page template.</source>
        <target>Wybierz szablon układu. Domyślnym szablonem jest &lt;em&gt;fe_page&lt;/em&gt;. Jeśli chcesz dodać własny szablon, wgraj go do katalogu &lt;em&gt;templates&lt;/em&gt; (rozszerzenie pliku musi być &lt;em&gt;tpl&lt;/em&gt;).</target>
      </trans-unit>
      <trans-unit id="tl_layout.doctype.0">
        <source>Output format</source>
        <target>Definicja Typu Dokumentu</target>
      </trans-unit>
      <trans-unit id="tl_layout.doctype.1">
        <source>Here you can set the output format.</source>
        <target>Wybierz DTD.</target>
      </trans-unit>
      <trans-unit id="tl_layout.cssClass.0">
        <source>Body class</source>
        <target>Klasa Body</target>
      </trans-unit>
      <trans-unit id="tl_layout.cssClass.1">
        <source>Here you can add custom classes to the &amp;lt;body&amp;gt; tag.</source>
        <target>Tutaj możesz dodać własne klasy do tagu &amp;lt;body&amp;gt;.</target>
      </trans-unit>
      <trans-unit id="tl_layout.viewport.0">
        <source>Viewport</source>
        <target>Port przeglądarki</target>
      </trans-unit>
      <trans-unit id="tl_layout.viewport.1">
        <source>Here you can overwrite the viewport content (defaults to &lt;em&gt;width=device-width,initial-scale=1.0&lt;/em&gt;).</source>
        <target>Tutaj możesz zamienić treść portu przeglądarki (dostawienie umyślne to &lt;em&gt;width=device-width,initial-scale=1.0&lt;/em&gt;).</target>
      </trans-unit>
      <trans-unit id="tl_layout.titleTag.0">
        <source>Title tag</source>
        <target>Etykieta tytułu</target>
      </trans-unit>
      <trans-unit id="tl_layout.titleTag.1">
<<<<<<< HEAD
        <source>Here you can overwrite the title tag (defaults to &lt;em&gt;{{page::pageTitle}} - {{page::mainTitle}}&lt;/em&gt;).</source>
        <target>Tutaj możesz zamienić etykietę tytułu (ustawienie domyślne to &lt;em&gt;{{page::pageTitle}} - {{page::mainTitle}}&lt;/em&gt;).</target>
=======
        <source>Here you can overwrite the title tag (defaults to &lt;em&gt;{{page::pageTitle}} - {{page::rootTitle}}&lt;/em&gt;).</source>
        <target>Tutaj możesz nadpisać tag tytułu (domyślnie to &lt;em&gt;{{page::pageTitle}} - {{page::rootTitle}}&lt;/em&gt;).</target>
>>>>>>> 717816a2
      </trans-unit>
      <trans-unit id="tl_layout.onload.0">
        <source>Body onload</source>
        <target>Body onload</target>
      </trans-unit>
      <trans-unit id="tl_layout.onload.1">
        <source>Here you can add a body &lt;em&gt;onload&lt;/em&gt; attribute.</source>
        <target>Tutaj możesz dodać atrybut &lt;em&gt;onload&lt;/em&gt; do elementu body.</target>
      </trans-unit>
      <trans-unit id="tl_layout.head.0">
        <source>Additional &amp;lt;head&amp;gt; tags</source>
        <target>Dodatkowe tagi sekcji</target>
      </trans-unit>
      <trans-unit id="tl_layout.head.1">
        <source>Here you can add individual tags to the &amp;lt;head&amp;gt; section of the page.</source>
        <target>Tutaj możesz dodać indywidualne tagi do sekcji &amp;lt;head&amp;gt;.</target>
      </trans-unit>
      <trans-unit id="tl_layout.addJQuery.0">
        <source>Include jQuery</source>
        <target>Załącz jQuery</target>
      </trans-unit>
      <trans-unit id="tl_layout.addJQuery.1">
        <source>Include the jQuery library in the layout.</source>
        <target>Załącz bibliotekę jQuery do layoutu.</target>
      </trans-unit>
      <trans-unit id="tl_layout.jSource.0">
        <source>jQuery source</source>
        <target>Źródło jQuery</target>
      </trans-unit>
      <trans-unit id="tl_layout.jSource.1">
        <source>Here you can select from where to load the jQuery script.</source>
        <target>Tutaj możesz wybrać skąd załadować skrypt jQuery.</target>
      </trans-unit>
      <trans-unit id="tl_layout.jquery.0">
        <source>jQuery templates</source>
        <target>Szablony jQuery</target>
      </trans-unit>
      <trans-unit id="tl_layout.jquery.1">
        <source>Here you can select one or more jQuery templates.</source>
        <target>Tutaj możesz wybrać jeden lub więcej szablonów jQuery.</target>
      </trans-unit>
      <trans-unit id="tl_layout.addMooTools.0">
        <source>Include MooTools</source>
        <target>Załącz MooTools</target>
      </trans-unit>
      <trans-unit id="tl_layout.addMooTools.1">
        <source>Include the MooTools library in the layout.</source>
        <target>Załącz bibliotekę MooTools do layoutu.</target>
      </trans-unit>
      <trans-unit id="tl_layout.mooSource.0">
        <source>MooTools source</source>
        <target>Źródło MooTools</target>
      </trans-unit>
      <trans-unit id="tl_layout.mooSource.1">
        <source>Here you can select from where to load the MooTools scripts.</source>
        <target>Możesz również użyć lokalnego skryptu MooTools lub załadować go z CDN (np. z Google CDN).</target>
      </trans-unit>
      <trans-unit id="tl_layout.mootools.0">
        <source>MooTools templates</source>
        <target>Mootools JavaScript</target>
      </trans-unit>
      <trans-unit id="tl_layout.mootools.1">
        <source>Here you can select one or more MooTools templates.</source>
        <target>Jeśli chcesz umieścić na swojej stronie rozwijane panele (mootools accordion), musisz dodać szablon JavaScript, który uruchomi ten efekt. Szablon JavaScript możesz wybrać tutaj. Szablon mootools zaczyna się od &lt;em&gt;moo_&lt;/em&gt; (rozszerzenie pliku &lt;em&gt;tpl&lt;/em&gt;).</target>
      </trans-unit>
      <trans-unit id="tl_layout.analytics.0">
        <source>Analytics templates</source>
        <target>Szablony analityki</target>
      </trans-unit>
      <trans-unit id="tl_layout.analytics.1">
        <source>Here you can activate the analytics templates (e.g. for Google Analytics or Piwik). Note that you have to adjust those templates and add your analytics ID before you can use them!</source>
        <target>Tutaj możesz aktywować szablony analityki (np. dla Google Analytics lub Piwik). Pamiętaj, że musisz dostosować te szablony poprzez dodanie Twojego analitykowego ID.</target>
      </trans-unit>
      <trans-unit id="tl_layout.script.0">
        <source>Custom JavaScript code</source>
        <target>Własny kod JavaScript</target>
      </trans-unit>
      <trans-unit id="tl_layout.script.1">
        <source>The JavaScript code which will be inserted at the bottom of the page.</source>
        <target>Kod JavaScript będzie dodany na dole strony.</target>
      </trans-unit>
      <trans-unit id="tl_layout.static.0">
        <source>Static layout</source>
        <target>Układ statyczny</target>
      </trans-unit>
      <trans-unit id="tl_layout.static.1">
        <source>Create a static layout with a fixed width and alignment.</source>
        <target>Utwórz statyczny układ ze stałą szerokością i wyrównaniem.</target>
      </trans-unit>
      <trans-unit id="tl_layout.width.0">
        <source>Overall width</source>
        <target>Całkowita szerokość</target>
      </trans-unit>
      <trans-unit id="tl_layout.width.1">
        <source>The overall width will be applied to the wrapper element.</source>
        <target>Wprowadź całkowitą szerokość, w której będą znajdowały się pozostałe elementy układu.</target>
      </trans-unit>
      <trans-unit id="tl_layout.align.0">
        <source>Alignment</source>
        <target>Wyrównanie strony</target>
      </trans-unit>
      <trans-unit id="tl_layout.align.1">
        <source>Please select the alignment of the page.</source>
        <target>Wybierz wyrównanie strony.</target>
      </trans-unit>
      <trans-unit id="tl_layout.title_legend">
        <source>Title</source>
        <target>Tytuł i ustawienia domyślne</target>
      </trans-unit>
      <trans-unit id="tl_layout.header_legend">
        <source>Rows</source>
        <target>Nagłówek i stopka</target>
      </trans-unit>
      <trans-unit id="tl_layout.column_legend">
        <source>Columns</source>
        <target>Ustawienia kolumny</target>
      </trans-unit>
      <trans-unit id="tl_layout.sections_legend">
        <source>Custom sections</source>
        <target>Własne sekcje</target>
      </trans-unit>
      <trans-unit id="tl_layout.webfonts_legend">
        <source>Web fonts</source>
        <target>Czcionki Web</target>
      </trans-unit>
      <trans-unit id="tl_layout.style_legend">
        <source>Style sheets</source>
        <target>Arkusze styli</target>
      </trans-unit>
      <trans-unit id="tl_layout.feed_legend">
        <source>RSS/Atom feeds</source>
        <target>Kanały RSS/Atom</target>
      </trans-unit>
      <trans-unit id="tl_layout.modules_legend">
        <source>Front end modules</source>
        <target>Załączanie modułów</target>
      </trans-unit>
      <trans-unit id="tl_layout.expert_legend">
        <source>Expert settings</source>
        <target>Ustawienia zaawansowane</target>
      </trans-unit>
      <trans-unit id="tl_layout.script_legend">
        <source>Script settings</source>
        <target>Ustawienia skryptu</target>
      </trans-unit>
      <trans-unit id="tl_layout.static_legend">
        <source>Static layout</source>
        <target>Szablon statyczny</target>
      </trans-unit>
      <trans-unit id="tl_layout.jquery_legend">
        <source>jQuery</source>
        <target>jQuery</target>
      </trans-unit>
      <trans-unit id="tl_layout.j_local">
        <source>Local file</source>
        <target>Plik lokalny</target>
      </trans-unit>
      <trans-unit id="tl_layout.j_googleapis">
        <source>CDN (code.jquery.com)</source>
        <target>CDN (code.jquery.com)</target>
      </trans-unit>
      <trans-unit id="tl_layout.j_fallback">
        <source>CDN with local fallback</source>
        <target>CDN z lokalnym wsparciem fallback</target>
      </trans-unit>
      <trans-unit id="tl_layout.mootools_legend">
        <source>MooTools</source>
        <target>MooTools</target>
      </trans-unit>
      <trans-unit id="tl_layout.moo_local">
        <source>Local file</source>
        <target>Plik lokalny</target>
      </trans-unit>
      <trans-unit id="tl_layout.moo_googleapis">
        <source>CDN (googleapis.com)</source>
        <target>CDN (googleapis.com)</target>
      </trans-unit>
      <trans-unit id="tl_layout.moo_fallback">
        <source>CDN with local fallback</source>
        <target>CDN z lokalnym wsparciem fallback</target>
      </trans-unit>
      <trans-unit id="tl_layout.html5">
        <source>HTML</source>
        <target>HTML</target>
      </trans-unit>
      <trans-unit id="tl_layout.xhtml_strict">
        <source>XHTML Strict</source>
        <target>XHTML Strict</target>
      </trans-unit>
      <trans-unit id="tl_layout.xhtml_trans">
        <source>XHTML Transitional</source>
        <target>XHTML Transitional</target>
      </trans-unit>
      <trans-unit id="tl_layout.top">
        <source>Before the wrapper</source>
        <target>Przed wrapperem</target>
      </trans-unit>
      <trans-unit id="tl_layout.before">
        <source>After the page header</source>
        <target>Po sekcji Header</target>
      </trans-unit>
      <trans-unit id="tl_layout.main">
        <source>Inside the main column</source>
        <target>W głównej kolumnie</target>
      </trans-unit>
      <trans-unit id="tl_layout.after">
        <source>Before the page footer</source>
        <target>Przed sekcją Footer</target>
      </trans-unit>
      <trans-unit id="tl_layout.bottom">
        <source>After the wrapper</source>
        <target>Po wrapperze</target>
      </trans-unit>
      <trans-unit id="tl_layout.edit_styles">
        <source>Edit the style sheets</source>
        <target>Edytuj arkusze stylów</target>
      </trans-unit>
      <trans-unit id="tl_layout.edit_module">
        <source>Edit the module</source>
        <target>Edytuj moduł</target>
      </trans-unit>
      <trans-unit id="tl_layout.analytics_google">
        <source>Google</source>
        <target>Google</target>
      </trans-unit>
      <trans-unit id="tl_layout.analytics_piwik">
        <source>Piwik</source>
        <target>Piwik</target>
      </trans-unit>
      <trans-unit id="tl_layout.new.0">
        <source>New layout</source>
        <target>Nowy układ</target>
      </trans-unit>
      <trans-unit id="tl_layout.new.1">
        <source>Create a new layout</source>
        <target>Utwórz nowy układ</target>
      </trans-unit>
      <trans-unit id="tl_layout.show.0">
        <source>Layout details</source>
        <target>Szczegóły układu</target>
      </trans-unit>
      <trans-unit id="tl_layout.show.1">
        <source>Show the details of layout ID %s</source>
        <target>Pokaż szczegóły układu ID %s</target>
      </trans-unit>
      <trans-unit id="tl_layout.edit.0">
        <source>Edit layout</source>
        <target>Edytuj układ layout</target>
      </trans-unit>
      <trans-unit id="tl_layout.edit.1">
        <source>Edit layout ID %s</source>
        <target>Edytuj układ ID %s</target>
      </trans-unit>
      <trans-unit id="tl_layout.cut.0">
        <source>Move layout</source>
        <target>Przenieś układ</target>
      </trans-unit>
      <trans-unit id="tl_layout.cut.1">
        <source>Move layout ID %s</source>
        <target>Przenieś układ ID %s</target>
      </trans-unit>
      <trans-unit id="tl_layout.copy.0">
        <source>Duplicate layout</source>
        <target>Duplikuj układ</target>
      </trans-unit>
      <trans-unit id="tl_layout.copy.1">
        <source>Duplicate layout ID %s</source>
        <target>Duplikuj układ ID %s</target>
      </trans-unit>
      <trans-unit id="tl_layout.delete.0">
        <source>Delete layout</source>
        <target>Skasuj układ</target>
      </trans-unit>
      <trans-unit id="tl_layout.delete.1">
        <source>Delete layout ID %s</source>
        <target>Skasuj układ ID %s</target>
      </trans-unit>
      <trans-unit id="tl_layout.editheader.0">
        <source>Edit theme</source>
        <target>Edytuj theme</target>
      </trans-unit>
      <trans-unit id="tl_layout.editheader.1">
        <source>Edit the theme settings</source>
        <target>Edytuj ustawienia theme</target>
      </trans-unit>
    </body>
  </file>
</xliff><|MERGE_RESOLUTION|>--- conflicted
+++ resolved
@@ -294,13 +294,8 @@
         <target>Etykieta tytułu</target>
       </trans-unit>
       <trans-unit id="tl_layout.titleTag.1">
-<<<<<<< HEAD
-        <source>Here you can overwrite the title tag (defaults to &lt;em&gt;{{page::pageTitle}} - {{page::mainTitle}}&lt;/em&gt;).</source>
-        <target>Tutaj możesz zamienić etykietę tytułu (ustawienie domyślne to &lt;em&gt;{{page::pageTitle}} - {{page::mainTitle}}&lt;/em&gt;).</target>
-=======
         <source>Here you can overwrite the title tag (defaults to &lt;em&gt;{{page::pageTitle}} - {{page::rootTitle}}&lt;/em&gt;).</source>
         <target>Tutaj możesz nadpisać tag tytułu (domyślnie to &lt;em&gt;{{page::pageTitle}} - {{page::rootTitle}}&lt;/em&gt;).</target>
->>>>>>> 717816a2
       </trans-unit>
       <trans-unit id="tl_layout.onload.0">
         <source>Body onload</source>
