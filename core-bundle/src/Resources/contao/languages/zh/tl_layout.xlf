<?xml version="1.0" ?><xliff version="1.1">
  <file datatype="php" original="system/modules/core/languages/en/tl_layout.php" source-language="en">
    <body>
      <trans-unit id="tl_layout.name.0">
        <source>Title</source>
        <target>标题</target>
      </trans-unit>
      <trans-unit id="tl_layout.name.1">
        <source>Please enter the layout title.</source>
        <target>请输入布局标题</target>
      </trans-unit>
      <trans-unit id="tl_layout.fallback.0">
        <source>Default layout</source>
        <target>默认布局</target>
      </trans-unit>
      <trans-unit id="tl_layout.fallback.1">
        <source>Make the layout the default layout.</source>
        <target>将此布局作为默认布局。</target>
      </trans-unit>
      <trans-unit id="tl_layout.rows.0">
        <source>Rows</source>
        <target>行</target>
      </trans-unit>
      <trans-unit id="tl_layout.rows.1">
        <source>Please choose the number of rows.</source>
        <target>请选择行数。</target>
      </trans-unit>
      <trans-unit id="tl_layout.1rw.0">
        <source>Main row only</source>
        <target>仅允许主行</target>
      </trans-unit>
      <trans-unit id="tl_layout.1rw.1">
        <source>Show only one row.</source>
        <target>只显示一行。</target>
      </trans-unit>
      <trans-unit id="tl_layout.2rwh.0">
        <source>Header and main row</source>
        <target>标题行和主行</target>
      </trans-unit>
      <trans-unit id="tl_layout.2rwh.1">
        <source>Show a header above the main row.</source>
        <target>在主行之上显示一个行标题。</target>
      </trans-unit>
      <trans-unit id="tl_layout.2rwf.0">
        <source>Main row and footer</source>
        <target>主行和脚注</target>
      </trans-unit>
      <trans-unit id="tl_layout.2rwf.1">
        <source>Show a footer below the main row.</source>
        <target>在主行下方显示一个脚注。</target>
      </trans-unit>
      <trans-unit id="tl_layout.3rw.0">
        <source>Header, main row and footer</source>
        <target>行标题，主行和脚注</target>
      </trans-unit>
      <trans-unit id="tl_layout.3rw.1">
        <source>Show a header above and a footer below the main row.</source>
        <target>在主行之上和之下分别显示行标题和脚注。</target>
      </trans-unit>
      <trans-unit id="tl_layout.headerHeight.0">
        <source>Header height</source>
        <target>行标题高度</target>
      </trans-unit>
      <trans-unit id="tl_layout.headerHeight.1">
        <source>Please enter the height of the page header.</source>
        <target>请输入页面标题的高度。</target>
      </trans-unit>
      <trans-unit id="tl_layout.footerHeight.0">
        <source>Footer height</source>
        <target>脚注高度</target>
      </trans-unit>
      <trans-unit id="tl_layout.footerHeight.1">
        <source>Please enter the height of the page footer.</source>
        <target>请输入页面脚注的高度。</target>
      </trans-unit>
      <trans-unit id="tl_layout.cols.0">
        <source>Columns</source>
        <target>列</target>
      </trans-unit>
      <trans-unit id="tl_layout.cols.1">
        <source>Please choose the number of columns.</source>
        <target>请选择列数。</target>
      </trans-unit>
      <trans-unit id="tl_layout.1cl.0">
        <source>Main column only</source>
        <target>仅允许主列</target>
      </trans-unit>
      <trans-unit id="tl_layout.1cl.1">
        <source>Show only one column.</source>
        <target>仅显示一列</target>
      </trans-unit>
      <trans-unit id="tl_layout.2cll.0">
        <source>Left and main column</source>
        <target>左侧和主列</target>
      </trans-unit>
      <trans-unit id="tl_layout.2cll.1">
        <source>Show two columns with the main column on the right side.</source>
        <target>显示两列并且主列位于右侧。</target>
      </trans-unit>
      <trans-unit id="tl_layout.2clr.0">
        <source>Main and right column</source>
        <target>主列和右列</target>
      </trans-unit>
      <trans-unit id="tl_layout.2clr.1">
        <source>Show two columns with the main column on the left side.</source>
        <target>显示两列并且主列位于左侧。</target>
      </trans-unit>
      <trans-unit id="tl_layout.3cl.0">
        <source>Main, left and right column</source>
        <target>中部，左和右列</target>
      </trans-unit>
      <trans-unit id="tl_layout.3cl.1">
        <source>Show three columns with the main column in the middle.</source>
        <target>在中间显示带有主列的3列。</target>
      </trans-unit>
      <trans-unit id="tl_layout.widthLeft.0">
        <source>Left column width</source>
        <target>左边列宽度</target>
      </trans-unit>
      <trans-unit id="tl_layout.widthLeft.1">
        <source>Please enter the width of the left column.</source>
        <target>请输入左边列宽度。</target>
      </trans-unit>
      <trans-unit id="tl_layout.widthRight.0">
        <source>Right column width</source>
        <target>右边列宽度</target>
      </trans-unit>
      <trans-unit id="tl_layout.widthRight.1">
        <source>Please enter the width of the right column.</source>
        <target>请输入右边列宽度。</target>
      </trans-unit>
      <trans-unit id="tl_layout.sections.0">
        <source>Custom layout sections</source>
        <target>自定义布局区域</target>
      </trans-unit>
      <trans-unit id="tl_layout.sections.1">
        <source>Here you can enter a comma separated list of custom layout sections.</source>
        <target>用英文逗号分隔</target>
      </trans-unit>
      <trans-unit id="tl_layout.sPosition.0">
        <source>Custom sections position</source>
        <target>自定义区域位置</target>
      </trans-unit>
      <trans-unit id="tl_layout.sPosition.1">
        <source>Please select the position of the custom layout sections.</source>
        <target>请选择自定义布局区域位置。</target>
      </trans-unit>
      <trans-unit id="tl_layout.stylesheet.0">
        <source>Style sheets</source>
        <target>样式表</target>
      </trans-unit>
      <trans-unit id="tl_layout.stylesheet.1">
        <source>Please select the style sheets you want to add to the layout.</source>
        <target>请选择您要添加到布局中的样式表。</target>
      </trans-unit>
      <trans-unit id="tl_layout.framework.0">
        <source>CSS framework</source>
        <target>CSS框架</target>
      </trans-unit>
      <trans-unit id="tl_layout.framework.1">
        <source>Here you can activate the components of the Contao CSS framework.</source>
        <target>您可以在这里激活Contao CSS框架组件。</target>
      </trans-unit>
      <trans-unit id="tl_layout.layout.css.0">
        <source>Layout builder</source>
        <target>布局生成器</target>
      </trans-unit>
      <trans-unit id="tl_layout.layout.css.1">
        <source>Generates a responsive CSS layout based on the page layout settings. This component is required for the page layout generator to work!</source>
        <target>生成基于页面布局设置的CSS布局。页面布局生成器依赖这个组件。</target>
      </trans-unit>
      <trans-unit id="tl_layout.responsive.css.0">
        <source>Responsive layout</source>
        <target>响应式布局</target>
      </trans-unit>
      <trans-unit id="tl_layout.responsive.css.1">
        <source>Adds a meta viewport tag to the page header and scales the CSS layout based on the device width.</source>
        <target>在页面头部添加一个meta视口标签，从而基于设备宽度缩放CSS布局。</target>
      </trans-unit>
      <trans-unit id="tl_layout.grid.css.0">
        <source>12-column grid</source>
        <target>12列格子</target>
      </trans-unit>
      <trans-unit id="tl_layout.grid.css.1">
        <source>Adds a responsive 12-column grid that is triggered by the CSS classes &quot;grid1&quot; to &quot;grid12&quot; and &quot;offset1&quot; to &quot;offset12&quot;.</source>
        <target>添加一个自适应12列网格，该网格会由CSS类“grid1”到“grid2”和“offset1”到“offset2”触发。</target>
      </trans-unit>
      <trans-unit id="tl_layout.reset.css.0">
        <source>CSS reset</source>
        <target>CSS重置</target>
      </trans-unit>
      <trans-unit id="tl_layout.reset.css.1">
        <source>Removes the inconsistent default styling of HTML elements in different browsers.</source>
        <target>在不同浏览器中移除不一致的默认样式的 HTML 元素。</target>
      </trans-unit>
      <trans-unit id="tl_layout.form.css.0">
        <source>Basic forms</source>
        <target>基本表单</target>
      </trans-unit>
      <trans-unit id="tl_layout.form.css.1">
        <source>Adds basic form elements and buttons formatting.</source>
        <target>添加基本表单元素和按钮格式</target>
      </trans-unit>
      <trans-unit id="tl_layout.tinymce.css.0">
        <source>TinyMCE style sheet</source>
        <target>TinyMCE样式表</target>
      </trans-unit>
      <trans-unit id="tl_layout.tinymce.css.1">
        <source>Includes the &lt;em&gt;tinymce.css&lt;/em&gt; style sheet from your upload directory.</source>
        <target>包含您上传目录中的&lt;em&gt;tinymce.css&lt;/em&gt;样式表。</target>
      </trans-unit>
      <trans-unit id="tl_layout.external.0">
        <source>Additional style sheets</source>
        <target>额外样式表</target>
      </trans-unit>
      <trans-unit id="tl_layout.external.1">
        <source>Here you can add additional CSS, SCSS or LESS files from the file system.</source>
        <target>在这里添加来自文件系统的额外的CSS, SCSS 或 LESS 文件。</target>
      </trans-unit>
      <trans-unit id="tl_layout.orderExt.0">
        <source>Sort order</source>
        <target>排序顺序</target>
      </trans-unit>
      <trans-unit id="tl_layout.orderExt.1">
        <source>The sort order of the style sheets.</source>
        <target>样式表排序顺序。</target>
      </trans-unit>
      <trans-unit id="tl_layout.webfonts.0">
        <source>Google web fonts</source>
        <target>谷歌web字体</target>
      </trans-unit>
      <trans-unit id="tl_layout.webfonts.1">
        <source>Here you can add Google web fonts to your website. Specify the font families without the base URL (e.g. &lt;em&gt;Ubuntu|Ubuntu+Mono&lt;/em&gt;).</source>
        <target>您可以在这里为您的网站添加谷歌web字体。指定不带base URL的字体 (如：&lt;em&gt;Ubuntu|Ubuntu+Mono&lt;/em&gt;)。</target>
      </trans-unit>
      <trans-unit id="tl_layout.newsfeeds.0">
        <source>News feeds</source>
        <target>新闻源</target>
      </trans-unit>
      <trans-unit id="tl_layout.newsfeeds.1">
        <source>Please select the news feeds you want to add to the layout.</source>
        <target>请选择您要添加到布局中的新闻源。</target>
      </trans-unit>
      <trans-unit id="tl_layout.calendarfeeds.0">
        <source>Calendar feeds</source>
        <target>日历源</target>
      </trans-unit>
      <trans-unit id="tl_layout.calendarfeeds.1">
        <source>Please select the calendar feeds you want to add to the layout.</source>
        <target>请选择您要添加到布局中的日历源。</target>
      </trans-unit>
      <trans-unit id="tl_layout.modules.0">
        <source>Included modules</source>
        <target>包含的模块</target>
      </trans-unit>
      <trans-unit id="tl_layout.modules.1">
        <source>If JavaScript is disabled, make sure to save your changes before modifying the order.</source>
        <target>如果Javascript被禁用，请确保在修改顺序前保存变更。</target>
      </trans-unit>
      <trans-unit id="tl_layout.template.0">
        <source>Page template</source>
        <target>页面模板</target>
      </trans-unit>
      <trans-unit id="tl_layout.template.1">
        <source>Here you can select the page template.</source>
        <target>您可以在这里选择页面模板。</target>
      </trans-unit>
      <trans-unit id="tl_layout.doctype.0">
        <source>Output format</source>
        <target>输出格式</target>
      </trans-unit>
      <trans-unit id="tl_layout.doctype.1">
        <source>Here you can set the output format.</source>
        <target>您可以在这里设置输出格式。</target>
      </trans-unit>
      <trans-unit id="tl_layout.cssClass.0">
        <source>Body class</source>
        <target>Body类</target>
      </trans-unit>
      <trans-unit id="tl_layout.cssClass.1">
        <source>Here you can add custom classes to the &amp;lt;body&amp;gt; tag.</source>
        <target>你可以在这里给&amp;lt;body&amp;gt;标签添加自定义类。</target>
      </trans-unit>
      <trans-unit id="tl_layout.viewport.0">
        <source>Viewport</source>
        <target>视口</target>
      </trans-unit>
      <trans-unit id="tl_layout.viewport.1">
        <source>Here you can overwrite the viewport content (defaults to &lt;em&gt;width=device-width,initial-scale=1.0&lt;/em&gt;).</source>
        <target>在这里重写视口内容 (默认为 &lt;em&gt;width=device-width,initial-scale=1.0&lt;/em&gt;).</target>
      </trans-unit>
      <trans-unit id="tl_layout.titleTag.0">
        <source>Title tag</source>
        <target>标题标签</target>
      </trans-unit>
      <trans-unit id="tl_layout.titleTag.1">
<<<<<<< HEAD
        <source>Here you can overwrite the title tag (defaults to &lt;em&gt;{{page::pageTitle}} - {{page::mainTitle}}&lt;/em&gt;).</source>
        <target>在这里重写标题标签 (默认为 &lt;em&gt;{{page::pageTitle}} - {{page::mainTitle}}&lt;/em&gt;).</target>
=======
        <source>Here you can overwrite the title tag (defaults to &lt;em&gt;{{page::pageTitle}} - {{page::rootTitle}}&lt;/em&gt;).</source>
        <target>在这里覆盖标题标签 (默认值： &lt;em&gt;{{page::pageTitle}} - {{page::rootTitle}}&lt;/em&gt;).</target>
>>>>>>> 01f055e5
      </trans-unit>
      <trans-unit id="tl_layout.onload.0">
        <source>Body onload</source>
        <target>Body onload</target>
      </trans-unit>
      <trans-unit id="tl_layout.onload.1">
        <source>Here you can add a body &lt;em&gt;onload&lt;/em&gt; attribute.</source>
        <target>你可以在这里添加一个body的&lt;em&gt;onload&lt;/em&gt;属性。</target>
      </trans-unit>
      <trans-unit id="tl_layout.head.0">
        <source>Additional &amp;lt;head&amp;gt; tags</source>
        <target>额外的&amp;lt;head&amp;gt;标签</target>
      </trans-unit>
      <trans-unit id="tl_layout.head.1">
        <source>Here you can add individual tags to the &amp;lt;head&amp;gt; section of the page.</source>
        <target>你可以在这里添加独立标签到页面的&amp;lt;head&amp;gt;位置。</target>
      </trans-unit>
      <trans-unit id="tl_layout.addJQuery.0">
        <source>Include jQuery</source>
        <target>包含jQuery</target>
      </trans-unit>
      <trans-unit id="tl_layout.addJQuery.1">
        <source>Include the jQuery library in the layout.</source>
        <target>在布局中包含jQuery库。</target>
      </trans-unit>
      <trans-unit id="tl_layout.jSource.0">
        <source>jQuery source</source>
        <target>jQuery源</target>
      </trans-unit>
      <trans-unit id="tl_layout.jSource.1">
        <source>Here you can select from where to load the jQuery script.</source>
        <target>您可以在这里选择从哪里加载jQuery脚本。</target>
      </trans-unit>
      <trans-unit id="tl_layout.jquery.0">
        <source>jQuery templates</source>
        <target>jQuery模板</target>
      </trans-unit>
      <trans-unit id="tl_layout.jquery.1">
        <source>Here you can select one or more jQuery templates.</source>
        <target>您可以在这里选择一个或多个jQuery模板。</target>
      </trans-unit>
      <trans-unit id="tl_layout.addMooTools.0">
        <source>Include MooTools</source>
        <target>包含MooTools</target>
      </trans-unit>
      <trans-unit id="tl_layout.addMooTools.1">
        <source>Include the MooTools library in the layout.</source>
        <target>在布局中包含MooTools库。</target>
      </trans-unit>
      <trans-unit id="tl_layout.mooSource.0">
        <source>MooTools source</source>
        <target>MooTools源</target>
      </trans-unit>
      <trans-unit id="tl_layout.mooSource.1">
        <source>Here you can select from where to load the MooTools scripts.</source>
        <target>您可以在这里选择从哪里加载MooTools脚本。</target>
      </trans-unit>
      <trans-unit id="tl_layout.mootools.0">
        <source>MooTools templates</source>
        <target>MooTools模板</target>
      </trans-unit>
      <trans-unit id="tl_layout.mootools.1">
        <source>Here you can select one or more MooTools templates.</source>
        <target>您可以在这里选择一个或多个MooTools模板。</target>
      </trans-unit>
      <trans-unit id="tl_layout.analytics.0">
        <source>Analytics templates</source>
        <target>Analytics模板</target>
      </trans-unit>
      <trans-unit id="tl_layout.analytics.1">
        <source>Here you can activate the analytics templates (e.g. for Google Analytics or Piwik). Note that you have to adjust those templates and add your analytics ID before you can use them!</source>
        <target>您可以在这里激活analytics模板 (如：谷歌Analytics或Piwik)。请注意在您使用他们之前，您必须调整这些模板并添加您的analytics ID！</target>
      </trans-unit>
      <trans-unit id="tl_layout.script.0">
        <source>Custom JavaScript code</source>
        <target>自定义Javascript代码</target>
      </trans-unit>
      <trans-unit id="tl_layout.script.1">
        <source>The JavaScript code which will be inserted at the bottom of the page.</source>
        <target>这些JavaScript代码将会插入在页面底部。</target>
      </trans-unit>
      <trans-unit id="tl_layout.static.0">
        <source>Static layout</source>
        <target>静态布局</target>
      </trans-unit>
      <trans-unit id="tl_layout.static.1">
        <source>Create a static layout with a fixed width and alignment.</source>
        <target>创建具有固定的宽度和对齐方式的静态布局。</target>
      </trans-unit>
      <trans-unit id="tl_layout.width.0">
        <source>Overall width</source>
        <target>总宽度</target>
      </trans-unit>
      <trans-unit id="tl_layout.width.1">
        <source>The overall width will be applied to the wrapper element.</source>
        <target>总宽度将应用于该包装元素。</target>
      </trans-unit>
      <trans-unit id="tl_layout.align.0">
        <source>Alignment</source>
        <target>对齐排列</target>
      </trans-unit>
      <trans-unit id="tl_layout.align.1">
        <source>Please select the alignment of the page.</source>
        <target>请选择页面的对齐方式。</target>
      </trans-unit>
      <trans-unit id="tl_layout.title_legend">
        <source>Title</source>
        <target>标题</target>
      </trans-unit>
      <trans-unit id="tl_layout.header_legend">
        <source>Rows</source>
        <target>行</target>
      </trans-unit>
      <trans-unit id="tl_layout.column_legend">
        <source>Columns</source>
        <target>列</target>
      </trans-unit>
      <trans-unit id="tl_layout.sections_legend">
        <source>Custom sections</source>
        <target>自定义区域</target>
      </trans-unit>
      <trans-unit id="tl_layout.webfonts_legend">
        <source>Web fonts</source>
        <target>Web字体</target>
      </trans-unit>
      <trans-unit id="tl_layout.style_legend">
        <source>Style sheets</source>
        <target>样式表</target>
      </trans-unit>
      <trans-unit id="tl_layout.feed_legend">
        <source>RSS/Atom feeds</source>
        <target>RSS/Atom源</target>
      </trans-unit>
      <trans-unit id="tl_layout.modules_legend">
        <source>Front end modules</source>
        <target>前端模块</target>
      </trans-unit>
      <trans-unit id="tl_layout.expert_legend">
        <source>Expert settings</source>
        <target>专家设置</target>
      </trans-unit>
      <trans-unit id="tl_layout.script_legend">
        <source>Script settings</source>
        <target>脚本设置</target>
      </trans-unit>
      <trans-unit id="tl_layout.static_legend">
        <source>Static layout</source>
        <target>静态布局</target>
      </trans-unit>
      <trans-unit id="tl_layout.jquery_legend">
        <source>jQuery</source>
        <target>jQuery</target>
      </trans-unit>
      <trans-unit id="tl_layout.j_local">
        <source>Local file</source>
        <target>本地文件</target>
      </trans-unit>
      <trans-unit id="tl_layout.j_googleapis">
        <source>CDN (code.jquery.com)</source>
        <target>CDN (code.jquery.com)</target>
      </trans-unit>
      <trans-unit id="tl_layout.j_fallback">
        <source>CDN with local fallback</source>
        <target>CDN和本地回调</target>
      </trans-unit>
      <trans-unit id="tl_layout.mootools_legend">
        <source>MooTools</source>
        <target>MooTools</target>
      </trans-unit>
      <trans-unit id="tl_layout.moo_local">
        <source>Local file</source>
        <target>本地文件</target>
      </trans-unit>
      <trans-unit id="tl_layout.moo_googleapis">
        <source>CDN (googleapis.com)</source>
        <target>CDN (googleapis.com)</target>
      </trans-unit>
      <trans-unit id="tl_layout.moo_fallback">
        <source>CDN with local fallback</source>
        <target>CDN和本地回调</target>
      </trans-unit>
      <trans-unit id="tl_layout.html5">
        <source>HTML</source>
        <target>HTML</target>
      </trans-unit>
      <trans-unit id="tl_layout.xhtml_strict">
        <source>XHTML Strict</source>
        <target>XHTML Strict</target>
      </trans-unit>
      <trans-unit id="tl_layout.xhtml_trans">
        <source>XHTML Transitional</source>
        <target>XHTML Transitional</target>
      </trans-unit>
      <trans-unit id="tl_layout.top">
        <source>Before the wrapper</source>
        <target>在封装器之前</target>
      </trans-unit>
      <trans-unit id="tl_layout.before">
        <source>After the page header</source>
        <target>页头后元素</target>
      </trans-unit>
      <trans-unit id="tl_layout.main">
        <source>Inside the main column</source>
        <target>在主栏内</target>
      </trans-unit>
      <trans-unit id="tl_layout.after">
        <source>Before the page footer</source>
        <target>页脚前元素</target>
      </trans-unit>
      <trans-unit id="tl_layout.bottom">
        <source>After the wrapper</source>
        <target>在封装器之后</target>
      </trans-unit>
      <trans-unit id="tl_layout.edit_styles">
        <source>Edit the style sheets</source>
        <target>编辑样式表</target>
      </trans-unit>
      <trans-unit id="tl_layout.edit_module">
        <source>Edit the module</source>
        <target>编辑模块</target>
      </trans-unit>
      <trans-unit id="tl_layout.analytics_google">
        <source>Google</source>
        <target>Google</target>
      </trans-unit>
      <trans-unit id="tl_layout.analytics_piwik">
        <source>Piwik</source>
        <target>Piwik</target>
      </trans-unit>
      <trans-unit id="tl_layout.new.0">
        <source>New layout</source>
        <target>新布局</target>
      </trans-unit>
      <trans-unit id="tl_layout.new.1">
        <source>Create a new layout</source>
        <target>创建新布局</target>
      </trans-unit>
      <trans-unit id="tl_layout.show.0">
        <source>Layout details</source>
        <target>布局详情</target>
      </trans-unit>
      <trans-unit id="tl_layout.show.1">
        <source>Show the details of layout ID %s</source>
        <target>显示ID为%s的布局详情</target>
      </trans-unit>
      <trans-unit id="tl_layout.edit.0">
        <source>Edit layout</source>
        <target>编辑布局</target>
      </trans-unit>
      <trans-unit id="tl_layout.edit.1">
        <source>Edit layout ID %s</source>
        <target>编辑ID为%s的布局</target>
      </trans-unit>
      <trans-unit id="tl_layout.cut.0">
        <source>Move layout</source>
        <target>移动布局</target>
      </trans-unit>
      <trans-unit id="tl_layout.cut.1">
        <source>Move layout ID %s</source>
        <target>移动ID为%s的布局</target>
      </trans-unit>
      <trans-unit id="tl_layout.copy.0">
        <source>Duplicate layout</source>
        <target>复制布局</target>
      </trans-unit>
      <trans-unit id="tl_layout.copy.1">
        <source>Duplicate layout ID %s</source>
        <target>复制ID为%s的布局</target>
      </trans-unit>
      <trans-unit id="tl_layout.delete.0">
        <source>Delete layout</source>
        <target>删除布局</target>
      </trans-unit>
      <trans-unit id="tl_layout.delete.1">
        <source>Delete layout ID %s</source>
        <target>删除ID为%s的布局</target>
      </trans-unit>
      <trans-unit id="tl_layout.editheader.0">
        <source>Edit theme</source>
        <target>编辑主题</target>
      </trans-unit>
      <trans-unit id="tl_layout.editheader.1">
        <source>Edit the theme settings</source>
        <target>编辑主题设置</target>
      </trans-unit>
    </body>
  </file>
</xliff><|MERGE_RESOLUTION|>--- conflicted
+++ resolved
@@ -294,13 +294,8 @@
         <target>标题标签</target>
       </trans-unit>
       <trans-unit id="tl_layout.titleTag.1">
-<<<<<<< HEAD
-        <source>Here you can overwrite the title tag (defaults to &lt;em&gt;{{page::pageTitle}} - {{page::mainTitle}}&lt;/em&gt;).</source>
-        <target>在这里重写标题标签 (默认为 &lt;em&gt;{{page::pageTitle}} - {{page::mainTitle}}&lt;/em&gt;).</target>
-=======
         <source>Here you can overwrite the title tag (defaults to &lt;em&gt;{{page::pageTitle}} - {{page::rootTitle}}&lt;/em&gt;).</source>
         <target>在这里覆盖标题标签 (默认值： &lt;em&gt;{{page::pageTitle}} - {{page::rootTitle}}&lt;/em&gt;).</target>
->>>>>>> 01f055e5
       </trans-unit>
       <trans-unit id="tl_layout.onload.0">
         <source>Body onload</source>
