<?xml version="1.0" encoding="UTF-8"?>
<xliff version="1.1">
  <file datatype="php" original="src/Resources/contao/languages/en/default.php" source-language="en">
    <body>
      <trans-unit id="ERR.general">
        <source>An error occurred!</source>
      </trans-unit>
      <trans-unit id="ERR.unique">
        <source>This entry already exists!</source>
      </trans-unit>
      <trans-unit id="ERR.mandatory">
        <source>Field "%s" must not be empty!</source>
      </trans-unit>
      <trans-unit id="ERR.mdtryNoLabel">
        <source>This field must not be empty!</source>
      </trans-unit>
      <trans-unit id="ERR.minlength">
        <source>Field "%s" has to be at least %d characters long!</source>
      </trans-unit>
      <trans-unit id="ERR.maxlength">
        <source>Field "%s" must not be longer than %d characters!</source>
      </trans-unit>
      <trans-unit id="ERR.minval">
        <source>Field "%s" has to be at least %d!</source>
      </trans-unit>
      <trans-unit id="ERR.maxval">
        <source>Field "%s" must not be greater than %d!</source>
      </trans-unit>
      <trans-unit id="ERR.digit">
        <source>Please enter digits only!</source>
      </trans-unit>
      <trans-unit id="ERR.natural">
        <source>Please enter natural numbers only!</source>
      </trans-unit>
      <trans-unit id="ERR.prcnt">
        <source>Please enter a percentage between 0 and 100!</source>
      </trans-unit>
      <trans-unit id="ERR.alpha">
        <source>Please enter alphabetic characters only!</source>
      </trans-unit>
      <trans-unit id="ERR.alnum">
        <source>Please enter alphanumeric characters only!</source>
      </trans-unit>
      <trans-unit id="ERR.phone">
        <source>Please enter a valid phone number!</source>
      </trans-unit>
      <trans-unit id="ERR.extnd">
        <source>For security reasons you can not use the following characters here: =&lt;&gt;&amp;/()#</source>
      </trans-unit>
      <trans-unit id="ERR.email">
        <source>Please enter a valid e-mail address!</source>
      </trans-unit>
      <trans-unit id="ERR.emails">
        <source>There is at least one invalid e-mail address!</source>
      </trans-unit>
      <trans-unit id="ERR.url">
        <source>Please enter a valid URL format and encode special characters!</source>
      </trans-unit>
      <trans-unit id="ERR.locale">
        <source>Please enter a valid locale such as "en" or "en_US"!</source>
      </trans-unit>
      <trans-unit id="ERR.language">
        <source>Please enter a valid language code such as "en" or "en-US"!</source>
      </trans-unit>
      <trans-unit id="ERR.alias">
        <source>Please enter only alphanumeric characters and the following special characters: .-_</source>
      </trans-unit>
      <trans-unit id="ERR.folderalias">
        <source>Please enter only alphanumeric characters and the following special characters: .-/_</source>
      </trans-unit>
      <trans-unit id="ERR.date">
        <source>Please enter the date as "%s"!</source>
      </trans-unit>
      <trans-unit id="ERR.time">
        <source>Please enter the time as "%s"!</source>
      </trans-unit>
      <trans-unit id="ERR.dateTime">
        <source>Please enter date and time as "%s"!</source>
      </trans-unit>
      <trans-unit id="ERR.invalidDate">
        <source>Invalid date "%s"!</source>
      </trans-unit>
      <trans-unit id="ERR.noSpace">
        <source>Field "%s" must not contain any whitespace characters!</source>
      </trans-unit>
      <trans-unit id="ERR.filename">
        <source>The name of at least one uploaded file contains invalid characters or exceeds the maximum length of 255 characters!</source>
      </trans-unit>
      <trans-unit id="ERR.filesize">
        <source>The maximum size for file uploads is %s (Contao or php.ini settings)!</source>
      </trans-unit>
      <trans-unit id="ERR.filetype">
        <source>File type "%s" is not allowed to be uploaded!</source>
      </trans-unit>
      <trans-unit id="ERR.filepartial">
        <source>File %s was only partially uploaded!</source>
      </trans-unit>
      <trans-unit id="ERR.filewidth">
        <source>File %s exceeds the maximum image width of %d pixels!</source>
      </trans-unit>
      <trans-unit id="ERR.fileheight">
        <source>File %s exceeds the maximum image height of %d pixels!</source>
      </trans-unit>
      <trans-unit id="ERR.fileerror">
        <source>Error %s occurred when uploading file %s!</source>
      </trans-unit>
      <trans-unit id="ERR.filetarget">
        <source>Cannot move %s to %s because the target exists!</source>
      </trans-unit>
      <trans-unit id="ERR.invalidReferer">
        <source>Access denied! The current host address (%s) does not match the referer host address (%s)!</source>
      </trans-unit>
      <trans-unit id="ERR.invalidPass">
        <source>Invalid password!</source>
      </trans-unit>
      <trans-unit id="ERR.passwordLength">
        <source>A password has to be at least %d characters long!</source>
      </trans-unit>
      <trans-unit id="ERR.passwordName">
        <source>Your username and password must not be the same!</source>
      </trans-unit>
      <trans-unit id="ERR.passwordMatch">
        <source>The passwords did not match!</source>
      </trans-unit>
      <trans-unit id="ERR.accountLocked">
        <source>This account has been locked! You can log in again in %d minutes.</source>
      </trans-unit>
      <trans-unit id="ERR.invalidLogin">
        <source>Login failed (note that usernames and passwords are case-sensitive)!</source>
      </trans-unit>
      <trans-unit id="ERR.invalidColor">
        <source>Invalid color format!</source>
      </trans-unit>
      <trans-unit id="ERR.all_fields">
        <source>Please select at least one field!</source>
      </trans-unit>
      <trans-unit id="ERR.emptyUpload">
        <source>Please select at least one file!</source>
      </trans-unit>
      <trans-unit id="ERR.aliasExists">
        <source>The alias "%s" already exists!</source>
      </trans-unit>
      <trans-unit id="ERR.importFolder">
        <source>The folder "%s" cannot be imported!</source>
      </trans-unit>
      <trans-unit id="ERR.notWriteable">
        <source>The file "%s" is not writeable and can therefore not be updated!</source>
      </trans-unit>
      <trans-unit id="ERR.invalidName">
        <source>This file or folder name is invalid!</source>
      </trans-unit>
      <trans-unit id="ERR.invalidFile">
        <source>The file or folder "%s" is invalid!</source>
      </trans-unit>
      <trans-unit id="ERR.fileExists">
        <source>The file "%s" already exists!</source>
      </trans-unit>
      <trans-unit id="ERR.filesOnly">
        <source>You can only select files!</source>
      </trans-unit>
      <trans-unit id="ERR.foldersOnly">
        <source>You can only select folders!</source>
      </trans-unit>
      <trans-unit id="ERR.pathOnly">
        <source>You can only select files or folders within "%s"!</source>
      </trans-unit>
      <trans-unit id="ERR.extensionsOnly">
        <source>You can only select "%s" files!</source>
      </trans-unit>
      <trans-unit id="ERR.invalidPages">
        <source>Your selection contains invalid page IDs!</source>
      </trans-unit>
      <trans-unit id="ERR.circularReference">
        <source>Invalid redirect target (circular reference)!</source>
      </trans-unit>
      <trans-unit id="ERR.noFallbackEmpty">
        <source>None of the active website root pages without an explicit DNS setting have the language fallback option set.</source>
      </trans-unit>
      <trans-unit id="ERR.noFallbackDns">
        <source>None of the active website root pages for &lt;strong&gt;%s&lt;/strong&gt; have the language fallback option set.</source>
      </trans-unit>
      <trans-unit id="ERR.multipleFallback">
        <source>You can only define one website root page per domain as the language fallback.</source>
      </trans-unit>
      <trans-unit id="ERR.topLevelRoot">
        <source>Top-level pages must be website root pages!</source>
      </trans-unit>
      <trans-unit id="ERR.topLevelRegular">
        <source>There are top-level pages in the site structure which are not website root pages.</source>
      </trans-unit>
      <trans-unit id="ERR.invalidTokenUrl">
        <source>The link you were trying to open could not be verified. If you have clicked the link yourself or have received it by a trustworthy person, you can confirm the process below.</source>
      </trans-unit>
      <trans-unit id="ERR.form">
        <source>The form could not be sent</source>
      </trans-unit>
      <trans-unit id="ERR.formCookieWarning">
        <source>You will not be able to send this form, because you have disabled cookies in your browser.</source>
      </trans-unit>
      <trans-unit id="ERR.captcha">
        <source>Please answer the security question!</source>
      </trans-unit>
      <trans-unit id="ERR.download">
        <source>File "%s" is not available for download!</source>
      </trans-unit>
      <trans-unit id="ERR.invalid">
        <source>Invalid option value!</source>
      </trans-unit>
      <trans-unit id="ERR.fileNotFoundSync">
        <source>No database entry found for %s. Please synchronize the file system.</source>
      </trans-unit>
      <trans-unit id="ERR.invalidGoogleId">
        <source>Please enter a numeric Google+ ID or vanity name!</source>
      </trans-unit>
      <trans-unit id="ERR.invalidFieldName">
        <source>Please enter only the following characters: A-Z0-9[]_-</source>
      </trans-unit>
<<<<<<< HEAD
      <trans-unit id="ERR.largeImage">
        <source>Image exceeds the maximum dimensions of %sx%s.</source>
      </trans-unit>
      <trans-unit id="ERR.invalidTwoFactor">
        <source>Invalid verification code!</source>
=======
      <trans-unit id="ERR.emptyTitleOrId">
        <source>Please enter both title and ID!</source>
      </trans-unit>
      <trans-unit id="ERR.duplicateSectionTitle">
        <source>Duplicate layout section title "%s"!</source>
>>>>>>> ea01e090
      </trans-unit>
      <trans-unit id="ERR.duplicateSectionId">
        <source>Duplicate layout section ID "%s"!</source>
      </trans-unit>
      <trans-unit id="SEC.question1">
        <source>Please add %d and %d.</source>
      </trans-unit>
      <trans-unit id="SEC.question2">
        <source>What is the sum of %d and %d?</source>
      </trans-unit>
      <trans-unit id="SEC.question3">
        <source>Please calculate %d plus %d.</source>
      </trans-unit>
      <trans-unit id="CTE.texts">
        <source>Text elements</source>
      </trans-unit>
      <trans-unit id="CTE.headline.0">
        <source>Headline</source>
      </trans-unit>
      <trans-unit id="CTE.headline.1">
        <source>Generates a headline (h1 - h6).</source>
      </trans-unit>
      <trans-unit id="CTE.text.0">
        <source>Text</source>
      </trans-unit>
      <trans-unit id="CTE.text.1">
        <source>Generates a rich text element.</source>
      </trans-unit>
      <trans-unit id="CTE.html.0">
        <source>HTML</source>
      </trans-unit>
      <trans-unit id="CTE.html.1">
        <source>Allows you to add custom HTML code.</source>
      </trans-unit>
      <trans-unit id="CTE.list.0">
        <source>List</source>
      </trans-unit>
      <trans-unit id="CTE.list.1">
        <source>Generates an ordered or unordered list.</source>
      </trans-unit>
      <trans-unit id="CTE.table.0">
        <source>Table</source>
      </trans-unit>
      <trans-unit id="CTE.table.1">
        <source>Generates an optionally sortable table.</source>
      </trans-unit>
      <trans-unit id="CTE.accordion">
        <source>Accordion</source>
      </trans-unit>
      <trans-unit id="CTE.accordionStart.0">
        <source>Wrapper start</source>
      </trans-unit>
      <trans-unit id="CTE.accordionStart.1">
        <source>Generates the opening part of the accordion wrapper.</source>
      </trans-unit>
      <trans-unit id="CTE.accordionStop.0">
        <source>Wrapper stop</source>
      </trans-unit>
      <trans-unit id="CTE.accordionStop.1">
        <source>Generates the closing part of the accordion wrapper.</source>
      </trans-unit>
      <trans-unit id="CTE.accordionSingle.0">
        <source>Single element</source>
      </trans-unit>
      <trans-unit id="CTE.accordionSingle.1">
        <source>Generates a single accordion element.</source>
      </trans-unit>
      <trans-unit id="CTE.code.0">
        <source>Code</source>
      </trans-unit>
      <trans-unit id="CTE.code.1">
        <source>Highlights code snippets and prints them to the screen.</source>
      </trans-unit>
      <trans-unit id="CTE.markdown.0">
        <source>Markdown</source>
      </trans-unit>
      <trans-unit id="CTE.markdown.1">
        <source>Generates HTML code from a markdown text.</source>
      </trans-unit>
      <trans-unit id="CTE.slider">
        <source>Content slider</source>
      </trans-unit>
      <trans-unit id="CTE.sliderStart.0">
        <source>Wrapper start</source>
      </trans-unit>
      <trans-unit id="CTE.sliderStart.1">
        <source>Generates the opening part of the slider wrapper.</source>
      </trans-unit>
      <trans-unit id="CTE.sliderStop.0">
        <source>Wrapper stop</source>
      </trans-unit>
      <trans-unit id="CTE.sliderStop.1">
        <source>Generates the closing part of the slider wrapper.</source>
      </trans-unit>
      <trans-unit id="CTE.links">
        <source>Link elements</source>
      </trans-unit>
      <trans-unit id="CTE.hyperlink.0">
        <source>Hyperlink</source>
      </trans-unit>
      <trans-unit id="CTE.hyperlink.1">
        <source>Generates a link to another website.</source>
      </trans-unit>
      <trans-unit id="CTE.toplink.0">
        <source>Top link</source>
      </trans-unit>
      <trans-unit id="CTE.toplink.1">
        <source>Generates a link to jump to the top of the page.</source>
      </trans-unit>
      <trans-unit id="CTE.media">
        <source>Media elements</source>
      </trans-unit>
      <trans-unit id="CTE.image.0">
        <source>Image</source>
      </trans-unit>
      <trans-unit id="CTE.image.1">
        <source>Generates a stand-alone image.</source>
      </trans-unit>
      <trans-unit id="CTE.gallery.0">
        <source>Gallery</source>
      </trans-unit>
      <trans-unit id="CTE.gallery.1">
        <source>Generates a lightbox image gallery.</source>
      </trans-unit>
      <trans-unit id="CTE.player.0">
        <source>Video/audio</source>
      </trans-unit>
      <trans-unit id="CTE.player.1">
        <source>Generates a video or audio player.</source>
      </trans-unit>
      <trans-unit id="CTE.youtube.0">
        <source>YouTube</source>
      </trans-unit>
      <trans-unit id="CTE.youtube.1">
        <source>Adds a YouTube video.</source>
      </trans-unit>
      <trans-unit id="CTE.vimeo.0">
        <source>Vimeo</source>
      </trans-unit>
      <trans-unit id="CTE.vimeo.1">
        <source>Adds a Vimeo video.</source>
      </trans-unit>
      <trans-unit id="CTE.files">
        <source>File elements</source>
      </trans-unit>
      <trans-unit id="CTE.download.0">
        <source>Download</source>
      </trans-unit>
      <trans-unit id="CTE.download.1">
        <source>Generates a link to download a file.</source>
      </trans-unit>
      <trans-unit id="CTE.downloads.0">
        <source>Downloads</source>
      </trans-unit>
      <trans-unit id="CTE.downloads.1">
        <source>Generates multiple links to download files.</source>
      </trans-unit>
      <trans-unit id="CTE.includes">
        <source>Include elements</source>
      </trans-unit>
      <trans-unit id="CTE.article.0">
        <source>Article</source>
      </trans-unit>
      <trans-unit id="CTE.article.1">
        <source>Includes another article.</source>
      </trans-unit>
      <trans-unit id="CTE.alias.0">
        <source>Content element</source>
      </trans-unit>
      <trans-unit id="CTE.alias.1">
        <source>Includes another content element.</source>
      </trans-unit>
      <trans-unit id="CTE.form.0">
        <source>Form</source>
      </trans-unit>
      <trans-unit id="CTE.form.1">
        <source>Includes a form.</source>
      </trans-unit>
      <trans-unit id="CTE.module.0">
        <source>Module</source>
      </trans-unit>
      <trans-unit id="CTE.module.1">
        <source>Includes a front end module.</source>
      </trans-unit>
      <trans-unit id="CTE.teaser.0">
        <source>Article teaser</source>
      </trans-unit>
      <trans-unit id="CTE.teaser.1">
        <source>Displays the teaser text of an article.</source>
      </trans-unit>
      <trans-unit id="PTY.regular.0">
        <source>Regular page</source>
      </trans-unit>
      <trans-unit id="PTY.regular.1">
        <source>A regular page contains articles and content elements. It is the default page type.</source>
      </trans-unit>
      <trans-unit id="PTY.redirect.0">
        <source>External redirect</source>
      </trans-unit>
      <trans-unit id="PTY.redirect.1">
        <source>This type of page automatically redirects visitors to an external website. It works like a hyperlink.</source>
      </trans-unit>
      <trans-unit id="PTY.forward.0">
        <source>Internal redirect</source>
      </trans-unit>
      <trans-unit id="PTY.forward.1">
        <source>This type of page automatically forwards visitors to another page within the site structure.</source>
      </trans-unit>
      <trans-unit id="PTY.root.0">
        <source>Website root</source>
      </trans-unit>
      <trans-unit id="PTY.root.1">
        <source>This type of page marks the starting point of a new website within the site structure.</source>
      </trans-unit>
      <trans-unit id="PTY.logout.0">
        <source>Logout</source>
      </trans-unit>
      <trans-unit id="PTY.logout.1">
        <source>This type of page automatically logs out the user.</source>
      </trans-unit>
      <trans-unit id="PTY.error_401.0">
        <source>401 Not authenticated</source>
      </trans-unit>
      <trans-unit id="PTY.error_401.1">
        <source>If a user requests a protected page without being authenticated, a 401 error page will be loaded instead.</source>
      </trans-unit>
      <trans-unit id="PTY.error_403.0">
        <source>403 Access denied</source>
      </trans-unit>
      <trans-unit id="PTY.error_403.1">
        <source>If a user requests a protected page without permission, a 403 error page will be loaded instead.</source>
      </trans-unit>
      <trans-unit id="PTY.error_404.0">
        <source>404 Page not found</source>
      </trans-unit>
      <trans-unit id="PTY.error_404.1">
        <source>If a user requests a non-existent page, a 404 error page will be loaded instead.</source>
      </trans-unit>
      <trans-unit id="FOP.fop.0">
        <source>File operation permissions</source>
      </trans-unit>
      <trans-unit id="FOP.fop.1">
        <source>Here you can select the file operations you want to allow.</source>
      </trans-unit>
      <trans-unit id="FOP.f1">
        <source>Upload files to the server</source>
      </trans-unit>
      <trans-unit id="FOP.f2">
        <source>Edit, copy or move files and folders</source>
      </trans-unit>
      <trans-unit id="FOP.f3">
        <source>Delete single files and empty folders</source>
      </trans-unit>
      <trans-unit id="FOP.f4">
        <source>Delete folders including all files and subfolders (!)</source>
      </trans-unit>
      <trans-unit id="FOP.f5">
        <source>Edit files in the source editor</source>
      </trans-unit>
      <trans-unit id="FOP.f6">
        <source>Synchronize the file system with the database</source>
      </trans-unit>
      <trans-unit id="CHMOD.editpage">
        <source>Edit page</source>
      </trans-unit>
      <trans-unit id="CHMOD.editnavigation">
        <source>Edit page hierarchy</source>
      </trans-unit>
      <trans-unit id="CHMOD.deletepage">
        <source>Delete page</source>
      </trans-unit>
      <trans-unit id="CHMOD.editarticles">
        <source>Edit articles</source>
      </trans-unit>
      <trans-unit id="CHMOD.movearticles">
        <source>Edit article hierarchy</source>
      </trans-unit>
      <trans-unit id="CHMOD.deletearticles">
        <source>Delete articles</source>
      </trans-unit>
      <trans-unit id="CHMOD.cuser">
        <source>Owner</source>
      </trans-unit>
      <trans-unit id="CHMOD.cgroup">
        <source>Group</source>
      </trans-unit>
      <trans-unit id="CHMOD.cworld">
        <source>Everybody</source>
      </trans-unit>
      <trans-unit id="DATE.a">
        <source>am</source>
      </trans-unit>
      <trans-unit id="DATE.A">
        <source>AM</source>
      </trans-unit>
      <trans-unit id="DATE.d">
        <source>DD</source>
      </trans-unit>
      <trans-unit id="DATE.j">
        <source>D</source>
      </trans-unit>
      <trans-unit id="DATE.m">
        <source>MM</source>
      </trans-unit>
      <trans-unit id="DATE.n">
        <source>M</source>
      </trans-unit>
      <trans-unit id="DATE.y">
        <source>YY</source>
      </trans-unit>
      <trans-unit id="DATE.Y">
        <source>YYYY</source>
      </trans-unit>
      <trans-unit id="DATE.h">
        <source>hh</source>
      </trans-unit>
      <trans-unit id="DATE.H">
        <source>hh</source>
      </trans-unit>
      <trans-unit id="DATE.g">
        <source>h</source>
      </trans-unit>
      <trans-unit id="DATE.G">
        <source>h</source>
      </trans-unit>
      <trans-unit id="DATE.i">
        <source>mm</source>
      </trans-unit>
      <trans-unit id="DATE.s">
        <source>ss</source>
      </trans-unit>
      <trans-unit id="DAYS.0">
        <source>Sunday</source>
      </trans-unit>
      <trans-unit id="DAYS.1">
        <source>Monday</source>
      </trans-unit>
      <trans-unit id="DAYS.2">
        <source>Tuesday</source>
      </trans-unit>
      <trans-unit id="DAYS.3">
        <source>Wednesday</source>
      </trans-unit>
      <trans-unit id="DAYS.4">
        <source>Thursday</source>
      </trans-unit>
      <trans-unit id="DAYS.5">
        <source>Friday</source>
      </trans-unit>
      <trans-unit id="DAYS.6">
        <source>Saturday</source>
      </trans-unit>
      <trans-unit id="DAYS_SHORT.0">
        <source>Sun</source>
      </trans-unit>
      <trans-unit id="DAYS_SHORT.1">
        <source>Mon</source>
      </trans-unit>
      <trans-unit id="DAYS_SHORT.2">
        <source>Tue</source>
      </trans-unit>
      <trans-unit id="DAYS_SHORT.3">
        <source>Wed</source>
      </trans-unit>
      <trans-unit id="DAYS_SHORT.4">
        <source>Thu</source>
      </trans-unit>
      <trans-unit id="DAYS_SHORT.5">
        <source>Fri</source>
      </trans-unit>
      <trans-unit id="DAYS_SHORT.6">
        <source>Sat</source>
      </trans-unit>
      <trans-unit id="MONTHS.0">
        <source>January</source>
      </trans-unit>
      <trans-unit id="MONTHS.1">
        <source>February</source>
      </trans-unit>
      <trans-unit id="MONTHS.2">
        <source>March</source>
      </trans-unit>
      <trans-unit id="MONTHS.3">
        <source>April</source>
      </trans-unit>
      <trans-unit id="MONTHS.4">
        <source>May</source>
      </trans-unit>
      <trans-unit id="MONTHS.5">
        <source>June</source>
      </trans-unit>
      <trans-unit id="MONTHS.6">
        <source>July</source>
      </trans-unit>
      <trans-unit id="MONTHS.7">
        <source>August</source>
      </trans-unit>
      <trans-unit id="MONTHS.8">
        <source>September</source>
      </trans-unit>
      <trans-unit id="MONTHS.9">
        <source>October</source>
      </trans-unit>
      <trans-unit id="MONTHS.10">
        <source>November</source>
      </trans-unit>
      <trans-unit id="MONTHS.11">
        <source>December</source>
      </trans-unit>
      <trans-unit id="MONTHS_SHORT.0">
        <source>Jan</source>
      </trans-unit>
      <trans-unit id="MONTHS_SHORT.1">
        <source>Feb</source>
      </trans-unit>
      <trans-unit id="MONTHS_SHORT.2">
        <source>Mar</source>
      </trans-unit>
      <trans-unit id="MONTHS_SHORT.3">
        <source>Apr</source>
      </trans-unit>
      <trans-unit id="MONTHS_SHORT.4">
        <source>May</source>
      </trans-unit>
      <trans-unit id="MONTHS_SHORT.5">
        <source>Jun</source>
      </trans-unit>
      <trans-unit id="MONTHS_SHORT.6">
        <source>Jul</source>
      </trans-unit>
      <trans-unit id="MONTHS_SHORT.7">
        <source>Aug</source>
      </trans-unit>
      <trans-unit id="MONTHS_SHORT.8">
        <source>Sep</source>
      </trans-unit>
      <trans-unit id="MONTHS_SHORT.9">
        <source>Oct</source>
      </trans-unit>
      <trans-unit id="MONTHS_SHORT.10">
        <source>Nov</source>
      </trans-unit>
      <trans-unit id="MONTHS_SHORT.11">
        <source>Dec</source>
      </trans-unit>
      <trans-unit id="MSC.dayShortLength">
        <source>3</source>
      </trans-unit>
      <trans-unit id="MSC.monthShortLength">
        <source>3</source>
      </trans-unit>
      <trans-unit id="MSC.weekOffset">
        <source>0</source>
      </trans-unit>
      <trans-unit id="MSC.titleFormat">
        <source>%B %d%o, %Y</source>
      </trans-unit>
      <trans-unit id="MSC.url.0">
        <source>Link target</source>
      </trans-unit>
      <trans-unit id="MSC.url.1">
        <source>Please enter a web address (http://…), an e-mail address (mailto:…) or an insert tag.</source>
      </trans-unit>
      <trans-unit id="MSC.target.0">
        <source>Open in new window</source>
      </trans-unit>
      <trans-unit id="MSC.target.1">
        <source>Open the link in a new browser window.</source>
      </trans-unit>
      <trans-unit id="MSC.textDirection">
        <source>ltr</source>
      </trans-unit>
      <trans-unit id="MSC.decimalSeparator">
        <source>.</source>
      </trans-unit>
      <trans-unit id="MSC.thousandsSeparator">
        <source>,</source>
      </trans-unit>
      <trans-unit id="MSC.separator.0">
        <source>Separator</source>
      </trans-unit>
      <trans-unit id="MSC.separator.1">
        <source>Please choose a field delimiter.</source>
      </trans-unit>
      <trans-unit id="MSC.source.0">
        <source>Source files</source>
      </trans-unit>
      <trans-unit id="MSC.source.1">
        <source>Please upload the CSV files to be imported.</source>
      </trans-unit>
      <trans-unit id="MSC.comma">
        <source>Comma</source>
      </trans-unit>
      <trans-unit id="MSC.semicolon">
        <source>Semicolon</source>
      </trans-unit>
      <trans-unit id="MSC.tabulator">
        <source>Tabulator</source>
      </trans-unit>
      <trans-unit id="MSC.linebreak">
        <source>Line break</source>
      </trans-unit>
      <trans-unit id="MSC.lw_import.0">
        <source>CSV import</source>
      </trans-unit>
      <trans-unit id="MSC.lw_import.1">
        <source>Import list items from a CSV file</source>
      </trans-unit>
      <trans-unit id="MSC.lw_copy">
        <source>Duplicate the element</source>
      </trans-unit>
      <trans-unit id="MSC.lw_up">
        <source>Move the element one position up</source>
      </trans-unit>
      <trans-unit id="MSC.lw_down">
        <source>Move the element one position down</source>
      </trans-unit>
      <trans-unit id="MSC.lw_delete">
        <source>Delete the element</source>
      </trans-unit>
      <trans-unit id="MSC.ow_import.0">
        <source>CSV import</source>
      </trans-unit>
      <trans-unit id="MSC.ow_import.1">
        <source>Import options from a CSV file</source>
      </trans-unit>
      <trans-unit id="MSC.tw_import.0">
        <source>CSV import</source>
      </trans-unit>
      <trans-unit id="MSC.tw_import.1">
        <source>Import table items from a CSV file</source>
      </trans-unit>
      <trans-unit id="MSC.tw_expand">
        <source>Increase the input field size</source>
      </trans-unit>
      <trans-unit id="MSC.tw_shrink">
        <source>Decrease the input field size</source>
      </trans-unit>
      <trans-unit id="MSC.tw_rcopy">
        <source>Duplicate the row</source>
      </trans-unit>
      <trans-unit id="MSC.tw_rup">
        <source>Move the row one position up</source>
      </trans-unit>
      <trans-unit id="MSC.tw_rdown">
        <source>Move the row one position down</source>
      </trans-unit>
      <trans-unit id="MSC.tw_rdelete">
        <source>Delete the row</source>
      </trans-unit>
      <trans-unit id="MSC.tw_ccopy">
        <source>Duplicate the column</source>
      </trans-unit>
      <trans-unit id="MSC.tw_cmovel">
        <source>Move the column one position left</source>
      </trans-unit>
      <trans-unit id="MSC.tw_cmover">
        <source>Move the column one position right</source>
      </trans-unit>
      <trans-unit id="MSC.tw_cdelete">
        <source>Delete the column</source>
      </trans-unit>
      <trans-unit id="MSC.ow_copy">
        <source>Duplicate the row</source>
      </trans-unit>
      <trans-unit id="MSC.ow_up">
        <source>Move the row one position up</source>
      </trans-unit>
      <trans-unit id="MSC.ow_down">
        <source>Move the row one position down</source>
      </trans-unit>
      <trans-unit id="MSC.ow_delete">
        <source>Delete the row</source>
      </trans-unit>
      <trans-unit id="MSC.ow_value">
        <source>Value</source>
      </trans-unit>
      <trans-unit id="MSC.ow_label">
        <source>Label</source>
      </trans-unit>
      <trans-unit id="MSC.ow_key">
        <source>Key</source>
      </trans-unit>
      <trans-unit id="MSC.ow_default">
        <source>Default</source>
      </trans-unit>
      <trans-unit id="MSC.ow_group">
        <source>Group</source>
      </trans-unit>
      <trans-unit id="MSC.mw_copy">
        <source>Duplicate the row</source>
      </trans-unit>
      <trans-unit id="MSC.mw_up">
        <source>Move the row one position up</source>
      </trans-unit>
      <trans-unit id="MSC.mw_down">
        <source>Move the row one position down</source>
      </trans-unit>
      <trans-unit id="MSC.mw_delete">
        <source>Delete the row</source>
      </trans-unit>
      <trans-unit id="MSC.mw_module">
        <source>Module</source>
      </trans-unit>
      <trans-unit id="MSC.mw_column">
        <source>Column</source>
      </trans-unit>
      <trans-unit id="MSC.mw_enable">
        <source>Enable/disable the module</source>
      </trans-unit>
      <trans-unit id="MSC.aw_title">
        <source>Title</source>
      </trans-unit>
      <trans-unit id="MSC.aw_alt">
        <source>Alternate text</source>
      </trans-unit>
      <trans-unit id="MSC.aw_link">
        <source>Link</source>
      </trans-unit>
      <trans-unit id="MSC.aw_caption">
        <source>Caption</source>
      </trans-unit>
      <trans-unit id="MSC.aw_delete">
        <source>Delete the language</source>
      </trans-unit>
      <trans-unit id="MSC.aw_new">
        <source>Add language</source>
      </trans-unit>
      <trans-unit id="MSC.sw_title">
        <source>Title</source>
      </trans-unit>
      <trans-unit id="MSC.sw_id">
        <source>ID</source>
      </trans-unit>
      <trans-unit id="MSC.sw_template">
        <source>Template</source>
      </trans-unit>
      <trans-unit id="MSC.sw_position">
        <source>Position</source>
      </trans-unit>
      <trans-unit id="MSC.image_sizes">
        <source>Predefined dimensions</source>
      </trans-unit>
      <trans-unit id="MSC.relative">
        <source>Relative dimensions</source>
      </trans-unit>
      <trans-unit id="MSC.proportional.0">
        <source>Proportional</source>
      </trans-unit>
      <trans-unit id="MSC.proportional.1">
        <source>The longer side of the image is adjusted to the given dimensions and the image is resized proportionally.</source>
      </trans-unit>
      <trans-unit id="MSC.box.0">
        <source>Fit the box</source>
      </trans-unit>
      <trans-unit id="MSC.box.1">
        <source>The shorter side of the image is adjusted to the given dimensions and the image is resized proportionally.</source>
      </trans-unit>
      <trans-unit id="MSC.exact.0">
        <source>Exact dimensions</source>
      </trans-unit>
      <trans-unit id="MSC.exact.1">
        <source>The image will be resized to the given dimensions. If necessary, it will be cropped.</source>
      </trans-unit>
      <trans-unit id="MSC.crop.0">
        <source>Important part</source>
      </trans-unit>
      <trans-unit id="MSC.crop.1">
        <source>Preserves the important part of an image as specified in the file manager.</source>
      </trans-unit>
      <trans-unit id="MSC.left_top.0">
        <source>Left | Top</source>
      </trans-unit>
      <trans-unit id="MSC.left_top.1">
        <source>Preserves the left part of a landscape image and the top part of a portrait image.</source>
      </trans-unit>
      <trans-unit id="MSC.center_top.0">
        <source>Center | Top</source>
      </trans-unit>
      <trans-unit id="MSC.center_top.1">
        <source>Preserves the center part of a landscape image and the top part of a portrait image.</source>
      </trans-unit>
      <trans-unit id="MSC.right_top.0">
        <source>Right | Top</source>
      </trans-unit>
      <trans-unit id="MSC.right_top.1">
        <source>Preserves the right part of a landscape image and the top part of a portrait image.</source>
      </trans-unit>
      <trans-unit id="MSC.left_center.0">
        <source>Left | Center</source>
      </trans-unit>
      <trans-unit id="MSC.left_center.1">
        <source>Preserves the left part of a landscape image and the center part of a portrait image.</source>
      </trans-unit>
      <trans-unit id="MSC.center_center.0">
        <source>Center | Center</source>
      </trans-unit>
      <trans-unit id="MSC.center_center.1">
        <source>Preserves the center part of a landscape image and the center part of a portrait image.</source>
      </trans-unit>
      <trans-unit id="MSC.right_center.0">
        <source>Right | Center</source>
      </trans-unit>
      <trans-unit id="MSC.right_center.1">
        <source>Preserves the right part of a landscape image and the center part of a portrait image.</source>
      </trans-unit>
      <trans-unit id="MSC.left_bottom.0">
        <source>Left | Bottom</source>
      </trans-unit>
      <trans-unit id="MSC.left_bottom.1">
        <source>Preserves the left part of a landscape image and the bottom part of a portrait image.</source>
      </trans-unit>
      <trans-unit id="MSC.center_bottom.0">
        <source>Center | Bottom</source>
      </trans-unit>
      <trans-unit id="MSC.center_bottom.1">
        <source>Preserves the center part of a landscape image and the bottom part of a portrait image.</source>
      </trans-unit>
      <trans-unit id="MSC.right_bottom.0">
        <source>Right | Bottom</source>
      </trans-unit>
      <trans-unit id="MSC.right_bottom.1">
        <source>Preserves the right part of a landscape image and the bottom part of a portrait image.</source>
      </trans-unit>
      <trans-unit id="MSC.id.0">
        <source>ID</source>
      </trans-unit>
      <trans-unit id="MSC.id.1">
        <source>Note that changing the ID can break data integrity!</source>
      </trans-unit>
      <trans-unit id="MSC.pid.0">
        <source>Parent ID</source>
      </trans-unit>
      <trans-unit id="MSC.pid.1">
        <source>Note that changing the parent ID can break data integrity!</source>
      </trans-unit>
      <trans-unit id="MSC.sorting.0">
        <source>Sorting value</source>
      </trans-unit>
      <trans-unit id="MSC.sorting.1">
        <source>The sorting value is usually assigned automatically.</source>
      </trans-unit>
      <trans-unit id="MSC.all.0">
        <source>Edit multiple</source>
      </trans-unit>
      <trans-unit id="MSC.all.1">
        <source>Edit multiple records at once</source>
      </trans-unit>
      <trans-unit id="MSC.all_override.0">
        <source>Override multiple</source>
      </trans-unit>
      <trans-unit id="MSC.all_override.1">
        <source>Override multiple records at once</source>
      </trans-unit>
      <trans-unit id="MSC.all_fields.0">
        <source>Available fields</source>
      </trans-unit>
      <trans-unit id="MSC.all_fields.1">
        <source>Please select the fields you want to edit.</source>
      </trans-unit>
      <trans-unit id="MSC.password.0">
        <source>Password</source>
      </trans-unit>
      <trans-unit id="MSC.password.1">
        <source>Please enter a password.</source>
      </trans-unit>
      <trans-unit id="MSC.confirm.0">
        <source>Confirmation</source>
      </trans-unit>
      <trans-unit id="MSC.confirm.1">
        <source>Please confirm the password.</source>
      </trans-unit>
      <trans-unit id="MSC.dateAdded.0">
        <source>Date added</source>
      </trans-unit>
      <trans-unit id="MSC.dateAdded.1">
        <source>Date added: %s</source>
      </trans-unit>
      <trans-unit id="MSC.lastLogin.0">
        <source>Previous login</source>
      </trans-unit>
      <trans-unit id="MSC.lastLogin.1">
        <source>Your previous login was %s. Welcome back!</source>
      </trans-unit>
      <trans-unit id="MSC.currentLogin.0">
        <source>Last login</source>
      </trans-unit>
      <trans-unit id="MSC.currentLogin.1">
        <source>Last login: %s</source>
      </trans-unit>
      <trans-unit id="MSC.firstLogin">
        <source>This seems to be your first login. Welcome to Contao!</source>
      </trans-unit>
      <trans-unit id="MSC.loginCount">
        <source>Login attempts</source>
      </trans-unit>
      <trans-unit id="MSC.locked">
        <source>Locked</source>
      </trans-unit>
      <trans-unit id="MSC.move">
        <source>Move the item via drag and drop or the up and down keys</source>
      </trans-unit>
      <trans-unit id="MSC.move_up.0">
        <source>Move up</source>
      </trans-unit>
      <trans-unit id="MSC.move_up.1">
        <source>Move the item one position up</source>
      </trans-unit>
      <trans-unit id="MSC.move_down.0">
        <source>Move down</source>
      </trans-unit>
      <trans-unit id="MSC.move_down.1">
        <source>Move the item one position down</source>
      </trans-unit>
      <trans-unit id="MSC.shortcuts.0">
        <source>Back end keyboard shortcuts</source>
      </trans-unit>
      <trans-unit id="MSC.shortcuts.1">
        <source>Learn more about speeding up your workflow by using &lt;a href="https://docs.contao.org/books/manual/current/en/02-administration-area/keyboard-shortcuts.html" title="Keyboard shortcuts overview" target="_blank"&gt;keyboard shortcuts&lt;/a&gt;.</source>
      </trans-unit>
      <trans-unit id="MSC.toggleAll.0">
        <source>Toggle all</source>
      </trans-unit>
      <trans-unit id="MSC.toggleAll.1">
        <source>Expand or collapse all nodes</source>
      </trans-unit>
      <trans-unit id="MSC.toggleMobile.0">
        <source>Mobile version</source>
      </trans-unit>
      <trans-unit id="MSC.toggleMobile.1">
        <source>Go to the mobile version</source>
      </trans-unit>
      <trans-unit id="MSC.toggleDesktop.0">
        <source>Desktop version</source>
      </trans-unit>
      <trans-unit id="MSC.toggleDesktop.1">
        <source>Go to the desktop version</source>
      </trans-unit>
      <trans-unit id="MSC.feLink">
        <source>Go to front end</source>
      </trans-unit>
      <trans-unit id="MSC.fePreview">
        <source>Preview</source>
      </trans-unit>
      <trans-unit id="MSC.fePreviewTitle">
        <source>Front end preview</source>
      </trans-unit>
      <trans-unit id="MSC.profile">
        <source>Profile</source>
      </trans-unit>
      <trans-unit id="MSC.profileTitle">
        <source>User profile</source>
      </trans-unit>
      <trans-unit id="MSC.feUser">
        <source>Member</source>
      </trans-unit>
      <trans-unit id="MSC.backToTop">
        <source>Back to top</source>
      </trans-unit>
      <trans-unit id="MSC.backToTopTitle">
        <source>Go to the top of the page</source>
      </trans-unit>
      <trans-unit id="MSC.home">
        <source>Home</source>
      </trans-unit>
      <trans-unit id="MSC.homeTitle">
        <source>Back to the back end start page</source>
      </trans-unit>
      <trans-unit id="MSC.burgerTitle">
        <source>Toggle navigation</source>
      </trans-unit>
      <trans-unit id="MSC.learnMore">
        <source>Learn more on %s</source>
      </trans-unit>
      <trans-unit id="MSC.user">
        <source>User</source>
      </trans-unit>
      <trans-unit id="MSC.loginBT">
        <source>Login</source>
      </trans-unit>
      <trans-unit id="MSC.logoutBT">
        <source>Logout</source>
      </trans-unit>
      <trans-unit id="MSC.switchBT">
        <source>Back to %s</source>
      </trans-unit>
      <trans-unit id="MSC.logoutBTTitle">
        <source>Close the current session</source>
      </trans-unit>
      <trans-unit id="MSC.backBT">
        <source>Go back</source>
      </trans-unit>
      <trans-unit id="MSC.backBTTitle">
        <source>Back to the previous page</source>
      </trans-unit>
      <trans-unit id="MSC.cancelBT">
        <source>Cancel</source>
      </trans-unit>
      <trans-unit id="MSC.deleteConfirm">
        <source>Do you really want to delete entry ID %s?</source>
      </trans-unit>
      <trans-unit id="MSC.delAllConfirm">
        <source>Do you really want to delete the selected records?</source>
      </trans-unit>
      <trans-unit id="MSC.deleteConfirmFile">
        <source>Do you really want to delete file or folder %s?</source>
      </trans-unit>
      <trans-unit id="MSC.delAllConfirmFile">
        <source>Do you really want to delete the selected resources?</source>
      </trans-unit>
      <trans-unit id="MSC.filterRecords">
        <source>Records</source>
      </trans-unit>
      <trans-unit id="MSC.filterAll">
        <source>All</source>
      </trans-unit>
      <trans-unit id="MSC.showRecord">
        <source>Show the details of record %s</source>
      </trans-unit>
      <trans-unit id="MSC.editRecord">
        <source>Edit record %s</source>
      </trans-unit>
      <trans-unit id="MSC.all_info">
        <source>Edit selected records of table %s</source>
      </trans-unit>
      <trans-unit id="MSC.showOnly">
        <source>Show</source>
      </trans-unit>
      <trans-unit id="MSC.sortBy">
        <source>Sort</source>
      </trans-unit>
      <trans-unit id="MSC.filter">
        <source>Filter</source>
      </trans-unit>
      <trans-unit id="MSC.search">
        <source>Search</source>
      </trans-unit>
      <trans-unit id="MSC.noResult">
        <source>No records found.</source>
      </trans-unit>
      <trans-unit id="MSC.searchExclude">
        <source>Unsynchronized directories are not included in the search results.</source>
      </trans-unit>
      <trans-unit id="MSC.save">
        <source>Save</source>
      </trans-unit>
      <trans-unit id="MSC.saveNclose">
        <source>Save and close</source>
      </trans-unit>
      <trans-unit id="MSC.saveNedit">
        <source>Save and edit</source>
      </trans-unit>
      <trans-unit id="MSC.saveNback">
        <source>Save and go back</source>
      </trans-unit>
      <trans-unit id="MSC.saveNcreate">
        <source>Save and new</source>
      </trans-unit>
      <trans-unit id="MSC.saveNduplicate">
        <source>Save and duplicate</source>
      </trans-unit>
      <trans-unit id="MSC.continue">
        <source>Continue</source>
      </trans-unit>
      <trans-unit id="MSC.close">
        <source>Close</source>
      </trans-unit>
      <trans-unit id="MSC.skipNavigation">
        <source>Skip navigation</source>
      </trans-unit>
      <trans-unit id="MSC.selectAll">
        <source>Select all</source>
      </trans-unit>
      <trans-unit id="MSC.pw_new">
        <source>Change password</source>
      </trans-unit>
      <trans-unit id="MSC.pw_change">
        <source>Please enter a new password.</source>
      </trans-unit>
      <trans-unit id="MSC.pw_changed">
        <source>The password has been updated.</source>
      </trans-unit>
      <trans-unit id="MSC.fallback">
        <source>default</source>
      </trans-unit>
      <trans-unit id="MSC.view">
        <source>View in a new window</source>
      </trans-unit>
      <trans-unit id="MSC.fullsize">
        <source>Open full size image in a new window</source>
      </trans-unit>
      <trans-unit id="MSC.datepicker">
        <source>Date picker</source>
      </trans-unit>
      <trans-unit id="MSC.colorpicker">
        <source>Color picker</source>
      </trans-unit>
      <trans-unit id="MSC.pagepicker">
        <source>Page picker</source>
      </trans-unit>
      <trans-unit id="MSC.filepicker">
        <source>File picker</source>
      </trans-unit>
      <trans-unit id="MSC.ppHeadline">
        <source>Contao pages</source>
      </trans-unit>
      <trans-unit id="MSC.fpHeadline">
        <source>Contao files</source>
      </trans-unit>
      <trans-unit id="MSC.yes">
        <source>yes</source>
      </trans-unit>
      <trans-unit id="MSC.no">
        <source>no</source>
      </trans-unit>
      <trans-unit id="MSC.goBack">
        <source>Go back</source>
      </trans-unit>
      <trans-unit id="MSC.reload">
        <source>Reload</source>
      </trans-unit>
      <trans-unit id="MSC.above">
        <source>above</source>
      </trans-unit>
      <trans-unit id="MSC.below">
        <source>below</source>
      </trans-unit>
      <trans-unit id="MSC.date">
        <source>Date</source>
      </trans-unit>
      <trans-unit id="MSC.tstamp">
        <source>Revision date</source>
      </trans-unit>
      <trans-unit id="MSC.entry">
        <source>%s entry</source>
      </trans-unit>
      <trans-unit id="MSC.entries">
        <source>%s entries</source>
      </trans-unit>
      <trans-unit id="MSC.files">
        <source>%s file(s)</source>
      </trans-unit>
      <trans-unit id="MSC.left">
        <source>left</source>
      </trans-unit>
      <trans-unit id="MSC.center">
        <source>center</source>
      </trans-unit>
      <trans-unit id="MSC.right">
        <source>right</source>
      </trans-unit>
      <trans-unit id="MSC.justify">
        <source>justified</source>
      </trans-unit>
      <trans-unit id="MSC.male">
        <source>Male</source>
      </trans-unit>
      <trans-unit id="MSC.female">
        <source>Female</source>
      </trans-unit>
      <trans-unit id="MSC.fileSize">
        <source>File size</source>
      </trans-unit>
      <trans-unit id="MSC.fileCreated">
        <source>Created</source>
      </trans-unit>
      <trans-unit id="MSC.fileModified">
        <source>Last modified</source>
      </trans-unit>
      <trans-unit id="MSC.fileAccessed">
        <source>Last accessed</source>
      </trans-unit>
      <trans-unit id="MSC.fileDownload">
        <source>Download the file</source>
      </trans-unit>
      <trans-unit id="MSC.fileUuid">
        <source>Unique ID</source>
      </trans-unit>
      <trans-unit id="MSC.fileImageSize">
        <source>Width/height in pixel</source>
      </trans-unit>
      <trans-unit id="MSC.filePath">
        <source>Relative path</source>
      </trans-unit>
      <trans-unit id="MSC.fileMeta">
        <source>Meta data</source>
      </trans-unit>
      <trans-unit id="MSC.versioning">
        <source>Version management</source>
      </trans-unit>
      <trans-unit id="MSC.version">
        <source>Version</source>
      </trans-unit>
      <trans-unit id="MSC.restore">
        <source>Restore</source>
      </trans-unit>
      <trans-unit id="MSC.backendModules">
        <source>Back end modules</source>
      </trans-unit>
      <trans-unit id="MSC.dashboard">
        <source>Dashboard</source>
      </trans-unit>
      <trans-unit id="MSC.updateVersion">
        <source>Contao version %s is available.</source>
      </trans-unit>
      <trans-unit id="MSC.maintenanceEnabled">
        <source>The maintenance mode is currently enabled.</source>
      </trans-unit>
      <trans-unit id="MSC.wordWrap">
        <source>Word wrap</source>
      </trans-unit>
      <trans-unit id="MSC.saveAlert">
        <source>ATTENTION! You will lose any unsaved changes. Continue?</source>
      </trans-unit>
      <trans-unit id="MSC.toggleNodes">
        <source>Toggle all nodes</source>
      </trans-unit>
      <trans-unit id="MSC.expandNode">
        <source>Expand node</source>
      </trans-unit>
      <trans-unit id="MSC.collapseNode">
        <source>Collapse node</source>
      </trans-unit>
      <trans-unit id="MSC.loadingData">
        <source>Loading data</source>
      </trans-unit>
      <trans-unit id="MSC.deleteSelected">
        <source>Delete</source>
      </trans-unit>
      <trans-unit id="MSC.editSelected">
        <source>Edit</source>
      </trans-unit>
      <trans-unit id="MSC.overrideSelected">
        <source>Override</source>
      </trans-unit>
      <trans-unit id="MSC.moveSelected">
        <source>Move</source>
      </trans-unit>
      <trans-unit id="MSC.copySelected">
        <source>Copy</source>
      </trans-unit>
      <trans-unit id="MSC.aliasSelected">
        <source>Generate aliases</source>
      </trans-unit>
      <trans-unit id="MSC.changeSelected">
        <source>Change selection</source>
      </trans-unit>
      <trans-unit id="MSC.resetSelected">
        <source>Reset selection</source>
      </trans-unit>
      <trans-unit id="MSC.filePicker">
        <source>Files</source>
      </trans-unit>
      <trans-unit id="MSC.pagePicker">
        <source>Pages</source>
      </trans-unit>
      <trans-unit id="MSC.articlePicker">
        <source>Articles</source>
      </trans-unit>
      <trans-unit id="MSC.fileManager">
        <source>File manager</source>
      </trans-unit>
      <trans-unit id="MSC.pageManager">
        <source>Site structure</source>
      </trans-unit>
      <trans-unit id="MSC.filePickerHome">
        <source>Back to the file picker</source>
      </trans-unit>
      <trans-unit id="MSC.pagePickerHome">
        <source>Back to the page picker</source>
      </trans-unit>
      <trans-unit id="MSC.systemMessages">
        <source>Alerts</source>
      </trans-unit>
      <trans-unit id="MSC.noSystemMessages">
        <source>Currently there are no alerts.</source>
      </trans-unit>
      <trans-unit id="MSC.clearClipboard">
        <source>Clear clipboard</source>
      </trans-unit>
      <trans-unit id="MSC.hiddenElements">
        <source>Unpublished elements</source>
      </trans-unit>
      <trans-unit id="MSC.hiddenHide">
        <source>hide</source>
      </trans-unit>
      <trans-unit id="MSC.hiddenShow">
        <source>show</source>
      </trans-unit>
      <trans-unit id="MSC.apply">
        <source>Apply</source>
      </trans-unit>
      <trans-unit id="MSC.applyTitle">
        <source>Apply the changes</source>
      </trans-unit>
      <trans-unit id="MSC.reset">
        <source>Reset</source>
      </trans-unit>
      <trans-unit id="MSC.resetTitle">
        <source>Reset the filters</source>
      </trans-unit>
      <trans-unit id="MSC.searchAndFilter">
        <source>Search and filter functions</source>
      </trans-unit>
      <trans-unit id="MSC.mandatory">
        <source>Mandatory field</source>
      </trans-unit>
      <trans-unit id="MSC.create">
        <source>Create</source>
      </trans-unit>
      <trans-unit id="MSC.delete">
        <source>Delete</source>
      </trans-unit>
      <trans-unit id="MSC.protected">
        <source>protected</source>
      </trans-unit>
      <trans-unit id="MSC.guests">
        <source>guests only</source>
      </trans-unit>
      <trans-unit id="MSC.updateMode">
        <source>Update mode</source>
      </trans-unit>
      <trans-unit id="MSC.updateAdd">
        <source>Add the selected values</source>
      </trans-unit>
      <trans-unit id="MSC.updateRemove">
        <source>Remove the selected values</source>
      </trans-unit>
      <trans-unit id="MSC.updateReplace">
        <source>Replace the existing entries</source>
      </trans-unit>
      <trans-unit id="MSC.ascending">
        <source>ascending</source>
      </trans-unit>
      <trans-unit id="MSC.descending">
        <source>descending</source>
      </trans-unit>
      <trans-unit id="MSC.default">
        <source>Default</source>
      </trans-unit>
      <trans-unit id="MSC.helpWizard">
        <source>Open the help wizard</source>
      </trans-unit>
      <trans-unit id="MSC.helpWizardTitle">
        <source>Help wizard</source>
      </trans-unit>
      <trans-unit id="MSC.jsDisabled">
        <source>It seems that you have disabled JavaScript in your browser. The Contao back end will not work properly without JavaScript.</source>
      </trans-unit>
      <trans-unit id="MSC.copyOf">
        <source>%s (copy)</source>
      </trans-unit>
      <trans-unit id="MSC.name">
        <source>Name</source>
      </trans-unit>
      <trans-unit id="MSC.emailAddress">
        <source>E-mail address</source>
      </trans-unit>
      <trans-unit id="MSC.register">
        <source>Register</source>
      </trans-unit>
      <trans-unit id="MSC.resendActivation">
        <source>The activation mail has been re-sent to your e-mail address.</source>
      </trans-unit>
      <trans-unit id="MSC.accountActivated">
        <source>Your account has been activated.</source>
      </trans-unit>
      <trans-unit id="MSC.accountError">
        <source>Unable to process the current request.</source>
      </trans-unit>
      <trans-unit id="MSC.emailSubject">
        <source>Your registration on %s</source>
      </trans-unit>
      <trans-unit id="MSC.adminSubject">
        <source>New registration on %s</source>
      </trans-unit>
      <trans-unit id="MSC.adminText">
        <source>A new member (ID %s) has registered at your website.%sIf you did not allow e-mail activation, you have to enable the account manually in the back end.</source>
      </trans-unit>
      <trans-unit id="MSC.requestPassword">
        <source>Request password</source>
      </trans-unit>
      <trans-unit id="MSC.setNewPassword">
        <source>Set new password</source>
      </trans-unit>
      <trans-unit id="MSC.newPasswordSet">
        <source>Your password has been updated.</source>
      </trans-unit>
      <trans-unit id="MSC.passwordSubject">
        <source>Your password request for %s</source>
      </trans-unit>
      <trans-unit id="MSC.accountNotFound">
        <source>No matching account found</source>
      </trans-unit>
      <trans-unit id="MSC.oldPassword">
        <source>Old password</source>
      </trans-unit>
      <trans-unit id="MSC.newPassword">
        <source>New password</source>
      </trans-unit>
      <trans-unit id="MSC.changePassword">
        <source>Change password</source>
      </trans-unit>
      <trans-unit id="MSC.oldPasswordWrong">
        <source>The old password is not correct</source>
      </trans-unit>
      <trans-unit id="MSC.securityQuestion">
        <source>Security question</source>
      </trans-unit>
      <trans-unit id="MSC.closeAccount">
        <source>Close account</source>
      </trans-unit>
      <trans-unit id="MSC.changeSelection">
        <source>Change selection</source>
      </trans-unit>
      <trans-unit id="MSC.currentlySelected">
        <source>Selected</source>
      </trans-unit>
      <trans-unit id="MSC.selectNode">
        <source>Only show this node</source>
      </trans-unit>
      <trans-unit id="MSC.selectAllNodes">
        <source>Show all nodes</source>
      </trans-unit>
      <trans-unit id="MSC.showDifferences">
        <source>Show differences</source>
      </trans-unit>
      <trans-unit id="MSC.recordOfTable">
        <source>Record %s of table %s</source>
      </trans-unit>
      <trans-unit id="MSC.editElement">
        <source>Edit the element</source>
      </trans-unit>
      <trans-unit id="MSC.table">
        <source>Table</source>
      </trans-unit>
      <trans-unit id="MSC.ptable">
        <source>Parent table</source>
      </trans-unit>
      <trans-unit id="MSC.description">
        <source>Description</source>
      </trans-unit>
      <trans-unit id="MSC.noVersions">
        <source>Currently there are no versions.</source>
      </trans-unit>
      <trans-unit id="MSC.latestChanges">
        <source>Latest changes</source>
      </trans-unit>
      <trans-unit id="MSC.identicalVersions">
        <source>The two selected versions are identical.</source>
      </trans-unit>
      <trans-unit id="MSC.selectNewPosition">
        <source>Next, please choose the (new) position of the element</source>
      </trans-unit>
      <trans-unit id="MSC.go">
        <source>Go</source>
      </trans-unit>
      <trans-unit id="MSC.quicknav">
        <source>Quick navigation</source>
      </trans-unit>
      <trans-unit id="MSC.quicklink">
        <source>Quick link</source>
      </trans-unit>
      <trans-unit id="MSC.username">
        <source>Username</source>
      </trans-unit>
      <trans-unit id="MSC.login">
        <source>Login</source>
      </trans-unit>
      <trans-unit id="MSC.logout">
        <source>Logout</source>
      </trans-unit>
      <trans-unit id="MSC.loggedInAs">
        <source>You are logged in as %s.</source>
      </trans-unit>
      <trans-unit id="MSC.emptyField">
        <source>Please enter your username and password!</source>
      </trans-unit>
      <trans-unit id="MSC.confirmation">
        <source>Confirmation</source>
      </trans-unit>
      <trans-unit id="MSC.sMatches">
        <source>%s occurrences for %s</source>
      </trans-unit>
      <trans-unit id="MSC.sEmpty">
        <source>No matches for &lt;strong&gt;%s&lt;/strong&gt;</source>
      </trans-unit>
      <trans-unit id="MSC.sResults">
        <source>Results %s - %s of %s for &lt;strong&gt;%s&lt;/strong&gt;</source>
      </trans-unit>
      <trans-unit id="MSC.sNoResult">
        <source>Your search for &lt;strong&gt;%s&lt;/strong&gt; returned no results.</source>
      </trans-unit>
      <trans-unit id="MSC.seconds">
        <source>seconds</source>
      </trans-unit>
      <trans-unit id="MSC.up">
        <source>Up</source>
      </trans-unit>
      <trans-unit id="MSC.first">
        <source>First</source>
      </trans-unit>
      <trans-unit id="MSC.previous">
        <source>Previous</source>
      </trans-unit>
      <trans-unit id="MSC.next">
        <source>Next</source>
      </trans-unit>
      <trans-unit id="MSC.last">
        <source>Last</source>
      </trans-unit>
      <trans-unit id="MSC.goToPage">
        <source>Go to page %s</source>
      </trans-unit>
      <trans-unit id="MSC.totalPages">
        <source>Page %s of %s</source>
      </trans-unit>
      <trans-unit id="MSC.global">
        <source>global</source>
      </trans-unit>
      <trans-unit id="MSC.fileUploaded">
        <source>File %s uploaded successfully.</source>
      </trans-unit>
      <trans-unit id="MSC.fileExceeds">
        <source>Image %s is too big to be resized automatically.</source>
      </trans-unit>
      <trans-unit id="MSC.fileResized">
        <source>Image %s was scaled down to the maximum dimensions.</source>
      </trans-unit>
      <trans-unit id="MSC.searchLabel">
        <source>Search</source>
      </trans-unit>
      <trans-unit id="MSC.keywords">
        <source>Keywords</source>
      </trans-unit>
      <trans-unit id="MSC.options">
        <source>Options</source>
      </trans-unit>
      <trans-unit id="MSC.matchAll">
        <source>match all words</source>
      </trans-unit>
      <trans-unit id="MSC.matchAny">
        <source>match any word</source>
      </trans-unit>
      <trans-unit id="MSC.saveData">
        <source>Save data</source>
      </trans-unit>
      <trans-unit id="MSC.savedData">
        <source>Your data has been saved.</source>
      </trans-unit>
      <trans-unit id="MSC.printPage">
        <source>Print this page</source>
      </trans-unit>
      <trans-unit id="MSC.printAsPdf">
        <source>Save article as PDF</source>
      </trans-unit>
      <trans-unit id="MSC.facebookShare">
        <source>Share on Facebook</source>
      </trans-unit>
      <trans-unit id="MSC.twitterShare">
        <source>Share on Twitter</source>
      </trans-unit>
      <trans-unit id="MSC.gplusShare">
        <source>Share on Google+</source>
      </trans-unit>
      <trans-unit id="MSC.pleaseWait">
        <source>Please wait</source>
      </trans-unit>
      <trans-unit id="MSC.loading">
        <source>Loading …</source>
      </trans-unit>
      <trans-unit id="MSC.more">
        <source>Read more …</source>
      </trans-unit>
      <trans-unit id="MSC.readMore">
        <source>Read the article: %s</source>
      </trans-unit>
      <trans-unit id="MSC.targetPage">
        <source>Target page</source>
      </trans-unit>
      <trans-unit id="MSC.invalidPage">
        <source>Sorry, item "%s" does not exist.</source>
      </trans-unit>
      <trans-unit id="MSC.list_orderBy">
        <source>Order by %s</source>
      </trans-unit>
      <trans-unit id="MSC.list_perPage">
        <source>Results per page</source>
      </trans-unit>
      <trans-unit id="MSC.published">
        <source>Published</source>
      </trans-unit>
      <trans-unit id="MSC.unpublished">
        <source>Unpublished</source>
      </trans-unit>
      <trans-unit id="MSC.addComment">
        <source>Add a comment</source>
      </trans-unit>
      <trans-unit id="MSC.autologin">
        <source>Remember me</source>
      </trans-unit>
      <trans-unit id="MSC.createdOn">
        <source>Created on</source>
      </trans-unit>
      <trans-unit id="MSC.activation">
        <source>Activation token</source>
      </trans-unit>
      <trans-unit id="MSC.relevance">
        <source>%s relevance</source>
      </trans-unit>
      <trans-unit id="MSC.invalidTokenUrl">
        <source>Invalid token</source>
      </trans-unit>
      <trans-unit id="MSC.resendToken">
        <source>The token has been re-sent to %s.</source>
      </trans-unit>
      <trans-unit id="MSC.versionConflict">
        <source>Version conflict</source>
      </trans-unit>
      <trans-unit id="MSC.versionConflict1">
        <source>Another user has created version %s while you were editing version %s of this record.</source>
      </trans-unit>
      <trans-unit id="MSC.versionConflict2">
        <source>Your changes have been now been saved as version %s and have potentially overwritten the changes of version %s, therefore please compare the versions below:</source>
      </trans-unit>
      <trans-unit id="MSC.dragItemsHint">
        <source>Drag the items to re-order them</source>
      </trans-unit>
      <trans-unit id="MSC.templatesTheme">
        <source>Theme %s</source>
      </trans-unit>
      <trans-unit id="MSC.location">
        <source>Location</source>
      </trans-unit>
      <trans-unit id="MSC.download">
        <source>Download %s</source>
      </trans-unit>
      <trans-unit id="MSC.metaNoLanguages">
        <source>You have to add a root page in the site structure to enter file meta data.</source>
      </trans-unit>
      <trans-unit id="MSC.breadcrumbMenu">
        <source>Breadcrumb menu</source>
      </trans-unit>
      <trans-unit id="MSC.mainNavigation">
        <source>Main navigation</source>
      </trans-unit>
      <trans-unit id="MSC.headerNavigation">
        <source>Header navigation</source>
      </trans-unit>
      <trans-unit id="MSC.pagination">
        <source>Pagination menu</source>
      </trans-unit>
      <trans-unit id="MSC.validCharacters.unicodeLowercase">
        <source>Unicode numbers and lowercase letters</source>
      </trans-unit>
      <trans-unit id="MSC.validCharacters.unicode">
        <source>Unicode numbers and letters</source>
      </trans-unit>
      <trans-unit id="MSC.validCharacters.asciiLowercase">
        <source>ASCII numbers and lowercase letters</source>
      </trans-unit>
      <trans-unit id="MSC.validCharacters.ascii">
        <source>ASCII numbers and letters</source>
      </trans-unit>
      <trans-unit id="MSC.sortOrder">
        <source>Sort order</source>
      </trans-unit>
      <trans-unit id="MSC.security">
        <source>Security</source>
      </trans-unit>
      <trans-unit id="MSC.twoFactorAuthentication">
        <source>Two-factor authentication</source>
      </trans-unit>
      <trans-unit id="MSC.twoFactorVerification">
        <source>Verification code</source>
      </trans-unit>
      <trans-unit id="MSC.twoFactorVerificationHelp">
        <source>Please enter the verification code generated by your 2FA/TOTP app.</source>
      </trans-unit>
      <trans-unit id="MSC.twoFactorExplain">
        <source>Here you can enable two-factor authentication, which adds an extra layer of security to your account. In addition to your username and password, you will need to enter a verification code generated by a two-factor app such as 1Password, Authy, Google Authenticator, Microsoft Authenticator, LastPass Authenticator or any other TOTP app.</source>
      </trans-unit>
      <trans-unit id="MSC.twoFactorScan">
        <source>Please scan the QR code with your 2FA/TOTP app.</source>
      </trans-unit>
      <trans-unit id="MSC.twoFactorActive">
        <source>Two-factor authentication has been enabled.</source>
      </trans-unit>
      <trans-unit id="MSC.twoFactorEnforced">
        <source>Please enable up two-factor authentication before you continue.</source>
      </trans-unit>
      <trans-unit id="MSC.twoFactorTextCode">
        <source>If you cannot scan the QR code, enter this key instead:</source>
      </trans-unit>
      <trans-unit id="MSC.userTemplateEditor">
        <source>There is at least one regular user with access to the template editor. Since templates are PHP files, these users implicitly have full control over the system!</source>
      </trans-unit>
      <trans-unit id="MSC.groupTemplateEditor">
        <source>There is at least one user group granting access to the template editor. Since templates are PHP files, users of these groups implicitly have full control over the system!</source>
      </trans-unit>
      <trans-unit id="MSC.enable">
        <source>Enable</source>
      </trans-unit>
      <trans-unit id="MSC.disable">
        <source>Disable</source>
      </trans-unit>
      <trans-unit id="UNITS.0">
        <source>Byte</source>
      </trans-unit>
      <trans-unit id="UNITS.1">
        <source>KiB</source>
      </trans-unit>
      <trans-unit id="UNITS.2">
        <source>MiB</source>
      </trans-unit>
      <trans-unit id="UNITS.3">
        <source>GiB</source>
      </trans-unit>
      <trans-unit id="UNITS.4">
        <source>TiB</source>
      </trans-unit>
      <trans-unit id="UNITS.5">
        <source>PiB</source>
      </trans-unit>
      <trans-unit id="UNITS.6">
        <source>EiB</source>
      </trans-unit>
      <trans-unit id="UNITS.7">
        <source>ZiB</source>
      </trans-unit>
      <trans-unit id="UNITS.8">
        <source>YiB</source>
      </trans-unit>
      <trans-unit id="CONFIRM.do">
        <source>Module</source>
      </trans-unit>
      <trans-unit id="CONFIRM.table">
        <source>Affected table</source>
      </trans-unit>
      <trans-unit id="CONFIRM.act">
        <source>Action</source>
      </trans-unit>
      <trans-unit id="CONFIRM.id">
        <source>Affected record</source>
      </trans-unit>
      <trans-unit id="DP.select_a_time">
        <source>Select a time</source>
      </trans-unit>
      <trans-unit id="DP.use_mouse_wheel">
        <source>Use the mouse wheel to quickly change value</source>
      </trans-unit>
      <trans-unit id="DP.time_confirm_button">
        <source>OK</source>
      </trans-unit>
      <trans-unit id="DP.apply_range">
        <source>Apply</source>
      </trans-unit>
      <trans-unit id="DP.cancel">
        <source>Cancel</source>
      </trans-unit>
      <trans-unit id="DP.week">
        <source>Wk</source>
      </trans-unit>
      <trans-unit id="COLS.header">
        <source>Header</source>
      </trans-unit>
      <trans-unit id="COLS.left">
        <source>Left column</source>
      </trans-unit>
      <trans-unit id="COLS.main">
        <source>Main column</source>
      </trans-unit>
      <trans-unit id="COLS.right">
        <source>Right column</source>
      </trans-unit>
      <trans-unit id="COLS.footer">
        <source>Footer</source>
      </trans-unit>
      <trans-unit id="SECTIONS.top">
        <source>Before the wrapper</source>
      </trans-unit>
      <trans-unit id="SECTIONS.before">
        <source>After the page header</source>
      </trans-unit>
      <trans-unit id="SECTIONS.main">
        <source>Inside the main column</source>
      </trans-unit>
      <trans-unit id="SECTIONS.after">
        <source>Before the page footer</source>
      </trans-unit>
      <trans-unit id="SECTIONS.bottom">
        <source>After the wrapper</source>
      </trans-unit>
      <trans-unit id="SECTIONS.manual">
        <source>Manual output</source>
      </trans-unit>
    </body>
  </file>
</xliff><|MERGE_RESOLUTION|>--- conflicted
+++ resolved
@@ -215,19 +215,17 @@
       <trans-unit id="ERR.invalidFieldName">
         <source>Please enter only the following characters: A-Z0-9[]_-</source>
       </trans-unit>
-<<<<<<< HEAD
       <trans-unit id="ERR.largeImage">
         <source>Image exceeds the maximum dimensions of %sx%s.</source>
       </trans-unit>
       <trans-unit id="ERR.invalidTwoFactor">
         <source>Invalid verification code!</source>
-=======
+      </trans-unit>
       <trans-unit id="ERR.emptyTitleOrId">
         <source>Please enter both title and ID!</source>
       </trans-unit>
       <trans-unit id="ERR.duplicateSectionTitle">
         <source>Duplicate layout section title "%s"!</source>
->>>>>>> ea01e090
       </trans-unit>
       <trans-unit id="ERR.duplicateSectionId">
         <source>Duplicate layout section ID "%s"!</source>
