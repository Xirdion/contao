--- conflicted
+++ resolved
@@ -41,60 +41,6 @@
       <trans-unit id="XPT.tokenExplainTwo">
         <source>For more information, search the &lt;a href="https://contao.org/en/frequently-asked.html" target="_blank" rel="noreferrer noopener"&gt;Contao FAQs&lt;/a&gt; or visit the &lt;a href="https://contao.org/en/support.html" target="_blank" rel="noreferrer noopener"&gt;Contao support page&lt;/a&gt;.</source>
       </trans-unit>
-<<<<<<< HEAD
-=======
-      <trans-unit id="XPT.incomplete">
-        <source>Incomplete installation</source>
-      </trans-unit>
-      <trans-unit id="XPT.incompleteInstallation">
-        <source>The installation has not been completed, therefore Contao cannot work properly.</source>
-      </trans-unit>
-      <trans-unit id="XPT.incompleteFix">
-        <source>Please open the Contao install tool (&lt;code&gt;/contao/install&lt;/code&gt;) in your browser.</source>
-      </trans-unit>
-      <trans-unit id="XPT.incompleteExplain">
-        <source>For more information, please refer to the &lt;a href="https://contao.org/manual/installation.html" target="_blank" rel="noreferrer noopener"&gt;Contao manual&lt;/a&gt;.</source>
-      </trans-unit>
-      <trans-unit id="XPT.noForward">
-        <source>Forward page not found</source>
-      </trans-unit>
-      <trans-unit id="XPT.noForwardPage">
-        <source>The application has been configured to forward the request to another page, however, the target page does not exist or has not been published.</source>
-      </trans-unit>
-      <trans-unit id="XPT.noForwardFix">
-        <source>This is something that needs to be fixed by the administrator of the website. If you are a visitor, there is nothing you can do except to &lt;a href="%s"&gt;contact the webmaster&lt;/a&gt; to let him know that there is something wrong.</source>
-      </trans-unit>
-      <trans-unit id="XPT.noRoot">
-        <source>No root page found</source>
-      </trans-unit>
-      <trans-unit id="XPT.noRootPage">
-        <source>There is no website root page which matches the requested language and/or domain name.</source>
-      </trans-unit>
-      <trans-unit id="XPT.noRootFix">
-        <source>If you have explicitly set a language, try to &lt;a href="%s"&gt;go to the top level&lt;/a&gt; and see whether you are being redirected. Otherwise &lt;a href="%s"&gt;contact the webmaster&lt;/a&gt; and let him know that there is something wrong.</source>
-      </trans-unit>
-      <trans-unit id="XPT.noLayout">
-        <source>No layout specified</source>
-      </trans-unit>
-      <trans-unit id="XPT.noLayoutSpecified">
-        <source>The page you have requested has not yet been associated with a page layout.</source>
-      </trans-unit>
-      <trans-unit id="XPT.noLayoutFix">
-        <source>Make sure that you have assigned a page layout to each website root page in the site structure.</source>
-      </trans-unit>
-      <trans-unit id="XPT.noLayoutExplain">
-        <source>For more information, please refer to the &lt;a href="https://contao.org/manual/managing-pages.html" target="_blank" rel="noreferrer noopener"&gt;Contao manual&lt;/a&gt;.</source>
-      </trans-unit>
-      <trans-unit id="XPT.noActive">
-        <source>No active pages found</source>
-      </trans-unit>
-      <trans-unit id="XPT.noActivePages">
-        <source>Your request has been mapped to a website which does not yet contain any published pages.</source>
-      </trans-unit>
-      <trans-unit id="XPT.noActiveFix">
-        <source>Most likely, the website is still under development and will be online in a few days. If you still think that there is something wrong, &lt;a href="%s"&gt;contact the webmaster&lt;/a&gt; and let him know.</source>
-      </trans-unit>
->>>>>>> 03380931
       <trans-unit id="XPT.unavailable">
         <source>Service unavailable</source>
       </trans-unit>
