--- conflicted
+++ resolved
@@ -1072,11 +1072,7 @@
 	text-decoration:underline;
 }
 #tl_versions {
-<<<<<<< HEAD
-	margin:24px 0 15px;
-=======
 	margin-bottom:14px;
->>>>>>> bbc88c2f
 }
 #tl_versions th {
 	background:#f6f6f8;
