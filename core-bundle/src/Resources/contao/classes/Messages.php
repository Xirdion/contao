<?php

/**
 * Contao Open Source CMS
 *
 * Copyright (c) 2005-2016 Leo Feyer
 *
 * @license LGPL-3.0+
 */

namespace Contao;


/**
 * Add system messages to the welcome screen.
 *
 * @author Leo Feyer <https://github.com/leofeyer>
 */
class Messages extends \Backend
{

	/**
	 * Check for the latest Contao version
	 *
	 * @return string
	 */
	public function versionCheck()
	{
<<<<<<< HEAD
		$cache = \System::getContainer()->get('contao.cache');

		if (!$cache->contains('latest-version'))
		{
			return '';
		}

		$strVersion = $cache->fetch('latest-version');

		if ($strVersion && version_compare(VERSION . '.' . BUILD, $strVersion, '<'))
		{
			$this->import('BackendUser', 'User');

			if ($this->User->hasAccess('maintenance', 'modules'))
			{
				return '<p class="tl_info"><a href="contao/main.php?do=maintenance">' . sprintf($GLOBALS['TL_LANG']['MSC']['updateVersion'], $strVersion) . '</a></p>';
			}
			else
			{
				return '<p class="tl_info">' . sprintf($GLOBALS['TL_LANG']['MSC']['updateVersion'], $strVersion) . '</p>';
			}
=======
		if (\Config::get('latestVersion') && version_compare(VERSION . '.' . BUILD, \Config::get('latestVersion'), '<'))
		{
			return '<p class="tl_new">' . sprintf($GLOBALS['TL_LANG']['MSC']['updateVersion'], \Config::get('latestVersion')) . '</p>';
>>>>>>> 12ccd7bb
		}

		return '';
	}


	/**
	 * Check if the internal cache exists
	 *
	 * @return string
	 */
	public function needsCacheBuild()
	{
		$this->import('BackendUser', 'User');

		if (!$this->User->hasAccess('maintenance', 'modules'))
		{
			return '';
		}

		if (!is_dir(\System::getContainer()->getParameter('kernel.cache_dir') . '/contao/sql'))
		{
			return '<p class="tl_error">' . sprintf($GLOBALS['TL_LANG']['MSC']['buildCacheText'], \System::getContainer()->getParameter('kernel.environment')) . '</p>';
		}

		return '';
	}


	/**
	 * Check for maintenance mode
	 *
	 * @return string
	 */
	public function maintenanceCheck()
	{
		$this->import('BackendUser', 'User');

		if (!$this->User->hasAccess('maintenance', 'modules'))
		{
			return '';
		}

		try
		{
			if (\System::getContainer()->get('lexik_maintenance.driver.factory')->getDriver()->isExists())
			{
				return '<p class="tl_error">' . $GLOBALS['TL_LANG']['MSC']['maintenanceEnabled'] . '</p>';
			}
		}
		catch (\Exception $e)
		{
			// ignore
		}

		return '';
	}


	/**
	 * Show a warning if there is no language fallback page
	 *
	 * @return string
	 */
	public function languageFallback()
	{
		$arrRoots = array();
		$time = \Date::floorToMinute();
		$objRoots = $this->Database->execute("SELECT fallback, dns FROM tl_page WHERE type='root' AND (start='' OR start<='$time') AND (stop='' OR stop>'" . ($time + 60) . "') AND published='1' ORDER BY dns");

		while ($objRoots->next())
		{
			$strDns = $objRoots->dns ?: '*';

			if (isset($arrRoots[$strDns]) && $arrRoots[$strDns] == 1)
			{
				continue;
			}

			$arrRoots[$strDns] = $objRoots->fallback;
		}

		$arrReturn = array();

		foreach ($arrRoots as $k=>$v)
		{
			if ($v != '')
			{
				continue;
			}

			if ($k == '*')
			{
				$arrReturn[] = '<p class="tl_error">' . $GLOBALS['TL_LANG']['ERR']['noFallbackEmpty'] . '</p>';
			}
			else
			{
				$arrReturn[] = '<p class="tl_error">' . sprintf($GLOBALS['TL_LANG']['ERR']['noFallbackDns'], $k) . '</p>';
			}
		}

		return implode("\n", $arrReturn);
	}
}<|MERGE_RESOLUTION|>--- conflicted
+++ resolved
@@ -26,7 +26,6 @@
 	 */
 	public function versionCheck()
 	{
-<<<<<<< HEAD
 		$cache = \System::getContainer()->get('contao.cache');
 
 		if (!$cache->contains('latest-version'))
@@ -42,17 +41,12 @@
 
 			if ($this->User->hasAccess('maintenance', 'modules'))
 			{
-				return '<p class="tl_info"><a href="contao/main.php?do=maintenance">' . sprintf($GLOBALS['TL_LANG']['MSC']['updateVersion'], $strVersion) . '</a></p>';
+				return '<p class="tl_new"><a href="contao/main.php?do=maintenance">' . sprintf($GLOBALS['TL_LANG']['MSC']['updateVersion'], $strVersion) . '</a></p>';
 			}
 			else
 			{
-				return '<p class="tl_info">' . sprintf($GLOBALS['TL_LANG']['MSC']['updateVersion'], $strVersion) . '</p>';
+				return '<p class="tl_new">' . sprintf($GLOBALS['TL_LANG']['MSC']['updateVersion'], $strVersion) . '</p>';
 			}
-=======
-		if (\Config::get('latestVersion') && version_compare(VERSION . '.' . BUILD, \Config::get('latestVersion'), '<'))
-		{
-			return '<p class="tl_new">' . sprintf($GLOBALS['TL_LANG']['MSC']['updateVersion'], \Config::get('latestVersion')) . '</p>';
->>>>>>> 12ccd7bb
 		}
 
 		return '';
