<?php

/**
 * Contao Open Source CMS
 *
 * Copyright (c) 2005-2015 Leo Feyer
 *
 * @license LGPL-3.0+
 */

namespace Contao;


/**
 * Provide methods to handle data container arrays.
 *
 * @property integer $id
 * @property string  $table
 * @property mixed   $value
 * @property string  $field
 * @property string  $inputName
 * @property string  $palette
 * @property object  $activeRecord
 * @property boolean $blnUploadable
 * @property array   $root
 * @property array   $rootIds
 *
 * @author Leo Feyer <https://github.com/leofeyer>
 */
abstract class DataContainer extends \Backend
{

	/**
	 * Current ID
	 * @var integer
	 */
	protected $intId;

	/**
	 * Name of the current table
	 * @var string
	 */
	protected $strTable;

	/**
	 * Name of the current field
	 * @var string
	 */
	protected $strField;

	/**
	 * Name attribute of the current input field
	 * @var string
	 */
	protected $strInputName;

	/**
	 * Value of the current field
	 * @var mixed
	 */
	protected $varValue;

	/**
	 * Name of the current palette
	 * @var string
	 */
	protected $strPalette;

	/**
	 * WHERE clause of the database query
	 * @var array
	 */
	protected $procedure = array();

	/**
	 * Values for the WHERE clause of the database query
	 * @var array
	 */
	protected $values = array();

	/**
	 * Form attribute "onsubmit"
	 * @var array
	 */
	protected $onsubmit = array();

	/**
	 * Reload the page after the form has been submitted
	 * @var boolean
	 */
	protected $noReload = false;

	/**
	 * Active record
	 * @var \Model|\FilesModel
	 */
	protected $objActiveRecord;


	/**
	 * Set an object property
	 *
	 * @param string $strKey
	 * @param mixed  $varValue
	 */
	public function __set($strKey, $varValue)
	{
		switch ($strKey)
		{
			case 'activeRecord':
				$this->objActiveRecord = $varValue;
				break;

			default;
				$this->$strKey = $varValue; // backwards compatibility
				break;
		}
	}


	/**
	 * Return an object property
	 *
	 * @param string $strKey
	 *
	 * @return mixed
	 */
	public function __get($strKey)
	{
		switch ($strKey)
		{
			case 'id':
				return $this->intId;
				break;

			case 'table':
				return $this->strTable;
				break;

			case 'value':
				return $this->varValue;
				break;

			case 'field':
				return $this->strField;
				break;

			case 'inputName':
				return $this->strInputName;
				break;

			case 'palette':
				return $this->strPalette;
				break;

			case 'activeRecord':
				return $this->objActiveRecord;
				break;
		}

		return parent::__get($strKey);
	}


	/**
	 * Render a row of a box and return it as HTML string
	 *
	 * @param string $strPalette
	 *
	 * @return string
	 *
	 * @throws \Exception
	 */
	protected function row($strPalette=null)
	{
		$arrData = $GLOBALS['TL_DCA'][$this->strTable]['fields'][$this->strField];

		// Redirect if the field is excluded
		if ($arrData['exclude'])
		{
			$this->log('Field "'.$this->strField.'" of table "'.$this->strTable.'" was excluded from being edited', __METHOD__, TL_ERROR);
			$this->redirect('contao/main.php?act=error');
		}

		$xlabel = '';

		// Toggle line wrap (textarea)
		if ($arrData['inputType'] == 'textarea' && !isset($arrData['eval']['rte']))
		{
			$xlabel .= ' ' . \Image::getHtml('wrap.gif', $GLOBALS['TL_LANG']['MSC']['wordWrap'], 'title="' . specialchars($GLOBALS['TL_LANG']['MSC']['wordWrap']) . '" class="toggleWrap" onclick="Backend.toggleWrap(\'ctrl_'.$this->strInputName.'\')"');
		}

		// Add the help wizard
		if ($arrData['eval']['helpwizard'])
		{
			$xlabel .= ' <a href="contao/help.php?table='.$this->strTable.'&amp;field='.$this->strField.'" title="' . specialchars($GLOBALS['TL_LANG']['MSC']['helpWizard']) . '" onclick="Backend.openModalIframe({\'width\':735,\'height\':405,\'title\':\''.specialchars(str_replace("'", "\\'", $arrData['label'][0])).'\',\'url\':this.href});return false">'.\Image::getHtml('about.gif', $GLOBALS['TL_LANG']['MSC']['helpWizard'], 'style="vertical-align:text-bottom"').'</a>';
		}

		// Add a custom xlabel
		if (is_array($arrData['xlabel']))
		{
			foreach ($arrData['xlabel'] as $callback)
			{
				if (is_array($callback))
				{
					$this->import($callback[0]);
					$xlabel .= $this->$callback[0]->$callback[1]($this);
				}
				elseif (is_callable($callback))
				{
					$xlabel .= $callback($this);
				}
			}
		}

		// Input field callback
		if (is_array($arrData['input_field_callback']))
		{
			$this->import($arrData['input_field_callback'][0]);

			return $this->$arrData['input_field_callback'][0]->$arrData['input_field_callback'][1]($this, $xlabel);
		}
		elseif (is_callable($arrData['input_field_callback']))
		{
			return $arrData['input_field_callback']($this, $xlabel);
		}

		/** @var \Widget $strClass */
		$strClass = $GLOBALS['BE_FFL'][$arrData['inputType']];

		// Return if the widget class does not exists
		if (!class_exists($strClass))
		{
			return '';
		}

		$arrData['eval']['required'] = false;

		// Use strlen() here (see #3277)
		if ($arrData['eval']['mandatory'])
		{
			if (is_array($this->varValue))
			{
				if (empty($this->varValue))
				{
					$arrData['eval']['required'] = true;
				}
			}
			else
			{
				if (!strlen($this->varValue))
				{
					$arrData['eval']['required'] = true;
				}
			}
		}

		// Convert insert tags in src attributes (see #5965)
		if (isset($arrData['eval']['rte']) && strncmp($arrData['eval']['rte'], 'tiny', 4) === 0)
		{
			$this->varValue = \String::insertTagToSrc($this->varValue);
		}

		/** @var \Widget $objWidget */
		$objWidget = new $strClass($strClass::getAttributesFromDca($arrData, $this->strInputName, $this->varValue, $this->strField, $this->strTable, $this));

		$objWidget->xlabel = $xlabel;
		$objWidget->currentRecord = $this->intId;

		// Validate the field
		if (\Input::post('FORM_SUBMIT') == $this->strTable)
		{
			$key = (\Input::get('act') == 'editAll') ? 'FORM_FIELDS_' . $this->intId : 'FORM_FIELDS';

			// Calculate the current palette
			$postPaletteFields = implode(',', \Input::post($key));
			$postPaletteFields = array_unique(trimsplit('[,;]', $postPaletteFields));

			// Compile the palette if there is none
			if ($strPalette === null)
			{
				$newPaletteFields = trimsplit('[,;]', $this->getPalette());
			}
			else
			{
				// Use the given palette ($strPalette is an array in editAll mode)
				$newPaletteFields = is_array($strPalette) ? $strPalette : trimsplit('[,;]', $strPalette);

				// Re-check the palette if the current field is a selector field
				if (isset($GLOBALS['TL_DCA'][$this->strTable]['palettes']['__selector__']) && in_array($this->strField, $GLOBALS['TL_DCA'][$this->strTable]['palettes']['__selector__']))
				{
					// If the field value has changed, recompile the palette
					if ($this->varValue != \Input::post($this->strInputName))
					{
						$newPaletteFields = trimsplit('[,;]', $this->getPalette());
					}
				}
			}

			// Adjust the names in editAll mode
			if (\Input::get('act') == 'editAll')
			{
				foreach ($newPaletteFields as $k=>$v)
				{
					$newPaletteFields[$k] = $v . '_' . $this->intId;
				}

				if ($this->User->isAdmin)
				{
					$newPaletteFields['pid'] = 'pid_' . $this->intId;
					$newPaletteFields['sorting'] = 'sorting_' . $this->intId;
				}
			}

			$paletteFields = array_intersect($postPaletteFields, $newPaletteFields);

			// Validate and save the field
			if (in_array($this->strInputName, $paletteFields) || \Input::get('act') == 'overrideAll')
			{
				$objWidget->validate();

				if ($objWidget->hasErrors())
				{
					// Skip mandatory fields on auto-submit (see #4077)
					if (\Input::post('SUBMIT_TYPE') != 'auto' || !$objWidget->mandatory || $objWidget->value != '')
					{
						$this->noReload = true;
					}
				}
				elseif ($objWidget->submitInput())
				{
					$varValue = $objWidget->value;

					// Sort array by key (fix for JavaScript wizards)
					if (is_array($varValue))
					{
						ksort($varValue);
						$varValue = serialize($varValue);
					}

					// Convert file paths in src attributes (see #5965)
					if ($varValue && isset($arrData['eval']['rte']) && strncmp($arrData['eval']['rte'], 'tiny', 4) === 0)
					{
						$varValue = \String::srcToInsertTag($varValue);
					}

					// Save the current value
					try
					{
						$this->save($varValue);
					}
					catch (\Exception $e)
					{
						$this->noReload = true;
						$objWidget->addError($e->getMessage());
					}
				}
			}
		}

		$wizard = '';
		$strHelpClass = '';

		// Date picker
		if ($arrData['eval']['datepicker'])
		{
			$rgxp = $arrData['eval']['rgxp'];
			$format = \Date::formatToJs(\Config::get($rgxp.'Format'));

			switch ($rgxp)
			{
				case 'datim':
					$time = ",\n      timePicker:true";
					break;

				case 'time':
					$time = ",\n      pickOnly:\"time\"";
					break;

				default:
					$time = '';
					break;
			}

			$wizard .= ' <img src="assets/datepicker/images/icon.gif" width="20" height="20" alt="" title="'.specialchars($GLOBALS['TL_LANG']['MSC']['datepicker']).'" id="toggle_' . $objWidget->id . '" style="vertical-align:-6px;cursor:pointer">
  <script>
    window.addEvent("domready", function() {
      new Picker.Date($("ctrl_' . $objWidget->id . '"), {
        draggable: false,
        toggle: $("toggle_' . $objWidget->id . '"),
        format: "' . $format . '",
        positionOffset: {x:-211,y:-209}' . $time . ',
        pickerClass: "datepicker_bootstrap",
        useFadeInOut: !Browser.ie,
        startDay: ' . $GLOBALS['TL_LANG']['MSC']['weekOffset'] . ',
        titleFormat: "' . $GLOBALS['TL_LANG']['MSC']['titleFormat'] . '"
      });
    });
  </script>';
		}

		// Color picker
		if ($arrData['eval']['colorpicker'])
		{
			// Support single fields as well (see #5240)
			$strKey = $arrData['eval']['multiple'] ? $this->strField . '_0' : $this->strField;

			$wizard .= ' ' . \Image::getHtml('pickcolor.gif', $GLOBALS['TL_LANG']['MSC']['colorpicker'], 'style="vertical-align:top;cursor:pointer" title="'.specialchars($GLOBALS['TL_LANG']['MSC']['colorpicker']).'" id="moo_' . $this->strField . '"') . '
  <script>
    window.addEvent("domready", function() {
      new MooRainbow("moo_' . $this->strField . '", {
        id: "ctrl_' . $strKey . '",
        startColor: ((cl = $("ctrl_' . $strKey . '").value.hexToRgb(true)) ? cl : [255, 0, 0]),
        imgPath: "assets/mootools/colorpicker/' . $GLOBALS['TL_ASSETS']['COLORPICKER'] . '/images/",
        onComplete: function(color) {
          $("ctrl_' . $strKey . '").value = color.hex.replace("#", "");
        }
      });
    });
  </script>';
		}

		// Add a custom wizard
		if (is_array($arrData['wizard']))
		{
			foreach ($arrData['wizard'] as $callback)
			{
				if (is_array($callback))
				{
					$this->import($callback[0]);
					$wizard .= $this->$callback[0]->$callback[1]($this);
				}
				elseif (is_callable($callback))
				{
					$wizard .= $callback($this);
				}
			}
		}

		$objWidget->wizard = $wizard;

		// Set correct form enctype
		if ($objWidget instanceof \uploadable)
		{
			$this->blnUploadable = true;
		}

		// Mark floated single checkboxes
		if ($arrData['inputType'] == 'checkbox' && !$arrData['eval']['multiple'] && strpos($arrData['eval']['tl_class'], 'w50') !== false)
		{
			$arrData['eval']['tl_class'] .= ' cbx';
		}
		elseif ($arrData['inputType'] == 'text' && $arrData['eval']['multiple'] && strpos($arrData['eval']['tl_class'], 'wizard') !== false)
		{
			$arrData['eval']['tl_class'] .= ' inline';
		}

		// No 2-column layout in "edit all" mode
		if (\Input::get('act') == 'editAll' || \Input::get('act') == 'overrideAll')
		{
			$arrData['eval']['tl_class'] = str_replace(array('w50', 'clr', 'wizard', 'long', 'm12', 'cbx'), '', $arrData['eval']['tl_class']);
		}

		$updateMode = '';

		// Replace the textarea with an RTE instance
		if (!empty($arrData['eval']['rte']))
		{
<<<<<<< HEAD
			// Backwards compatibility
			$language = substr($GLOBALS['TL_LANGUAGE'], 0, 2);

			if (!file_exists(TL_ROOT . '/assets/tinymce/langs/' . $language . '.js'))
			{
				$language = 'en';
			}

			list ($file, $type) = explode('|', $arrData['eval']['rte'], 2);

			/** @var \BackendTemplate|object $objTemplate */
			$objTemplate = new \BackendTemplate("be_$file");
			$objTemplate->language = $language;
			$objTemplate->selector = 'ctrl_' . $this->strInputName;
=======
			list ($file, $type) = explode('|', $arrData['eval']['rte'], 2);

			if (!file_exists(TL_ROOT . '/system/config/' . $file . '.php'))
			{
				throw new \Exception(sprintf('Cannot find editor configuration file "%s.php"', $file));
			}

			$selector = 'ctrl_' . $this->strInputName;
			$language = \Backend::getTinyMceLanguage(); // backwards compatibility
>>>>>>> 9d8a6237

			$updateMode = $objTemplate->parse();

			unset($file, $type);
		}

		// Handle multi-select fields in "override all" mode
		elseif (\Input::get('act') == 'overrideAll' && ($arrData['inputType'] == 'checkbox' || $arrData['inputType'] == 'checkboxWizard') && $arrData['eval']['multiple'])
		{
			$updateMode = '
</div>
<div>
  <fieldset class="tl_radio_container">
  <legend>' . $GLOBALS['TL_LANG']['MSC']['updateMode'] . '</legend>
    <input type="radio" name="'.$this->strInputName.'_update" id="opt_'.$this->strInputName.'_update_1" class="tl_radio" value="add" onfocus="Backend.getScrollOffset()"> <label for="opt_'.$this->strInputName.'_update_1">' . $GLOBALS['TL_LANG']['MSC']['updateAdd'] . '</label><br>
    <input type="radio" name="'.$this->strInputName.'_update" id="opt_'.$this->strInputName.'_update_2" class="tl_radio" value="remove" onfocus="Backend.getScrollOffset()"> <label for="opt_'.$this->strInputName.'_update_2">' . $GLOBALS['TL_LANG']['MSC']['updateRemove'] . '</label><br>
    <input type="radio" name="'.$this->strInputName.'_update" id="opt_'.$this->strInputName.'_update_0" class="tl_radio" value="replace" checked="checked" onfocus="Backend.getScrollOffset()"> <label for="opt_'.$this->strInputName.'_update_0">' . $GLOBALS['TL_LANG']['MSC']['updateReplace'] . '</label>
  </fieldset>';
		}

		$strPreview = '';

		// Show a preview image (see #4948)
		if ($this->strTable == 'tl_files' && $this->strField == 'name' && $this->objActiveRecord !== null && $this->objActiveRecord->type == 'file')
		{
			$objFile = new \File($this->objActiveRecord->path);

			if ($objFile->isImage)
			{
				$image = 'placeholder.png';

				if ($objFile->isSvgImage || $objFile->height <= \Config::get('gdMaxImgHeight') && $objFile->width <= \Config::get('gdMaxImgWidth'))
				{
					if ($objFile->width > 699 || $objFile->height > 524)
					{
						$image = \Image::get($objFile->path, 699, 524, 'box');
					}
					else
					{
						$image = $objFile->path;
					}
				}

				$ctrl = 'ctrl_preview_' . substr(md5($image), 0, 8);

				$strPreview = '

<div id="' . $ctrl . '" class="tl_edit_preview" data-original-width="' . $objFile->width . '" data-original-height="' . $objFile->height . '">
' . \Image::getHtml($image) . '
</div>';

				// Add the script to mark the important part
				if ($image !== 'placeholder.png')
				{
					$strPreview .= '<script>Backend.editPreviewWizard($(\'' . $ctrl . '\'));</script>';

					if (\Config::get('showHelp'))
					{
						$strPreview .= '<p class="tl_help tl_tip">' . $GLOBALS['TL_LANG'][$this->strTable]['edit_preview_help'] . '</p>';
					}
				}
			}
		}

		return $strPreview . '
<div' . ($arrData['eval']['tl_class'] ? ' class="' . $arrData['eval']['tl_class'] . '"' : '') . '>' . $objWidget->parse() . $updateMode . (!$objWidget->hasErrors() ? $this->help($strHelpClass) : '') . '
</div>';
	}


	/**
	 * Return the field explanation as HTML string
	 *
	 * @param string $strClass
	 *
	 * @return string
	 */
	public function help($strClass='')
	{
		$return = $GLOBALS['TL_DCA'][$this->strTable]['fields'][$this->strField]['label'][1];

		if (!\Config::get('showHelp') || $GLOBALS['TL_DCA'][$this->strTable]['fields'][$this->strField]['inputType'] == 'password' || $return == '')
		{
			return '';
		}

		return '
  <p class="tl_help tl_tip' . $strClass . '">'.$return.'</p>';
	}


	/**
	 * Generate possible palette names from an array by taking the first value and either adding or not adding the following values
	 *
	 * @param array $names
	 *
	 * @return array
	 */
	protected function combiner($names)
	{
		$return = array('');
		$names = array_values($names);

		for ($i=0, $c=count($names); $i<$c; $i++)
		{
			$buffer = array();

			foreach ($return as $k=>$v)
			{
				$buffer[] = ($k%2 == 0) ? $v : $v.$names[$i];
				$buffer[] = ($k%2 == 0) ? $v.$names[$i] : $v;
			}

			$return = $buffer;
		}

		return array_filter($return);
	}


	/**
	 * Return a query string that switches into edit mode
	 *
	 * @param integer $id
	 *
	 * @return string
	 */
	protected function switchToEdit($id)
	{
		$arrKeys = array();
		$arrUnset = array('act', 'id', 'table');

		foreach (array_keys($_GET) as $strKey)
		{
			if (!in_array($strKey, $arrUnset))
			{
				$arrKeys[$strKey] = $strKey . '=' . \Input::get($strKey);
			}
		}

		$strUrl = TL_SCRIPT . '?' . implode('&', $arrKeys);

		return $strUrl . (!empty($arrKeys) ? '&' : '') . (\Input::get('table') ? 'table='.\Input::get('table').'&amp;' : '').'act=edit&amp;id='.$id;
	}


	/**
	 * Compile buttons from the table configuration array and return them as HTML
	 *
	 * @param array   $arrRow
	 * @param string  $strTable
	 * @param array   $arrRootIds
	 * @param boolean $blnCircularReference
	 * @param array   $arrChildRecordIds
	 * @param string  $strPrevious
	 * @param string  $strNext
	 *
	 * @return string
	 */
	protected function generateButtons($arrRow, $strTable, $arrRootIds=array(), $blnCircularReference=false, $arrChildRecordIds=null, $strPrevious=null, $strNext=null)
	{
		if (empty($GLOBALS['TL_DCA'][$strTable]['list']['operations']))
		{
			return '';
		}

		$return = '';

		foreach ($GLOBALS['TL_DCA'][$strTable]['list']['operations'] as $k=>$v)
		{
			$v = is_array($v) ? $v : array($v);
			$id = specialchars(rawurldecode($arrRow['id']));

			$label = $v['label'][0] ?: $k;
			$title = sprintf($v['label'][1] ?: $k, $id);
			$attributes = ($v['attributes'] != '') ? ' ' . ltrim(sprintf($v['attributes'], $id, $id)) : '';

			// Add the key as CSS class
			if (strpos($attributes, 'class="') !== false)
			{
				$attributes = str_replace('class="', 'class="' . $k . ' ', $attributes);
			}
			else
			{
				$attributes = ' class="' . $k . '"' . $attributes;
			}

			// Call a custom function instead of using the default button
			if (is_array($v['button_callback']))
			{
				$this->import($v['button_callback'][0]);
				$return .= $this->$v['button_callback'][0]->$v['button_callback'][1]($arrRow, $v['href'], $label, $title, $v['icon'], $attributes, $strTable, $arrRootIds, $arrChildRecordIds, $blnCircularReference, $strPrevious, $strNext, $this);
				continue;
			}
			elseif (is_callable($v['button_callback']))
			{
				$return .= $v['button_callback']($arrRow, $v['href'], $label, $title, $v['icon'], $attributes, $strTable, $arrRootIds, $arrChildRecordIds, $blnCircularReference, $strPrevious, $strNext, $this);
				continue;
			}

			// Generate all buttons except "move up" and "move down" buttons
			if ($k != 'move' && $v != 'move')
			{
				if ($k == 'show')
				{
					$return .= '<a href="'.$this->addToUrl($v['href'].'&amp;id='.$arrRow['id'].'&amp;popup=1').'" title="'.specialchars($title).'" onclick="Backend.openModalIframe({\'width\':768,\'title\':\''.specialchars(str_replace("'", "\\'", sprintf($GLOBALS['TL_LANG'][$strTable]['show'][1], $arrRow['id']))).'\',\'url\':this.href});return false"'.$attributes.'>'.\Image::getHtml($v['icon'], $label).'</a> ';
				}
				else
				{
					$return .= '<a href="'.$this->addToUrl($v['href'].'&amp;id='.$arrRow['id']).'" title="'.specialchars($title).'"'.$attributes.'>'.\Image::getHtml($v['icon'], $label).'</a> ';
				}

				continue;
			}

			$arrDirections = array('up', 'down');
			$arrRootIds = is_array($arrRootIds) ? $arrRootIds : array($arrRootIds);

			foreach ($arrDirections as $dir)
			{
				$label = $GLOBALS['TL_LANG'][$strTable][$dir][0] ?: $dir;
				$title = $GLOBALS['TL_LANG'][$strTable][$dir][1] ?: $dir;

				$label = \Image::getHtml($dir.'.gif', $label);
				$href = $v['href'] ?: '&amp;act=move';

				if ($dir == 'up')
				{
					$return .= ((is_numeric($strPrevious) && (!in_array($arrRow['id'], $arrRootIds) || empty($GLOBALS['TL_DCA'][$strTable]['list']['sorting']['root']))) ? '<a href="'.$this->addToUrl($href.'&amp;id='.$arrRow['id']).'&amp;sid='.intval($strPrevious).'" title="'.specialchars($title).'"'.$attributes.'>'.$label.'</a> ' : \Image::getHtml('up_.gif')).' ';
					continue;
				}

				$return .= ((is_numeric($strNext) && (!in_array($arrRow['id'], $arrRootIds) || empty($GLOBALS['TL_DCA'][$strTable]['list']['sorting']['root']))) ? '<a href="'.$this->addToUrl($href.'&amp;id='.$arrRow['id']).'&amp;sid='.intval($strNext).'" title="'.specialchars($title).'"'.$attributes.'>'.$label.'</a> ' : \Image::getHtml('down_.gif')).' ';
			}
		}

		return trim($return);
	}


	/**
	 * Compile global buttons from the table configuration array and return them as HTML
	 *
	 * @return string
	 */
	protected function generateGlobalButtons()
	{
		if (!is_array($GLOBALS['TL_DCA'][$this->strTable]['list']['global_operations']))
		{
			return '';
		}

		$return = '';

		foreach ($GLOBALS['TL_DCA'][$this->strTable]['list']['global_operations'] as $k=>$v)
		{
			$v = is_array($v) ? $v : array($v);
			$label = is_array($v['label']) ? $v['label'][0] : $v['label'];
			$title = is_array($v['label']) ? $v['label'][1] : $v['label'];
			$attributes = ($v['attributes'] != '') ? ' ' . ltrim($v['attributes']) : '';

			// Custom icon (see #5541)
			if ($v['icon'])
			{
				$v['class'] = trim($v['class'] . ' header_icon');

				// Add the theme path if only the file name is given
				if (strpos($v['icon'], '/') === false)
				{
					$v['icon'] = 'system/themes/' . \Backend::getTheme() . '/images/' . $v['icon'];
				}

				$attributes = sprintf('style="background-image:url(\'%s%s\')"', TL_ASSETS_URL, $v['icon']) . $attributes;
			}

			if ($label == '')
			{
				$label = $k;
			}
			if ($title == '')
			{
				$title = $label;
			}

			// Call a custom function instead of using the default button
			if (is_array($v['button_callback']))
			{
				$this->import($v['button_callback'][0]);
				$return .= $this->$v['button_callback'][0]->$v['button_callback'][1]($v['href'], $label, $title, $v['class'], $attributes, $this->strTable, $this->root);
				continue;
			}
			elseif (is_callable($v['button_callback']))
			{
				$return .= $v['button_callback']($v['href'], $label, $title, $v['class'], $attributes, $this->strTable, $this->root);
				continue;
			}

			$return .= '<a href="'.$this->addToUrl($v['href']).'" class="'.$v['class'].'" title="'.specialchars($title).'"'.$attributes.'>'.$label.'</a> ';
		}

		return $return;
	}

	/**
	 * Return the name of the current palette
	 *
	 * @return string
	 */
	abstract public function getPalette();

	/**
	 * Save the current value
	 *
	 * @param mixed $varValue
	 *
	 * @throws \Exception
	 */
	abstract protected function save($varValue);
}<|MERGE_RESOLUTION|>--- conflicted
+++ resolved
@@ -466,32 +466,12 @@
 		// Replace the textarea with an RTE instance
 		if (!empty($arrData['eval']['rte']))
 		{
-<<<<<<< HEAD
-			// Backwards compatibility
-			$language = substr($GLOBALS['TL_LANGUAGE'], 0, 2);
-
-			if (!file_exists(TL_ROOT . '/assets/tinymce/langs/' . $language . '.js'))
-			{
-				$language = 'en';
-			}
-
 			list ($file, $type) = explode('|', $arrData['eval']['rte'], 2);
 
 			/** @var \BackendTemplate|object $objTemplate */
 			$objTemplate = new \BackendTemplate("be_$file");
-			$objTemplate->language = $language;
+			$objTemplate->language = \Backend::getTinyMceLanguage(); // backwards compatibility
 			$objTemplate->selector = 'ctrl_' . $this->strInputName;
-=======
-			list ($file, $type) = explode('|', $arrData['eval']['rte'], 2);
-
-			if (!file_exists(TL_ROOT . '/system/config/' . $file . '.php'))
-			{
-				throw new \Exception(sprintf('Cannot find editor configuration file "%s.php"', $file));
-			}
-
-			$selector = 'ctrl_' . $this->strInputName;
-			$language = \Backend::getTinyMceLanguage(); // backwards compatibility
->>>>>>> 9d8a6237
 
 			$updateMode = $objTemplate->parse();
 
