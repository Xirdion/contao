--- conflicted
+++ resolved
@@ -892,11 +892,7 @@
 					$v['icon'] = Image::getPath($v['icon']);
 				}
 
-<<<<<<< HEAD
-				$attributes = sprintf('style="background-image:url(\'%s\')"', Controller::addAssetsUrlTo($v['icon'])) . $attributes;
-=======
-				$attributes = sprintf(' style="background-image:url(\'%s%s\')"', TL_ASSETS_URL, $v['icon']) . $attributes;
->>>>>>> ecb7134d
+				$attributes = sprintf(' style="background-image:url(\'%s\')"', Controller::addAssetsUrlTo($v['icon'])) . $attributes;
 			}
 
 			if ($label == '')
