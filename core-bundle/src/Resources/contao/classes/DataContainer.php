<?php

/**
 * Contao Open Source CMS
 *
 * Copyright (c) 2005-2016 Leo Feyer
 *
 * @license LGPL-3.0+
 */

namespace Contao;

use Contao\CoreBundle\Exception\AccessDeniedException;


/**
 * Provide methods to handle data container arrays.
 *
 * @property integer $id
 * @property string  $table
 * @property mixed   $value
 * @property string  $field
 * @property string  $inputName
 * @property string  $palette
 * @property object  $activeRecord
 * @property boolean $blnUploadable
 * @property array   $root
 * @property array   $rootIds
 *
 * @author Leo Feyer <https://github.com/leofeyer>
 */
abstract class DataContainer extends \Backend
{

	/**
	 * Current ID
	 * @var integer
	 */
	protected $intId;

	/**
	 * Name of the current table
	 * @var string
	 */
	protected $strTable;

	/**
	 * Name of the current field
	 * @var string
	 */
	protected $strField;

	/**
	 * Name attribute of the current input field
	 * @var string
	 */
	protected $strInputName;

	/**
	 * Value of the current field
	 * @var mixed
	 */
	protected $varValue;

	/**
	 * Name of the current palette
	 * @var string
	 */
	protected $strPalette;

	/**
	 * WHERE clause of the database query
	 * @var array
	 */
	protected $procedure = array();

	/**
	 * Values for the WHERE clause of the database query
	 * @var array
	 */
	protected $values = array();

	/**
	 * Form attribute "onsubmit"
	 * @var array
	 */
	protected $onsubmit = array();

	/**
	 * Reload the page after the form has been submitted
	 * @var boolean
	 */
	protected $noReload = false;

	/**
	 * Active record
	 * @var Model|FilesModel
	 */
	protected $objActiveRecord;


	/**
	 * Set an object property
	 *
	 * @param string $strKey
	 * @param mixed  $varValue
	 */
	public function __set($strKey, $varValue)
	{
		switch ($strKey)
		{
			case 'activeRecord':
				$this->objActiveRecord = $varValue;
				break;

			default;
				$this->$strKey = $varValue; // backwards compatibility
				break;
		}
	}


	/**
	 * Return an object property
	 *
	 * @param string $strKey
	 *
	 * @return mixed
	 */
	public function __get($strKey)
	{
		switch ($strKey)
		{
			case 'id':
				return $this->intId;
				break;

			case 'table':
				return $this->strTable;
				break;

			case 'value':
				return $this->varValue;
				break;

			case 'field':
				return $this->strField;
				break;

			case 'inputName':
				return $this->strInputName;
				break;

			case 'palette':
				return $this->strPalette;
				break;

			case 'activeRecord':
				return $this->objActiveRecord;
				break;
		}

		return parent::__get($strKey);
	}


	/**
	 * Render a row of a box and return it as HTML string
	 *
	 * @param string $strPalette
	 *
	 * @return string
	 *
	 * @throws AccessDeniedException
	 * @throws \Exception
	 */
	protected function row($strPalette=null)
	{
		$arrData = $GLOBALS['TL_DCA'][$this->strTable]['fields'][$this->strField];

		// Check if the field is excluded
		if ($arrData['exclude'])
		{
			throw new AccessDeniedException('Field "' . $this->strTable . '.' . $this->strField . '" is excluded from being edited.');
		}

		$xlabel = '';

		// Toggle line wrap (textarea)
		if ($arrData['inputType'] == 'textarea' && !isset($arrData['eval']['rte']))
		{
			$xlabel .= ' ' . \Image::getHtml('wrap.svg', $GLOBALS['TL_LANG']['MSC']['wordWrap'], 'title="' . \StringUtil::specialchars($GLOBALS['TL_LANG']['MSC']['wordWrap']) . '" class="toggleWrap" onclick="Backend.toggleWrap(\'ctrl_'.$this->strInputName.'\')"');
		}

		// Add the help wizard
		if ($arrData['eval']['helpwizard'])
		{
			$xlabel .= ' <a href="contao/help.php?table='.$this->strTable.'&amp;field='.$this->strField.'" title="' . \StringUtil::specialchars($GLOBALS['TL_LANG']['MSC']['helpWizard']) . '" onclick="Backend.openModalIframe({\'width\':735,\'title\':\''.\StringUtil::specialchars(str_replace("'", "\\'", $arrData['label'][0])).'\',\'url\':this.href});return false">'.\Image::getHtml('about.svg', $GLOBALS['TL_LANG']['MSC']['helpWizard'], 'style="vertical-align:text-bottom"').'</a>';
		}

		// Add a custom xlabel
		if (is_array($arrData['xlabel']))
		{
			foreach ($arrData['xlabel'] as $callback)
			{
				if (is_array($callback))
				{
					$this->import($callback[0]);
					$xlabel .= $this->{$callback[0]}->{$callback[1]}($this);
				}
				elseif (is_callable($callback))
				{
					$xlabel .= $callback($this);
				}
			}
		}

		// Input field callback
		if (is_array($arrData['input_field_callback']))
		{
			$this->import($arrData['input_field_callback'][0]);

			return $this->{$arrData['input_field_callback'][0]}->{$arrData['input_field_callback'][1]}($this, $xlabel);
		}
		elseif (is_callable($arrData['input_field_callback']))
		{
			return $arrData['input_field_callback']($this, $xlabel);
		}

		/** @var Widget $strClass */
		$strClass = $GLOBALS['BE_FFL'][$arrData['inputType']];

		// Return if the widget class does not exists
		if (!class_exists($strClass))
		{
			return '';
		}

		$arrData['eval']['required'] = false;

		// Use strlen() here (see #3277)
		if ($arrData['eval']['mandatory'])
		{
			if (is_array($this->varValue))
			{
				if (empty($this->varValue))
				{
					$arrData['eval']['required'] = true;
				}
			}
			else
			{
				if (!strlen($this->varValue))
				{
					$arrData['eval']['required'] = true;
				}
			}
		}

		// Convert insert tags in src attributes (see #5965)
		if (isset($arrData['eval']['rte']) && strncmp($arrData['eval']['rte'], 'tiny', 4) === 0)
		{
			$this->varValue = \StringUtil::insertTagToSrc($this->varValue);
		}

		/** @var Widget $objWidget */
		$objWidget = new $strClass($strClass::getAttributesFromDca($arrData, $this->strInputName, $this->varValue, $this->strField, $this->strTable, $this));

		$objWidget->xlabel = $xlabel;
		$objWidget->currentRecord = $this->intId;

		// Validate the field
		if (\Input::post('FORM_SUBMIT') == $this->strTable)
		{
			$key = (\Input::get('act') == 'editAll') ? 'FORM_FIELDS_' . $this->intId : 'FORM_FIELDS';

			// Calculate the current palette
			$postPaletteFields = implode(',', \Input::post($key));
			$postPaletteFields = array_unique(\StringUtil::trimsplit('[,;]', $postPaletteFields));

			// Compile the palette if there is none
			if ($strPalette === null)
			{
				$newPaletteFields = \StringUtil::trimsplit('[,;]', $this->getPalette());
			}
			else
			{
				// Use the given palette ($strPalette is an array in editAll mode)
				$newPaletteFields = is_array($strPalette) ? $strPalette : \StringUtil::trimsplit('[,;]', $strPalette);

				// Re-check the palette if the current field is a selector field
				if (isset($GLOBALS['TL_DCA'][$this->strTable]['palettes']['__selector__']) && in_array($this->strField, $GLOBALS['TL_DCA'][$this->strTable]['palettes']['__selector__']))
				{
					// If the field value has changed, recompile the palette
					if ($this->varValue != \Input::post($this->strInputName))
					{
						$newPaletteFields = \StringUtil::trimsplit('[,;]', $this->getPalette());
					}
				}
			}

			// Adjust the names in editAll mode
			if (\Input::get('act') == 'editAll')
			{
				foreach ($newPaletteFields as $k=>$v)
				{
					$newPaletteFields[$k] = $v . '_' . $this->intId;
				}

				if ($this->User->isAdmin)
				{
					$newPaletteFields['pid'] = 'pid_' . $this->intId;
					$newPaletteFields['sorting'] = 'sorting_' . $this->intId;
				}
			}

			$paletteFields = array_intersect($postPaletteFields, $newPaletteFields);

			// Validate and save the field
			if (in_array($this->strInputName, $paletteFields) || \Input::get('act') == 'overrideAll')
			{
				$objWidget->validate();

				if ($objWidget->hasErrors())
				{
					// Skip mandatory fields on auto-submit (see #4077)
					if (\Input::post('SUBMIT_TYPE') != 'auto' || !$objWidget->mandatory || $objWidget->value != '')
					{
						$this->noReload = true;
					}
				}
				elseif ($objWidget->submitInput())
				{
					$varValue = $objWidget->value;

					// Sort array by key (fix for JavaScript wizards)
					if (is_array($varValue))
					{
						ksort($varValue);
						$varValue = serialize($varValue);
					}

					// Convert file paths in src attributes (see #5965)
					if ($varValue && isset($arrData['eval']['rte']) && strncmp($arrData['eval']['rte'], 'tiny', 4) === 0)
					{
						$varValue = \StringUtil::srcToInsertTag($varValue);
					}

					// Save the current value
					try
					{
						$this->save($varValue);
					}
					catch (\Exception $e)
					{
						$this->noReload = true;
						$objWidget->addError($e->getMessage());
					}
				}
			}
		}

		$wizard = '';
		$strHelpClass = '';

		// Date picker
		if ($arrData['eval']['datepicker'])
		{
			$rgxp = $arrData['eval']['rgxp'];
			$format = \Date::formatToJs(\Config::get($rgxp.'Format'));

			switch ($rgxp)
			{
				case 'datim':
					$time = ",\n      timePicker:true";
					break;

				case 'time':
					$time = ",\n      pickOnly:\"time\"";
					break;

				default:
					$time = '';
					break;
			}

			$wizard .= ' ' . \Image::getHtml('assets/datepicker/images/icon.svg', '', 'title="'.\StringUtil::specialchars($GLOBALS['TL_LANG']['MSC']['datepicker']).'" id="toggle_' . $objWidget->id . '" style="cursor:pointer"') . '
  <script>
    window.addEvent("domready", function() {
      new Picker.Date($("ctrl_' . $objWidget->id . '"), {
        draggable: false,
        toggle: $("toggle_' . $objWidget->id . '"),
        format: "' . $format . '",
        positionOffset: {x:-211,y:-209}' . $time . ',
        pickerClass: "datepicker_bootstrap",
        useFadeInOut: !Browser.ie,
        startDay: ' . $GLOBALS['TL_LANG']['MSC']['weekOffset'] . ',
        titleFormat: "' . $GLOBALS['TL_LANG']['MSC']['titleFormat'] . '"
      });
    });
  </script>';
		}

		// Color picker
		if ($arrData['eval']['colorpicker'])
		{
			// Support single fields as well (see #5240)
			$strKey = $arrData['eval']['multiple'] ? $this->strField . '_0' : $this->strField;

			$wizard .= ' ' . \Image::getHtml('pickcolor.svg', $GLOBALS['TL_LANG']['MSC']['colorpicker'], 'title="'.\StringUtil::specialchars($GLOBALS['TL_LANG']['MSC']['colorpicker']).'" id="moo_' . $this->strField . '"') . '
  <script>
    window.addEvent("domready", function() {
      new MooRainbow("moo_' . $this->strField . '", {
        id: "ctrl_' . $strKey . '",
        startColor: ((cl = $("ctrl_' . $strKey . '").value.hexToRgb(true)) ? cl : [255, 0, 0]),
        imgPath: "assets/colorpicker/images/",
        onComplete: function(color) {
          $("ctrl_' . $strKey . '").value = color.hex.replace("#", "");
        }
      });
    });
  </script>';
		}

		// Add a custom wizard
		if (is_array($arrData['wizard']))
		{
			foreach ($arrData['wizard'] as $callback)
			{
				if (is_array($callback))
				{
					$this->import($callback[0]);
					$wizard .= $this->{$callback[0]}->{$callback[1]}($this);
				}
				elseif (is_callable($callback))
				{
					$wizard .= $callback($this);
				}
			}
		}

		$objWidget->wizard = $wizard;

		// Set correct form enctype
		if ($objWidget instanceof \uploadable)
		{
			$this->blnUploadable = true;
		}

		// Mark floated single checkboxes
		if ($arrData['inputType'] == 'checkbox' && !$arrData['eval']['multiple'] && strpos($arrData['eval']['tl_class'], 'w50') !== false)
		{
			$arrData['eval']['tl_class'] .= ' cbx';
		}
		elseif ($arrData['inputType'] == 'text' && $arrData['eval']['multiple'] && strpos($arrData['eval']['tl_class'], 'wizard') !== false)
		{
			$arrData['eval']['tl_class'] .= ' inline';
		}

		// No 2-column layout in "edit all" mode
		if (\Input::get('act') == 'editAll' || \Input::get('act') == 'overrideAll')
		{
			$arrData['eval']['tl_class'] = str_replace(array('w50', 'clr', 'wizard', 'long', 'm12', 'cbx'), '', $arrData['eval']['tl_class']);
		}

		$updateMode = '';

		// Replace the textarea with an RTE instance
		if (!empty($arrData['eval']['rte']))
		{
			list ($file, $type) = explode('|', $arrData['eval']['rte'], 2);

			/** @var BackendTemplate|object $objTemplate */
			$objTemplate = new \BackendTemplate("be_$file");
			$objTemplate->selector = 'ctrl_' . $this->strInputName;

			// Deprecated since Contao 4.0, to be removed in Contao 5.0
			$objTemplate->language = \Backend::getTinyMceLanguage();

			$updateMode = $objTemplate->parse();

			unset($file, $type);
		}

		// Handle multi-select fields in "override all" mode
		elseif (\Input::get('act') == 'overrideAll' && ($arrData['inputType'] == 'checkbox' || $arrData['inputType'] == 'checkboxWizard') && $arrData['eval']['multiple'])
		{
			$updateMode = '
</div>
<div>
  <fieldset class="tl_radio_container">
  <legend>' . $GLOBALS['TL_LANG']['MSC']['updateMode'] . '</legend>
    <input type="radio" name="'.$this->strInputName.'_update" id="opt_'.$this->strInputName.'_update_1" class="tl_radio" value="add" onfocus="Backend.getScrollOffset()"> <label for="opt_'.$this->strInputName.'_update_1">' . $GLOBALS['TL_LANG']['MSC']['updateAdd'] . '</label><br>
    <input type="radio" name="'.$this->strInputName.'_update" id="opt_'.$this->strInputName.'_update_2" class="tl_radio" value="remove" onfocus="Backend.getScrollOffset()"> <label for="opt_'.$this->strInputName.'_update_2">' . $GLOBALS['TL_LANG']['MSC']['updateRemove'] . '</label><br>
    <input type="radio" name="'.$this->strInputName.'_update" id="opt_'.$this->strInputName.'_update_0" class="tl_radio" value="replace" checked="checked" onfocus="Backend.getScrollOffset()"> <label for="opt_'.$this->strInputName.'_update_0">' . $GLOBALS['TL_LANG']['MSC']['updateReplace'] . '</label>
  </fieldset>';
		}

		$strPreview = '';

		// Show a preview image (see #4948)
		if ($this->strTable == 'tl_files' && $this->strField == 'name' && $this->objActiveRecord !== null && $this->objActiveRecord->type == 'file')
		{
			$objFile = new \File($this->objActiveRecord->path);

			if ($objFile->isImage)
			{
				$image = 'placeholder.png';

				if ($objFile->isSvgImage || $objFile->height <= \Config::get('gdMaxImgHeight') && $objFile->width <= \Config::get('gdMaxImgWidth'))
				{
					if ($objFile->width > 699 || $objFile->height > 524 || !$objFile->width || !$objFile->height)
					{
<<<<<<< HEAD
						$image = \System::getContainer()->get('contao.image.image_factory')->create(TL_ROOT . '/' . $objFile->path, array(699, 524, 'box'))->getUrl(TL_ROOT);
=======
						$image = rawurldecode(\Image::get($objFile->path, 699, 524, 'box'));
>>>>>>> 58e2067b
					}
					else
					{
						$image = $objFile->path;
					}
				}

				$objImage = new \File($image);
				$ctrl = 'ctrl_preview_' . substr(md5($image), 0, 8);

				$strPreview = '

<div id="' . $ctrl . '" class="tl_edit_preview" data-original-width="' . $objFile->viewWidth . '" data-original-height="' . $objFile->viewHeight . '">
  <img src="' . $objImage->dataUri . '" width="' . $objImage->width . '" height="' . $objImage->height . '" alt="">
</div>';

				// Add the script to mark the important part
				if ($image !== 'placeholder.png')
				{
					$strPreview .= '<script>Backend.editPreviewWizard($(\'' . $ctrl . '\'));</script>';

					if (\Config::get('showHelp'))
					{
						$strPreview .= '<p class="tl_help tl_tip">' . $GLOBALS['TL_LANG'][$this->strTable]['edit_preview_help'] . '</p>';
					}
				}
			}
		}

		return $strPreview . '
<div' . ($arrData['eval']['tl_class'] ? ' class="' . $arrData['eval']['tl_class'] . '"' : '') . '>' . $objWidget->parse() . $updateMode . (!$objWidget->hasErrors() ? $this->help($strHelpClass) : '') . '
</div>';
	}


	/**
	 * Return the field explanation as HTML string
	 *
	 * @param string $strClass
	 *
	 * @return string
	 */
	public function help($strClass='')
	{
		$return = $GLOBALS['TL_DCA'][$this->strTable]['fields'][$this->strField]['label'][1];

		if (!\Config::get('showHelp') || $GLOBALS['TL_DCA'][$this->strTable]['fields'][$this->strField]['inputType'] == 'password' || $return == '')
		{
			return '';
		}

		return '
  <p class="tl_help tl_tip' . $strClass . '">'.$return.'</p>';
	}


	/**
	 * Generate possible palette names from an array by taking the first value and either adding or not adding the following values
	 *
	 * @param array $names
	 *
	 * @return array
	 */
	protected function combiner($names)
	{
		$return = array('');
		$names = array_values($names);

		for ($i=0, $c=count($names); $i<$c; $i++)
		{
			$buffer = array();

			foreach ($return as $k=>$v)
			{
				$buffer[] = ($k%2 == 0) ? $v : $v.$names[$i];
				$buffer[] = ($k%2 == 0) ? $v.$names[$i] : $v;
			}

			$return = $buffer;
		}

		return array_filter($return);
	}


	/**
	 * Return a query string that switches into edit mode
	 *
	 * @param integer $id
	 *
	 * @return string
	 */
	protected function switchToEdit($id)
	{
		$arrKeys = array();
		$arrUnset = array('act', 'id', 'table');

		foreach (array_keys($_GET) as $strKey)
		{
			if (!in_array($strKey, $arrUnset))
			{
				$arrKeys[$strKey] = $strKey . '=' . \Input::get($strKey);
			}
		}

		$strUrl = TL_SCRIPT . '?' . implode('&', $arrKeys);

		return $strUrl . (!empty($arrKeys) ? '&' : '') . (\Input::get('table') ? 'table='.\Input::get('table').'&amp;' : '').'act=edit&amp;id='.$id;
	}


	/**
	 * Compile buttons from the table configuration array and return them as HTML
	 *
	 * @param array   $arrRow
	 * @param string  $strTable
	 * @param array   $arrRootIds
	 * @param boolean $blnCircularReference
	 * @param array   $arrChildRecordIds
	 * @param string  $strPrevious
	 * @param string  $strNext
	 *
	 * @return string
	 */
	protected function generateButtons($arrRow, $strTable, $arrRootIds=array(), $blnCircularReference=false, $arrChildRecordIds=null, $strPrevious=null, $strNext=null)
	{
		if (empty($GLOBALS['TL_DCA'][$strTable]['list']['operations']))
		{
			return '';
		}

		$return = '';

		foreach ($GLOBALS['TL_DCA'][$strTable]['list']['operations'] as $k=>$v)
		{
			$v = is_array($v) ? $v : array($v);
			$id = \StringUtil::specialchars(rawurldecode($arrRow['id']));

			$label = $v['label'][0] ?: $k;
			$title = sprintf($v['label'][1] ?: $k, $id);
			$attributes = ($v['attributes'] != '') ? ' ' . ltrim(sprintf($v['attributes'], $id, $id)) : '';

			// Add the key as CSS class
			if (strpos($attributes, 'class="') !== false)
			{
				$attributes = str_replace('class="', 'class="' . $k . ' ', $attributes);
			}
			else
			{
				$attributes = ' class="' . $k . '"' . $attributes;
			}

			// Call a custom function instead of using the default button
			if (is_array($v['button_callback']))
			{
				$this->import($v['button_callback'][0]);
				$return .= $this->{$v['button_callback'][0]}->{$v['button_callback'][1]}($arrRow, $v['href'], $label, $title, $v['icon'], $attributes, $strTable, $arrRootIds, $arrChildRecordIds, $blnCircularReference, $strPrevious, $strNext, $this);
				continue;
			}
			elseif (is_callable($v['button_callback']))
			{
				$return .= $v['button_callback']($arrRow, $v['href'], $label, $title, $v['icon'], $attributes, $strTable, $arrRootIds, $arrChildRecordIds, $blnCircularReference, $strPrevious, $strNext, $this);
				continue;
			}

			// Generate all buttons except "move up" and "move down" buttons
			if ($k != 'move' && $v != 'move')
			{
				if ($k == 'show')
				{
					$return .= '<a href="'.$this->addToUrl($v['href'].'&amp;id='.$arrRow['id'].'&amp;popup=1').'" title="'.\StringUtil::specialchars($title).'" onclick="Backend.openModalIframe({\'width\':768,\'title\':\''.\StringUtil::specialchars(str_replace("'", "\\'", sprintf($GLOBALS['TL_LANG'][$strTable]['show'][1], $arrRow['id']))).'\',\'url\':this.href});return false"'.$attributes.'>'.\Image::getHtml($v['icon'], $label).'</a> ';
				}
				else
				{
					$return .= '<a href="'.$this->addToUrl($v['href'].'&amp;id='.$arrRow['id']).'" title="'.\StringUtil::specialchars($title).'"'.$attributes.'>'.\Image::getHtml($v['icon'], $label).'</a> ';
				}

				continue;
			}

			$arrDirections = array('up', 'down');
			$arrRootIds = is_array($arrRootIds) ? $arrRootIds : array($arrRootIds);

			foreach ($arrDirections as $dir)
			{
				$label = $GLOBALS['TL_LANG'][$strTable][$dir][0] ?: $dir;
				$title = $GLOBALS['TL_LANG'][$strTable][$dir][1] ?: $dir;

				$label = \Image::getHtml($dir.'.svg', $label);
				$href = $v['href'] ?: '&amp;act=move';

				if ($dir == 'up')
				{
					$return .= ((is_numeric($strPrevious) && (!in_array($arrRow['id'], $arrRootIds) || empty($GLOBALS['TL_DCA'][$strTable]['list']['sorting']['root']))) ? '<a href="'.$this->addToUrl($href.'&amp;id='.$arrRow['id']).'&amp;sid='.intval($strPrevious).'" title="'.\StringUtil::specialchars($title).'"'.$attributes.'>'.$label.'</a> ' : \Image::getHtml('up_.svg')).' ';
					continue;
				}

				$return .= ((is_numeric($strNext) && (!in_array($arrRow['id'], $arrRootIds) || empty($GLOBALS['TL_DCA'][$strTable]['list']['sorting']['root']))) ? '<a href="'.$this->addToUrl($href.'&amp;id='.$arrRow['id']).'&amp;sid='.intval($strNext).'" title="'.\StringUtil::specialchars($title).'"'.$attributes.'>'.$label.'</a> ' : \Image::getHtml('down_.svg')).' ';
			}
		}

		return trim($return);
	}


	/**
	 * Compile global buttons from the table configuration array and return them as HTML
	 *
	 * @return string
	 */
	protected function generateGlobalButtons()
	{
		if (!is_array($GLOBALS['TL_DCA'][$this->strTable]['list']['global_operations']))
		{
			return '';
		}

		$return = '';

		foreach ($GLOBALS['TL_DCA'][$this->strTable]['list']['global_operations'] as $k=>$v)
		{
			if (\Input::get('act') == 'select' && !$v['showOnSelect'])
			{
				continue;
			}

			$v = is_array($v) ? $v : array($v);
			$label = is_array($v['label']) ? $v['label'][0] : $v['label'];
			$title = is_array($v['label']) ? $v['label'][1] : $v['label'];
			$attributes = ($v['attributes'] != '') ? ' ' . ltrim($v['attributes']) : '';

			// Custom icon (see #5541)
			if ($v['icon'])
			{
				$v['class'] = trim($v['class'] . ' header_icon');

				// Add the theme path if only the file name is given
				if (strpos($v['icon'], '/') === false)
				{
					$v['icon'] = \Image::getPath($v['icon']);
				}

				$attributes = sprintf('style="background-image:url(\'%s%s\')"', TL_ASSETS_URL, $v['icon']) . $attributes;
			}

			if ($label == '')
			{
				$label = $k;
			}
			if ($title == '')
			{
				$title = $label;
			}

			// Call a custom function instead of using the default button
			if (is_array($v['button_callback']))
			{
				$this->import($v['button_callback'][0]);
				$return .= $this->{$v['button_callback'][0]}->{$v['button_callback'][1]}($v['href'], $label, $title, $v['class'], $attributes, $this->strTable, $this->root);
				continue;
			}
			elseif (is_callable($v['button_callback']))
			{
				$return .= $v['button_callback']($v['href'], $label, $title, $v['class'], $attributes, $this->strTable, $this->root);
				continue;
			}

			$return .= '<a href="'.$this->addToUrl($v['href']).'" class="'.$v['class'].'" title="'.\StringUtil::specialchars($title).'"'.$attributes.'>'.$label.'</a> ';
		}

		return $return;
	}

	/**
	 * Return the name of the current palette
	 *
	 * @return string
	 */
	abstract public function getPalette();

	/**
	 * Save the current value
	 *
	 * @param mixed $varValue
	 *
	 * @throws \Exception
	 */
	abstract protected function save($varValue);
}<|MERGE_RESOLUTION|>--- conflicted
+++ resolved
@@ -511,11 +511,7 @@
 				{
 					if ($objFile->width > 699 || $objFile->height > 524 || !$objFile->width || !$objFile->height)
 					{
-<<<<<<< HEAD
-						$image = \System::getContainer()->get('contao.image.image_factory')->create(TL_ROOT . '/' . $objFile->path, array(699, 524, 'box'))->getUrl(TL_ROOT);
-=======
-						$image = rawurldecode(\Image::get($objFile->path, 699, 524, 'box'));
->>>>>>> 58e2067b
+						$image = rawurldecode(\System::getContainer()->get('contao.image.image_factory')->create(TL_ROOT . '/' . $objFile->path, array(699, 524, 'box'))->getUrl(TL_ROOT));
 					}
 					else
 					{
