--- conflicted
+++ resolved
@@ -301,20 +301,10 @@
 			}
 		}
 
-<<<<<<< HEAD
+		unset($arrGroup);
+
 		$this->import(BackendUser::class, 'User');
 		$blnAccess = (isset($arrModule['disablePermissionChecks']) && $arrModule['disablePermissionChecks'] === true) || $this->User->hasAccess($module, 'modules');
-=======
-		unset($arrGroup);
-
-		$this->import('BackendUser', 'User');
-
-		// Dynamically add the "personal data" module (see #4193)
-		if (\Input::get('do') == 'login')
-		{
-			$arrModule = array('tables'=>array('tl_user'), 'callback'=>'ModuleUser');
-		}
->>>>>>> 2f545367
 
 		// Check whether the current user has access to the current module
 		if (!$blnAccess)
