<?php

/*
 * This file is part of Contao.
 *
 * (c) Leo Feyer
 *
 * @license LGPL-3.0-or-later
 */

namespace Contao;

use Contao\CoreBundle\Exception\AccessDeniedException;
use Contao\CoreBundle\Exception\ResponseException;
use Contao\CoreBundle\Picker\PickerInterface;
use Contao\Database\Result;
use Symfony\Component\Filesystem\Exception\IOException;
use Symfony\Component\Filesystem\Filesystem;
use Symfony\Component\Finder\Finder;
use Symfony\Component\HttpFoundation\RedirectResponse;
use Symfony\Component\HttpFoundation\Response;
use Symfony\Component\HttpFoundation\Session\Attribute\AttributeBagInterface;
use Symfony\Component\HttpFoundation\Session\Session;

/**
 * Provide methods to manage back end controllers.
 *
 * @property Ajax $objAjax
 *
 * @author Leo Feyer <https://github.com/leofeyer>
 */
abstract class Backend extends Controller
{
	/**
	 * Load the database object
	 */
	protected function __construct()
	{
		parent::__construct();
		$this->import(Database::class, 'Database');
		$this->setStaticUrls();
	}

	/**
	 * Return the current theme as string
	 *
	 * @return string The name of the theme
	 */
	public static function getTheme()
	{
		$theme = Config::get('backendTheme');
		$projectDir = System::getContainer()->getParameter('kernel.project_dir');

		if ($theme != '' && $theme != 'flexible' && is_dir($projectDir . '/system/themes/' . $theme))
		{
			return $theme;
		}

		return 'flexible';
	}

	/**
	 * Return the back end themes as array
	 *
	 * @return array An array of available back end themes
	 */
	public static function getThemes()
	{
		$arrReturn = array();
		$projectDir = System::getContainer()->getParameter('kernel.project_dir');
		$arrThemes = scan($projectDir . '/system/themes');

		foreach ($arrThemes as $strTheme)
		{
			if (strncmp($strTheme, '.', 1) === 0 || !is_dir($projectDir . '/system/themes/' . $strTheme))
			{
				continue;
			}

			$arrReturn[$strTheme] = $strTheme;
		}

		return $arrReturn;
	}

	/**
	 * Return the TinyMCE language
	 *
	 * @return string
	 */
	public static function getTinyMceLanguage()
	{
		$lang = $GLOBALS['TL_LANGUAGE'];

		if ($lang == '')
		{
			return 'en';
		}

		$lang = str_replace('-', '_', $lang);
		$projectDir = System::getContainer()->getParameter('kernel.project_dir');

		// The translation exists
		if (file_exists($projectDir . '/assets/tinymce4/js/langs/' . $lang . '.js'))
		{
			return $lang;
		}

		if (($short = substr($GLOBALS['TL_LANGUAGE'], 0, 2)) != $lang)
		{
			// Try the short tag, e.g. "de" instead of "de_CH"
			if (file_exists($projectDir . '/assets/tinymce4/js/langs/' . $short . '.js'))
			{
				return $short;
			}
		}
		elseif (($long = $short . '_' . strtoupper($short)) != $lang)
		{
			// Try the long tag, e.g. "fr_FR" instead of "fr" (see #6952)
			if (file_exists($projectDir . '/assets/tinymce4/js/langs/' . $long . '.js'))
			{
				return $long;
			}
		}

		// Fallback to English
		return 'en';
	}

	/**
	 * Get the Ace code editor type from a file extension
	 *
	 * @param string $ext
	 *
	 * @return string
	 */
	public static function getAceType($ext)
	{
		switch ($ext)
		{
			case 'css':
			case 'diff':
			case 'html':
			case 'ini':
			case 'java':
			case 'json':
			case 'less':
			case 'mysql':
			case 'php':
			case 'scss':
			case 'sql':
			case 'twig':
			case 'xml':
			case 'yaml':
				return $ext;

			case 'js':
			case 'javascript':
				return 'javascript';

			case 'md':
			case 'markdown':
				return 'markdown';

			case 'cgi':
			case 'pl':
				return 'perl';

			case 'py':
				return 'python';

			case 'c': case 'cc': case 'cpp': case 'c++':
			case 'h': case 'hh': case 'hpp': case 'h++':
				return 'c_cpp';

			case 'html5':
			case 'xhtml':
				return 'php';

			case 'svg':
			case 'svgz':
				return 'xml';

			default:
				return 'text';
		}
	}

	/**
	 * Return a list of TinyMCE templates as JSON string
	 *
	 * @return string
	 */
	public static function getTinyTemplates()
	{
		$strDir = Config::get('uploadPath') . '/tiny_templates';
		$projectDir = System::getContainer()->getParameter('kernel.project_dir');

		if (!is_dir($projectDir . '/' . $strDir))
		{
			return '';
		}

		$arrFiles = array();
		$arrTemplates = scan($projectDir . '/' . $strDir);

		foreach ($arrTemplates as $strFile)
		{
			if (strncmp('.', $strFile, 1) !== 0 && is_file($projectDir . '/' . $strDir . '/' . $strFile))
			{
				$arrFiles[] = '{ title: "' . $strFile . '", url: "' . $strDir . '/' . $strFile . '" }';
			}
		}

		return implode(",\n", $arrFiles) . "\n";
	}

	/**
	 * Add the request token to the URL
	 *
	 * @param string  $strRequest
	 * @param boolean $blnAddRef
	 * @param array   $arrUnset
	 *
	 * @return string
	 */
	public static function addToUrl($strRequest, $blnAddRef=true, $arrUnset=array())
	{
		// Unset the "no back button" flag
		$arrUnset[] = 'nb';

		return parent::addToUrl($strRequest . (($strRequest != '') ? '&amp;' : '') . 'rt=' . REQUEST_TOKEN, $blnAddRef, $arrUnset);
	}

	/**
	 * Handle "runonce" files
	 *
	 * @throws \Exception
	 */
	public static function handleRunOnce()
	{
		try
		{
			$files = System::getContainer()->get('contao.resource_locator')->locate('config/runonce.php', null, false);
		}
		catch (\InvalidArgumentException $e)
		{
			return;
		}

		foreach ($files as $file)
		{
			try
			{
				include $file;
			}
			catch (\Exception $e)
			{
			}

			$strRelpath = StringUtil::stripRootDir($file);

			if (!unlink($file))
			{
				throw new \Exception("The file $strRelpath cannot be deleted. Please remove the file manually and correct the file permission settings on your server.");
			}

			System::log("File $strRelpath ran once and has then been removed successfully", __METHOD__, TL_GENERAL);
		}

		$appDir = System::getContainer()->getParameter('kernel.project_dir') . '/app';

		if (!is_dir($appDir))
		{
			return;
		}

		$finder = Finder::create()->files()->in($appDir);

		// Do not remove the app folder if there are still files in it
		if ($finder->hasResults())
		{
			return;
		}

		try
		{
			(new Filesystem())->remove($appDir);
		}
		catch (IOException $e)
		{
			// ignore
		}
	}

	/**
	 * Open a back end module and return it as HTML
	 *
	 * @param string               $module
	 * @param PickerInterface|null $picker
	 *
	 * @return string
	 *
	 * @throws AccessDeniedException
	 */
	protected function getBackendModule($module, PickerInterface $picker = null)
	{
		$arrModule = array();

		foreach ($GLOBALS['BE_MOD'] as &$arrGroup)
		{
			if (isset($arrGroup[$module]))
			{
				$arrModule = &$arrGroup[$module];
				break;
			}
		}

		unset($arrGroup);

		$this->import(BackendUser::class, 'User');
		$blnAccess = (isset($arrModule['disablePermissionChecks']) && $arrModule['disablePermissionChecks'] === true) || $this->User->hasAccess($module, 'modules');

		// Check whether the current user has access to the current module
		if (!$blnAccess)
		{
			throw new AccessDeniedException('Back end module "' . $module . '" is not allowed for user "' . $this->User->username . '".');
		}

		// The module does not exist
		if (empty($arrModule))
		{
			throw new \InvalidArgumentException('Back end module "' . $module . '" is not defined in the BE_MOD array');
		}

		/** @var Session $objSession */
		$objSession = System::getContainer()->get('session');

		$arrTables = (array) $arrModule['tables'];
		$strTable = Input::get('table') ?: $arrTables[0];
		$id = (!Input::get('act') && Input::get('id')) ? Input::get('id') : $objSession->get('CURRENT_ID');

		// Store the current ID in the current session
		if ($id != $objSession->get('CURRENT_ID'))
		{
			$objSession->set('CURRENT_ID', $id);
		}

		\define('CURRENT_ID', (Input::get('table') ? $id : Input::get('id')));
		$this->Template->headline = $GLOBALS['TL_LANG']['MOD'][$module][0];

		// Add the module style sheet
		if (isset($arrModule['stylesheet']))
		{
			foreach ((array) $arrModule['stylesheet'] as $stylesheet)
			{
				$GLOBALS['TL_CSS'][] = $stylesheet;
			}
		}

		// Add module javascript
		if (isset($arrModule['javascript']))
		{
			foreach ((array) $arrModule['javascript'] as $javascript)
			{
				$GLOBALS['TL_JAVASCRIPT'][] = $javascript;
			}
		}

		$dc = null;

		// Create the data container object
		if ($strTable != '')
		{
			if (!\in_array($strTable, $arrTables))
			{
				throw new AccessDeniedException('Table "' . $strTable . '" is not allowed in module "' . $module . '".');
			}

			// Load the language and DCA file
			System::loadLanguageFile($strTable);
			$this->loadDataContainer($strTable);

			// Include all excluded fields which are allowed for the current user
			if ($GLOBALS['TL_DCA'][$strTable]['fields'])
			{
				foreach ($GLOBALS['TL_DCA'][$strTable]['fields'] as $k=>$v)
				{
					if ($v['exclude'] && $this->User->hasAccess($strTable . '::' . $k, 'alexf'))
					{
						if ($strTable == 'tl_user_group')
						{
							$GLOBALS['TL_DCA'][$strTable]['fields'][$k]['orig_exclude'] = $GLOBALS['TL_DCA'][$strTable]['fields'][$k]['exclude'];
						}

						$GLOBALS['TL_DCA'][$strTable]['fields'][$k]['exclude'] = false;
					}
				}
			}

			// Fabricate a new data container object
			if ($GLOBALS['TL_DCA'][$strTable]['config']['dataContainer'] == '')
			{
				$this->log('Missing data container for table "' . $strTable . '"', __METHOD__, TL_ERROR);
				trigger_error('Could not create a data container object', E_USER_ERROR);
			}

			$dataContainer = 'DC_' . $GLOBALS['TL_DCA'][$strTable]['config']['dataContainer'];

			/** @var DataContainer $dc */
			$dc = new $dataContainer($strTable, $arrModule);

			if ($picker !== null && $dc instanceof DataContainer)
			{
				$dc->initPicker($picker);
			}
		}

		// Wrap the existing headline
		$this->Template->headline = '<span>' . $this->Template->headline . '</span>';

		// AJAX request
		if ($_POST && Environment::get('isAjaxRequest'))
		{
			$this->objAjax->executePostActions($dc);
		}

		// Trigger the module callback
		elseif (class_exists($arrModule['callback']))
		{
			/** @var Module $objCallback */
			$objCallback = new $arrModule['callback']($dc);

			$this->Template->main .= $objCallback->generate();
		}

		// Custom action (if key is not defined in config.php the default action will be called)
		elseif (Input::get('key') && isset($arrModule[Input::get('key')]))
		{
			$objCallback = System::importStatic($arrModule[Input::get('key')][0]);
			$response = $objCallback->{$arrModule[Input::get('key')][1]}($dc);

			if ($response instanceof RedirectResponse)
			{
				throw new ResponseException($response);
			}

			if ($response instanceof Response)
			{
				$response = $response->getContent();
			}

			$this->Template->main .= $response;

			// Add the name of the parent element
			if (isset($_GET['table']) && !empty($GLOBALS['TL_DCA'][$strTable]['config']['ptable']) && \in_array(Input::get('table'), $arrTables) && Input::get('table') != $arrTables[0])
			{
				$objRow = $this->Database->prepare("SELECT * FROM " . $GLOBALS['TL_DCA'][$strTable]['config']['ptable'] . " WHERE id=(SELECT pid FROM $strTable WHERE id=?)")
										 ->limit(1)
										 ->execute(Input::get('id'));

				if ($objRow->title != '')
				{
					$this->Template->headline .= ' › <span>' . $objRow->title . '</span>';
				}
				elseif ($objRow->name != '')
				{
					$this->Template->headline .= ' › <span>' . $objRow->name . '</span>';
				}
			}

			// Add the name of the submodule
			$this->Template->headline .= ' › <span>' . sprintf($GLOBALS['TL_LANG'][$strTable][Input::get('key')][1], Input::get('id')) . '</span>';
		}

		// Default action
		elseif (\is_object($dc))
		{
			$act = Input::get('act');

			if ($act == '' || $act == 'paste' || $act == 'select')
			{
				$act = ($dc instanceof \listable) ? 'showAll' : 'edit';
			}

			switch ($act)
			{
				case 'delete':
				case 'show':
				case 'showAll':
				case 'undo':
					if (!$dc instanceof \listable)
					{
						$this->log('Data container ' . $strTable . ' is not listable', __METHOD__, TL_ERROR);
						trigger_error('The current data container is not listable', E_USER_ERROR);
					}
					break;

				case 'create':
				case 'cut':
				case 'cutAll':
				case 'copy':
				case 'copyAll':
				case 'move':
				case 'edit':
					if (!$dc instanceof \editable)
					{
						$this->log('Data container ' . $strTable . ' is not editable', __METHOD__, TL_ERROR);
						trigger_error('The current data container is not editable', E_USER_ERROR);
					}
					break;
			}

			// Add the name of the parent elements
			if ($strTable && \in_array($strTable, $arrTables) && $strTable != $arrTables[0])
			{
				$trail = array();

				$pid = $dc->id;
				$table = $strTable;
				$ptable = ($act != 'edit') ? $GLOBALS['TL_DCA'][$strTable]['config']['ptable'] : $strTable;

				while ($ptable && !\in_array($GLOBALS['TL_DCA'][$table]['list']['sorting']['mode'], array(5, 6)))
				{
					$objRow = $this->Database->prepare("SELECT * FROM " . $ptable . " WHERE id=?")
											 ->limit(1)
											 ->execute($pid);

					// Add only parent tables to the trail
					if ($table != $ptable)
					{
						// Add table name
						if (isset($GLOBALS['TL_LANG']['MOD'][$table]))
						{
							$trail[] = ' › <span>' . $GLOBALS['TL_LANG']['MOD'][$table] . '</span>';
						}

						// Add object title or name
						if ($objRow->title != '')
						{
							$trail[] = ' › <span>' . $objRow->title . '</span>';
						}
						elseif ($objRow->name != '')
						{
							$trail[] = ' › <span>' . $objRow->name . '</span>';
						}
						elseif ($objRow->headline != '')
						{
							$trail[] = ' › <span>' . $objRow->headline . '</span>';
						}
					}

					System::loadLanguageFile($ptable);
					$this->loadDataContainer($ptable);

					// Next parent table
					$pid = $objRow->pid;
					$table = $ptable;
					$ptable = ($GLOBALS['TL_DCA'][$ptable]['config']['dynamicPtable']) ? $objRow->ptable : $GLOBALS['TL_DCA'][$ptable]['config']['ptable'];
				}

				// Add the last parent table
				if (isset($GLOBALS['TL_LANG']['MOD'][$table]))
				{
					$trail[] = ' › <span>' . $GLOBALS['TL_LANG']['MOD'][$table] . '</span>';
				}

				// Add the breadcrumb trail in reverse order
				foreach (array_reverse($trail) as $breadcrumb)
				{
					$this->Template->headline .= $breadcrumb;
				}
			}

			$do = Input::get('do');

			// Add the current action
			if ($act == 'editAll')
			{
				if (isset($GLOBALS['TL_LANG']['MSC']['all'][0]))
				{
					$this->Template->headline .= ' › <span>' . $GLOBALS['TL_LANG']['MSC']['all'][0] . '</span>';
				}
			}
			elseif ($act == 'overrideAll')
			{
				if (isset($GLOBALS['TL_LANG']['MSC']['all_override'][0]))
				{
					$this->Template->headline .= ' › <span>' . $GLOBALS['TL_LANG']['MSC']['all_override'][0] . '</span>';
				}
			}
			elseif (Input::get('id'))
			{
				if ($do == 'files' || $do == 'tpl_editor')
				{
					// Handle new folders (see #7980)
					if (strpos(Input::get('id'), '__new__') !== false)
					{
						$this->Template->headline .= ' › <span>' . \dirname(Input::get('id')) . '</span> › <span>' . $GLOBALS['TL_LANG'][$strTable]['new'][1] . '</span>';
					}
					else
					{
						$this->Template->headline .= ' › <span>' . Input::get('id') . '</span>';
					}
				}
				elseif (isset($GLOBALS['TL_LANG'][$strTable][$act]))
				{
					if (\is_array($GLOBALS['TL_LANG'][$strTable][$act]))
					{
						$this->Template->headline .= ' › <span>' . sprintf($GLOBALS['TL_LANG'][$strTable][$act][1], Input::get('id')) . '</span>';
					}
					else
					{
						$this->Template->headline .= ' › <span>' . sprintf($GLOBALS['TL_LANG'][$strTable][$act], Input::get('id')) . '</span>';
					}
				}
			}
			elseif (Input::get('pid'))
			{
				if ($do == 'files' || $do == 'tpl_editor')
				{
					if ($act == 'move')
					{
						$this->Template->headline .= ' › <span>' . Input::get('pid') . '</span> › <span>' . $GLOBALS['TL_LANG'][$strTable]['move'][1] . '</span>';
					}
					else
					{
						$this->Template->headline .= ' › <span>' . Input::get('pid') . '</span>';
					}
				}
				elseif (isset($GLOBALS['TL_LANG'][$strTable][$act]))
				{
					if (\is_array($GLOBALS['TL_LANG'][$strTable][$act]))
					{
						$this->Template->headline .= ' › <span>' . sprintf($GLOBALS['TL_LANG'][$strTable][$act][1], Input::get('pid')) . '</span>';
					}
					else
					{
						$this->Template->headline .= ' › <span>' . sprintf($GLOBALS['TL_LANG'][$strTable][$act], Input::get('pid')) . '</span>';
					}
				}
			}

			return $dc->$act();
		}

		return null;
	}

	/**
	 * Get all searchable pages and return them as array
	 *
	 * @param integer $pid
	 * @param string  $domain
	 * @param boolean $blnIsXmlSitemap
	 *
	 * @return array
	 */
	public static function findSearchablePages($pid=0, $domain='', $blnIsXmlSitemap=false)
	{
<<<<<<< HEAD
		$objPages = PageModel::findPublishedByPid($pid, array('ignoreFePreview'=>true));
=======
		// Since the publication status of a page is not inherited by its child
		// pages, we have to use findByPid() instead of findPublishedByPid() and
		// filter out unpublished pages in the foreach loop (see #2217)
		$objPages = PageModel::findByPid($pid, array('order'=>'sorting'));
>>>>>>> e09d6df8

		if ($objPages === null)
		{
			return array();
		}

		$arrPages = array();
		$time = Date::floorToMinute();

		// Recursively walk through all subpages
		foreach ($objPages as $objPage)
		{
			$isPublished = ($objPage->published && ($objPage->start == '' || $objPage->start <= $time) && ($objPage->stop == '' || $objPage->stop > ($time + 60)));

			// Searchable and not protected
<<<<<<< HEAD
			if ($objPage->type == 'regular' && !$objPage->requireItem && (!$objPage->noSearch || $blnIsXmlSitemap) && (!$blnIsXmlSitemap || $objPage->robots != 'noindex,nofollow') && (!$objPage->protected || Config::get('indexProtected')))
=======
			if ($isPublished && $objPage->type == 'regular' && (!$objPage->noSearch || $blnIsXmlSitemap) && (!$blnIsXmlSitemap || $objPage->robots != 'noindex,nofollow') && (!$objPage->protected || \Config::get('indexProtected')))
>>>>>>> e09d6df8
			{
				$arrPages[] = $objPage->getAbsoluteUrl();

				// Get articles with teaser
				if (($objArticles = ArticleModel::findPublishedWithTeaserByPid($objPage->id, array('ignoreFePreview'=>true))) !== null)
				{
					foreach ($objArticles as $objArticle)
					{
						$arrPages[] = $objPage->getAbsoluteUrl('/articles/' . ($objArticle->alias ?: $objArticle->id));
					}
				}
			}

			// Get subpages
			if ((!$objPage->protected || Config::get('indexProtected')) && ($arrSubpages = static::findSearchablePages($objPage->id, $domain, $blnIsXmlSitemap)))
			{
				$arrPages = array_merge($arrPages, $arrSubpages);
			}
		}

		return $arrPages;
	}

	/**
	 * Add the file meta information to the request
	 *
	 * @param string  $strUuid
	 * @param string  $strPtable
	 * @param integer $intPid
	 *
	 * @deprecated Deprecated since Contao 4.4, to be removed in Contao 5.0.
	 */
	public static function addFileMetaInformationToRequest($strUuid, $strPtable, $intPid)
	{
		@trigger_error('Using Backend::addFileMetaInformationToRequest() has been deprecated and will no longer work in Contao 5.0.', E_USER_DEPRECATED);

		$objFile = FilesModel::findByUuid($strUuid);

		if ($objFile === null)
		{
			return;
		}

		$arrMeta = StringUtil::deserialize($objFile->meta);

		if (empty($arrMeta))
		{
			return;
		}

		$objPage = null;

		if ($strPtable == 'tl_article')
		{
			$objPage = PageModel::findOneBy(array('tl_page.id=(SELECT pid FROM tl_article WHERE id=?)'), $intPid);
		}
		elseif (isset($GLOBALS['TL_HOOKS']['addFileMetaInformationToRequest']) && \is_array($GLOBALS['TL_HOOKS']['addFileMetaInformationToRequest']))
		{
			// HOOK: support custom modules
			foreach ($GLOBALS['TL_HOOKS']['addFileMetaInformationToRequest'] as $callback)
			{
				if (($val = System::importStatic($callback[0])->{$callback[1]}($strPtable, $intPid)) !== false)
				{
					$objPage = $val;
				}
			}

			if ($objPage instanceof Result && $objPage->numRows < 1)
			{
				return;
			}

			if (\is_object($objPage) && !($objPage instanceof PageModel))
			{
				$objPage = PageModel::findByPk($objPage->id);
			}
		}

		if ($objPage === null)
		{
			return;
		}

		$objPage->loadDetails();

		// Convert the language to a locale (see #5678)
		$strLanguage = str_replace('-', '_', $objPage->rootLanguage);

		if (isset($arrMeta[$strLanguage]))
		{
			if (!empty($arrMeta[$strLanguage]['title']) && Input::post('title') == '')
			{
				Input::setPost('title', $arrMeta[$strLanguage]['title']);
			}

			if (!empty($arrMeta[$strLanguage]['alt']) && Input::post('alt') == '')
			{
				Input::setPost('alt', $arrMeta[$strLanguage]['alt']);
			}

			if (!empty($arrMeta[$strLanguage]['caption']) && Input::post('caption') == '')
			{
				Input::setPost('caption', $arrMeta[$strLanguage]['caption']);
			}
		}
	}

	/**
	 * Add a breadcrumb menu to the page tree
	 *
	 * @param string $strKey
	 *
	 * @throws AccessDeniedException
	 * @throws \RuntimeException
	 */
	public static function addPagesBreadcrumb($strKey='tl_page_node')
	{
		/** @var AttributeBagInterface $objSession */
		$objSession = System::getContainer()->get('session')->getBag('contao_backend');

		// Set a new node
		if (isset($_GET['pn']))
		{
			// Check the path (thanks to Arnaud Buchoux)
			if (Validator::isInsecurePath(Input::get('pn', true)))
			{
				throw new \RuntimeException('Insecure path ' . Input::get('pn', true));
			}

			$objSession->set($strKey, Input::get('pn', true));
			Controller::redirect(preg_replace('/&pn=[^&]*/', '', Environment::get('request')));
		}

		$intNode = $objSession->get($strKey);

		if ($intNode < 1)
		{
			return;
		}

		// Check the path (thanks to Arnaud Buchoux)
		if (Validator::isInsecurePath($intNode))
		{
			throw new \RuntimeException('Insecure path ' . $intNode);
		}

		$arrIds   = array();
		$arrLinks = array();
		$objUser  = BackendUser::getInstance();

		// Generate breadcrumb trail
		if ($intNode)
		{
			$intId = $intNode;
			$objDatabase = Database::getInstance();

			do
			{
				$objPage = $objDatabase->prepare("SELECT * FROM tl_page WHERE id=?")
									   ->limit(1)
									   ->execute($intId);

				if ($objPage->numRows < 1)
				{
					// Currently selected page does not exist
					if ($intId == $intNode)
					{
						$objSession->set($strKey, 0);

						return;
					}

					break;
				}

				$arrIds[] = $intId;

				// No link for the active page
				if ($objPage->id == $intNode)
				{
					$arrLinks[] = self::addPageIcon($objPage->row(), '', null, '', true) . ' ' . $objPage->title;
				}
				else
				{
					$arrLinks[] = self::addPageIcon($objPage->row(), '', null, '', true) . ' <a href="' . self::addToUrl('pn=' . $objPage->id) . '" title="' . StringUtil::specialchars($GLOBALS['TL_LANG']['MSC']['selectNode']) . '">' . $objPage->title . '</a>';
				}

				// Do not show the mounted pages
				if (!$objUser->isAdmin && $objUser->hasAccess($objPage->id, 'pagemounts'))
				{
					break;
				}

				$intId = $objPage->pid;
			} while ($intId > 0 && $objPage->type != 'root');
		}

		// Check whether the node is mounted
		if (!$objUser->hasAccess($arrIds, 'pagemounts'))
		{
			$objSession->set($strKey, 0);

			throw new AccessDeniedException('Page ID ' . $intNode . ' is not mounted.');
		}

		// Limit tree
		$GLOBALS['TL_DCA']['tl_page']['list']['sorting']['root'] = array($intNode);

		// Add root link
		$arrLinks[] = Image::getHtml('pagemounts.svg') . ' <a href="' . self::addToUrl('pn=0') . '" title="' . StringUtil::specialchars($GLOBALS['TL_LANG']['MSC']['selectAllNodes']) . '">' . $GLOBALS['TL_LANG']['MSC']['filterAll'] . '</a>';
		$arrLinks = array_reverse($arrLinks);

		// Insert breadcrumb menu
		$GLOBALS['TL_DCA']['tl_page']['list']['sorting']['breadcrumb'] .= '

<nav aria-label="' . $GLOBALS['TL_LANG']['MSC']['breadcrumbMenu'] . '">
  <ul id="tl_breadcrumb">
    <li>' . implode(' › </li><li>', $arrLinks) . '</li>
  </ul>
</nav>';
	}

	/**
	 * Add an image to each page in the tree
	 *
	 * @param array         $row
	 * @param string        $label
	 * @param DataContainer $dc
	 * @param string        $imageAttribute
	 * @param boolean       $blnReturnImage
	 * @param boolean       $blnProtected
	 *
	 * @return string
	 */
	public static function addPageIcon($row, $label, DataContainer $dc=null, $imageAttribute='', $blnReturnImage=false, $blnProtected=false)
	{
		if ($blnProtected)
		{
			$row['protected'] = true;
		}

		$image = Controller::getPageStatusIcon((object) $row);
		$imageAttribute = trim($imageAttribute . ' data-icon="' . Controller::getPageStatusIcon((object) array_merge($row, array('published'=>'1'))) . '" data-icon-disabled="' . Controller::getPageStatusIcon((object) array_merge($row, array('published'=>''))) . '"');

		// Return the image only
		if ($blnReturnImage)
		{
			return Image::getHtml($image, '', $imageAttribute);
		}

		// Mark root pages
		if ($row['type'] == 'root' || Input::get('do') == 'article')
		{
			$label = '<strong>' . $label . '</strong>';
		}

		// Add the breadcrumb link
		$label = '<a href="' . self::addToUrl('pn=' . $row['id']) . '" title="' . StringUtil::specialchars($GLOBALS['TL_LANG']['MSC']['selectNode']) . '">' . $label . '</a>';

		// Return the image
		return '<a href="contao/preview.php?page=' . $row['id'] . '" title="' . StringUtil::specialchars($GLOBALS['TL_LANG']['MSC']['view']) . '" target="_blank">' . Image::getHtml($image, '', $imageAttribute) . '</a> ' . $label;
	}

	/**
	 * Return the system messages as HTML
	 *
	 * @return string The messages HTML markup
	 */
	public static function getSystemMessages()
	{
		$strMessages = '';

		// HOOK: add custom messages
		if (isset($GLOBALS['TL_HOOKS']['getSystemMessages']) && \is_array($GLOBALS['TL_HOOKS']['getSystemMessages']))
		{
			$arrMessages = array();

			foreach ($GLOBALS['TL_HOOKS']['getSystemMessages'] as $callback)
			{
				$strBuffer = System::importStatic($callback[0])->{$callback[1]}();

				if ($strBuffer != '')
				{
					$arrMessages[] = $strBuffer;
				}
			}

			if (!empty($arrMessages))
			{
				$strMessages .= implode("\n", $arrMessages);
			}
		}

		return $strMessages;
	}

	/**
	 * Add a breadcrumb menu to the file tree
	 *
	 * @param string $strKey
	 *
	 * @throws AccessDeniedException
	 * @throws \RuntimeException
	 */
	public static function addFilesBreadcrumb($strKey='tl_files_node')
	{
		/** @var AttributeBagInterface $objSession */
		$objSession = System::getContainer()->get('session')->getBag('contao_backend');

		// Set a new node
		if (isset($_GET['fn']))
		{
			// Check the path (thanks to Arnaud Buchoux)
			if (Validator::isInsecurePath(Input::get('fn', true)))
			{
				throw new \RuntimeException('Insecure path ' . Input::get('fn', true));
			}

			$objSession->set($strKey, Input::get('fn', true));
			Controller::redirect(preg_replace('/[?&]fn=[^&]*/', '', Environment::get('request')));
		}

		$strNode = $objSession->get($strKey);

		if ($strNode == '')
		{
			return;
		}

		// Check the path (thanks to Arnaud Buchoux)
		if (Validator::isInsecurePath($strNode))
		{
			throw new \RuntimeException('Insecure path ' . $strNode);
		}

		$projectDir = System::getContainer()->getParameter('kernel.project_dir');

		// Currently selected folder does not exist
		if (!is_dir($projectDir . '/' . $strNode))
		{
			$objSession->set($strKey, '');

			return;
		}

		$objUser  = BackendUser::getInstance();
		$strPath  = Config::get('uploadPath');
		$arrNodes = explode('/', preg_replace('/^' . preg_quote(Config::get('uploadPath'), '/') . '\//', '', $strNode));
		$arrLinks = array();

		// Add root link
		$arrLinks[] = Image::getHtml('filemounts.svg') . ' <a href="' . self::addToUrl('fn=') . '" title="' . StringUtil::specialchars($GLOBALS['TL_LANG']['MSC']['selectAllNodes']) . '">' . $GLOBALS['TL_LANG']['MSC']['filterAll'] . '</a>';

		// Generate breadcrumb trail
		foreach ($arrNodes as $strFolder)
		{
			$strPath .= '/' . $strFolder;

			// Do not show pages which are not mounted
			if (!$objUser->hasAccess($strPath, 'filemounts'))
			{
				continue;
			}

			// No link for the active folder
			if ($strPath == $strNode)
			{
				$arrLinks[] = Image::getHtml('folderC.svg') . ' ' . $strFolder;
			}
			else
			{
				$arrLinks[] = Image::getHtml('folderC.svg') . ' <a href="' . self::addToUrl('fn=' . $strPath) . '" title="' . StringUtil::specialchars($GLOBALS['TL_LANG']['MSC']['selectNode']) . '">' . $strFolder . '</a>';
			}
		}

		// Check whether the node is mounted
		if (!$objUser->hasAccess($strNode, 'filemounts'))
		{
			$objSession->set($strKey, '');

			throw new AccessDeniedException('Folder ID "' . $strNode . '" is not mounted');
		}

		// Limit tree
		$GLOBALS['TL_DCA']['tl_files']['list']['sorting']['root'] = array($strNode);

		// Insert breadcrumb menu
		$GLOBALS['TL_DCA']['tl_files']['list']['sorting']['breadcrumb'] .= '

<nav aria-label="' . $GLOBALS['TL_LANG']['MSC']['breadcrumbMenu'] . '">
  <ul id="tl_breadcrumb">
    <li>' . implode(' › </li><li>', $arrLinks) . '</li>
  </ul>
</nav>';
	}

	/**
	 * Convert an array of layout section IDs to an associative array with IDs and labels
	 *
	 * @param array $arrSections
	 *
	 * @return array
	 */
	public static function convertLayoutSectionIdsToAssociativeArray($arrSections)
	{
		$arrSections = array_flip(array_values(array_unique($arrSections)));

		foreach (array_keys($arrSections) as $k)
		{
			$arrSections[$k] = $GLOBALS['TL_LANG']['COLS'][$k];
		}

		asort($arrSections);

		return $arrSections;
	}

	/**
	 * Generate the DCA picker wizard
	 *
	 * @param boolean|array $extras
	 * @param string        $table
	 * @param string        $field
	 * @param string        $inputName
	 *
	 * @return string
	 */
	public static function getDcaPickerWizard($extras, $table, $field, $inputName)
	{
		$context = 'link';
		$extras = \is_array($extras) ? $extras : array();
		$providers = (isset($extras['providers']) && \is_array($extras['providers'])) ? $extras['providers'] : null;

		if (isset($extras['context']))
		{
			$context = $extras['context'];
			unset($extras['context']);
		}

		$factory = System::getContainer()->get('contao.picker.builder');

		if (!$factory->supportsContext($context, $providers))
		{
			return '';
		}

		return ' <a href="' . ampersand($factory->getUrl($context, $extras)) . '" title="' . StringUtil::specialchars($GLOBALS['TL_LANG']['MSC']['pagepicker']) . '" id="pp_' . $inputName . '">' . Image::getHtml((\is_array($extras) && isset($extras['icon']) ? $extras['icon'] : 'pickpage.svg'), $GLOBALS['TL_LANG']['MSC']['pagepicker']) . '</a>
  <script>
    $("pp_' . $inputName . '").addEvent("click", function(e) {
      e.preventDefault();
      Backend.openModalSelector({
        "id": "tl_listing",
        "title": ' . json_encode($GLOBALS['TL_DCA'][$table]['fields'][$field]['label'][0]) . ',
        "url": this.href + "&value=" + document.getElementById("ctrl_' . $inputName . '").value,
        "callback": function(picker, value) {
          $("ctrl_' . $inputName . '").value = value.join(",");
          $("ctrl_' . $inputName . '").fireEvent("change");
        }.bind(this)
      });
    });
  </script>';
	}

	/**
	 * Return the decoded host name
	 *
	 * @return string
	 */
	public static function getDecodedHostname()
	{
		$host = Environment::get('host');

		if (strncmp($host, 'xn--', 4) === 0)
		{
			$host = Idna::decode($host);
		}

		return $host;
	}

	/**
	 * Add the custom layout section references
	 */
	public function addCustomLayoutSectionReferences()
	{
		$objLayout = $this->Database->getInstance()->query("SELECT sections FROM tl_layout WHERE sections!=''");

		while ($objLayout->next())
		{
			$arrCustom = StringUtil::deserialize($objLayout->sections);

			// Add the custom layout sections
			if (!empty($arrCustom) && \is_array($arrCustom))
			{
				foreach ($arrCustom as $v)
				{
					if (!empty($v['id']))
					{
						$GLOBALS['TL_LANG']['COLS'][$v['id']] = $v['title'];
					}
				}
			}
		}
	}

	/**
	 * Get all allowed pages and return them as string
	 *
	 * @return string
	 */
	public function createPageList()
	{
		$this->import(BackendUser::class, 'User');

		if ($this->User->isAdmin)
		{
			return $this->doCreatePageList();
		}

		$return = '';
		$processed = array();

		foreach ($this->eliminateNestedPages($this->User->pagemounts) as $page)
		{
			$objPage = PageModel::findWithDetails($page);

			// Root page mounted
			if ($objPage->type == 'root')
			{
				$title = $objPage->title;
				$start = $objPage->id;
			}

			// Regular page mounted
			else
			{
				$title = $objPage->rootTitle;
				$start = $objPage->rootId;
			}

			// Do not process twice
			if (\in_array($start, $processed))
			{
				continue;
			}

			// Skip websites that run under a different domain (see #2387)
			if ($objPage->domain && $objPage->domain != Environment::get('host'))
			{
				continue;
			}

			$processed[] = $start;
			$return .= '<optgroup label="' . $title . '">' . $this->doCreatePageList($start) . '</optgroup>';
		}

		return $return;
	}

	/**
	 * Recursively get all allowed pages and return them as string
	 *
	 * @param integer $intId
	 * @param integer $level
	 *
	 * @return string
	 */
	protected function doCreatePageList($intId=0, $level=-1)
	{
		$objPages = $this->Database->prepare("SELECT id, title, type, dns FROM tl_page WHERE pid=? ORDER BY sorting")
								   ->execute($intId);

		if ($objPages->numRows < 1)
		{
			return '';
		}

		++$level;
		$strOptions = '';

		while ($objPages->next())
		{
			if ($objPages->type == 'root')
			{
				// Skip websites that run under a different domain
				if ($objPages->dns && $objPages->dns != Environment::get('host'))
				{
					continue;
				}

				$strOptions .= '<optgroup label="' . $objPages->title . '">';
				$strOptions .= $this->doCreatePageList($objPages->id, -1);
				$strOptions .= '</optgroup>';
			}
			else
			{
				$strOptions .= sprintf('<option value="{{link_url::%s}}"%s>%s%s</option>', $objPages->id, (('{{link_url::' . $objPages->id . '}}' == Input::get('value')) ? ' selected="selected"' : ''), str_repeat(' &nbsp; &nbsp; ', $level), StringUtil::specialchars($objPages->title));
				$strOptions .= $this->doCreatePageList($objPages->id, $level);
			}
		}

		return $strOptions;
	}

	/**
	 * Get all allowed files and return them as string
	 *
	 * @param string  $strFilter
	 * @param boolean $filemount
	 *
	 * @return string
	 */
	public function createFileList($strFilter='', $filemount=false)
	{
		// Deprecated since Contao 4.0, to be removed in Contao 5.0
		if ($strFilter === true)
		{
			@trigger_error('Passing "true" to Backend::createFileList() has been deprecated and will no longer work in Contao 5.0.', E_USER_DEPRECATED);

			$strFilter = 'gif,jpg,jpeg,png';
		}

		$this->import(BackendUser::class, 'User');

		if ($this->User->isAdmin)
		{
			return $this->doCreateFileList(Config::get('uploadPath'), -1, $strFilter);
		}

		$return = '';
		$processed = array();

		// Set custom filemount
		if ($filemount)
		{
			$this->User->filemounts = array($filemount);
		}

		// Limit nodes to the filemounts of the user
		foreach ($this->eliminateNestedPaths($this->User->filemounts) as $path)
		{
			if (\in_array($path, $processed))
			{
				continue;
			}

			$processed[] = $path;
			$return .= $this->doCreateFileList($path, -1, $strFilter);
		}

		return $return;
	}

	/**
	 * Recursively get all allowed files and return them as string
	 *
	 * @param string  $strFolder
	 * @param integer $level
	 * @param string  $strFilter
	 *
	 * @return string
	 */
	protected function doCreateFileList($strFolder=null, $level=-1, $strFilter='')
	{
		// Deprecated since Contao 4.0, to be removed in Contao 5.0
		if ($strFilter === true)
		{
			@trigger_error('Passing "true" to Backend::doCreateFileList() has been deprecated and will no longer work in Contao 5.0.', E_USER_DEPRECATED);

			$strFilter = 'gif,jpg,jpeg,png';
		}

		$projectDir = System::getContainer()->getParameter('kernel.project_dir');
		$arrPages = scan($projectDir . '/' . $strFolder);

		// Empty folder
		if (empty($arrPages))
		{
			return '';
		}

		// Protected folder
		if (\in_array('.htaccess', $arrPages))
		{
			return '';
		}

		++$level;
		$strFolders = '';
		$strFiles = '';

		// Recursively list all files and folders
		foreach ($arrPages as $strFile)
		{
			if (strncmp($strFile, '.', 1) === 0)
			{
				continue;
			}

			// Folders
			if (is_dir($projectDir . '/' . $strFolder . '/' . $strFile))
			{
				$strFolders .=  $this->doCreateFileList($strFolder . '/' . $strFile, $level, $strFilter);
			}

			// Files
			else
			{
				// Filter images
				if ($strFilter != '' && !preg_match('/\.(' . str_replace(',', '|', $strFilter) . ')$/i', $strFile))
				{
					continue;
				}

				$strFiles .= sprintf('<option value="%s"%s>%s</option>', $strFolder . '/' . $strFile, (($strFolder . '/' . $strFile == Input::get('value')) ? ' selected="selected"' : ''), StringUtil::specialchars($strFile));
			}
		}

		if ($strFiles)
		{
			return '<optgroup label="' . StringUtil::specialchars($strFolder) . '">' . $strFiles . $strFolders . '</optgroup>';
		}

		return $strFiles . $strFolders;
	}
}

class_alias(Backend::class, 'Backend');<|MERGE_RESOLUTION|>--- conflicted
+++ resolved
@@ -658,14 +658,10 @@
 	 */
 	public static function findSearchablePages($pid=0, $domain='', $blnIsXmlSitemap=false)
 	{
-<<<<<<< HEAD
-		$objPages = PageModel::findPublishedByPid($pid, array('ignoreFePreview'=>true));
-=======
 		// Since the publication status of a page is not inherited by its child
 		// pages, we have to use findByPid() instead of findPublishedByPid() and
 		// filter out unpublished pages in the foreach loop (see #2217)
 		$objPages = PageModel::findByPid($pid, array('order'=>'sorting'));
->>>>>>> e09d6df8
 
 		if ($objPages === null)
 		{
@@ -681,11 +677,7 @@
 			$isPublished = ($objPage->published && ($objPage->start == '' || $objPage->start <= $time) && ($objPage->stop == '' || $objPage->stop > ($time + 60)));
 
 			// Searchable and not protected
-<<<<<<< HEAD
-			if ($objPage->type == 'regular' && !$objPage->requireItem && (!$objPage->noSearch || $blnIsXmlSitemap) && (!$blnIsXmlSitemap || $objPage->robots != 'noindex,nofollow') && (!$objPage->protected || Config::get('indexProtected')))
-=======
-			if ($isPublished && $objPage->type == 'regular' && (!$objPage->noSearch || $blnIsXmlSitemap) && (!$blnIsXmlSitemap || $objPage->robots != 'noindex,nofollow') && (!$objPage->protected || \Config::get('indexProtected')))
->>>>>>> e09d6df8
+			if ($isPublished && $objPage->type == 'regular' && !$objPage->requireItem && (!$objPage->noSearch || $blnIsXmlSitemap) && (!$blnIsXmlSitemap || $objPage->robots != 'noindex,nofollow') && (!$objPage->protected || Config::get('indexProtected')))
 			{
 				$arrPages[] = $objPage->getAbsoluteUrl();
 
