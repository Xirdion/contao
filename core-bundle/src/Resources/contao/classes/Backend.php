<?php

/**
 * Contao Open Source CMS
 *
 * Copyright (c) 2005-2016 Leo Feyer
 *
 * @license LGPL-3.0+
 */

namespace Contao;

use Contao\CoreBundle\Exception\AccessDeniedException;
use Symfony\Component\HttpFoundation\Session\Attribute\AttributeBagInterface;
use Symfony\Component\HttpFoundation\Session\SessionInterface;


/**
 * Provide methods to manage back end controllers.
 *
 * @property \Ajax $objAjax
 *
 * @author Leo Feyer <https://github.com/leofeyer>
 */
abstract class Backend extends \Controller
{

	/**
	 * Load the database object
	 */
	protected function __construct()
	{
		parent::__construct();
		$this->import('Database');
		$this->setStaticUrls();
	}


	/**
	 * Return the current theme as string
	 *
	 * @return string The name of the theme
	 */
	public static function getTheme()
	{
		$theme = \Config::get('backendTheme');

		if ($theme != '' && $theme != 'flexible' && is_dir(TL_ROOT . '/system/themes/' . $theme))
		{
			return $theme;
		}

		return 'flexible';
	}


	/**
	 * Return the back end themes as array
	 *
	 * @return array An array of available back end themes
	 */
	public static function getThemes()
	{
		$arrReturn = array();
		$arrThemes = scan(TL_ROOT . '/system/themes');

		foreach ($arrThemes as $strTheme)
		{
			if (strncmp($strTheme, '.', 1) === 0 || !is_dir(TL_ROOT . '/system/themes/' . $strTheme))
			{
				continue;
			}

			$arrReturn[$strTheme] = $strTheme;
		}

		return $arrReturn;
	}


	/**
	 * Return the TinyMCE language
	 *
	 * @return string
	 */
	public static function getTinyMceLanguage()
	{
		$lang = $GLOBALS['TL_LANGUAGE'];

		if ($lang == '')
		{
			return 'en';
		}

		$lang = str_replace('-', '_', $lang);

		// The translation exists
		if (file_exists(TL_ROOT . '/assets/tinymce4/js/langs/' . $lang . '.js'))
		{
			return $lang;
		}

		if (($short = substr($GLOBALS['TL_LANGUAGE'], 0, 2)) != $lang)
		{
			// Try the short tag, e.g. "de" instead of "de_CH"
			if (file_exists(TL_ROOT . '/assets/tinymce4/js/langs/' . $short . '.js'))
			{
				return $short;
			}
		}
		elseif (($long = $short . '_' . strtoupper($short)) != $lang)
		{
			// Try the long tag, e.g. "fr_FR" instead of "fr" (see #6952)
			if (file_exists(TL_ROOT . '/assets/tinymce4/js/langs/' . $long . '.js'))
			{
				return $long;
			}
		}

		// Fallback to English
		return 'en';
	}


	/**
	 * Get the Ace code editor type from a file extension
	 *
	 * @param string $ext
	 *
	 * @return string
	 */
	public static function getAceType($ext)
	{
		switch ($ext)
		{
			case 'css':
			case 'diff':
			case 'html':
			case 'ini':
			case 'java':
			case 'json':
			case 'less':
			case 'mysql':
			case 'php':
			case 'scss':
			case 'sql':
			case 'twig':
			case 'xml':
			case 'yaml':
				return $ext;
				break;

			case 'js':
			case 'javascript':
				return 'javascript';
				break;

			case 'md':
			case 'markdown':
				return 'markdown';
				break;

			case 'cgi':
			case 'pl':
				return 'perl';
				break;

			case 'py':
				return 'python';
				break;

			case 'txt':
				return 'text';
				break;

			case 'c': case 'cc': case 'cpp': case 'c++':
			case 'h': case 'hh': case 'hpp': case 'h++':
				return 'c_cpp';
				break;

			case 'html5':
			case 'xhtml':
				return 'php';
				break;

			case 'svg':
			case 'svgz':
				return 'xml';
				break;

			default:
				return 'text';
				break;
		}
	}


	/**
	 * Return a list of TinyMCE templates as JSON string
	 *
	 * @return string
	 */
	public static function getTinyTemplates()
	{
		$strDir = \Config::get('uploadPath') . '/tiny_templates';

		if (!is_dir(TL_ROOT . '/' . $strDir))
		{
			return '';
		}

		$arrFiles = array();
		$arrTemplates = scan(TL_ROOT . '/' . $strDir);

		foreach ($arrTemplates as $strFile)
		{
			if (strncmp('.', $strFile, 1) !== 0 && is_file(TL_ROOT . '/' . $strDir . '/' . $strFile))
			{
				$arrFiles[] = '{ title: "' . $strFile . '", url: "' . $strDir . '/' . $strFile . '" }';
			}
		}

		return implode(",\n", $arrFiles) . "\n";
	}


	/**
	 * Add the request token to the URL
	 *
	 * @param string  $strRequest
	 * @param boolean $blnAddRef
	 * @param array   $arrUnset
	 *
	 * @return string
	 */
	public static function addToUrl($strRequest, $blnAddRef=true, $arrUnset=array())
	{
		// Unset the "no back button" flag
		$arrUnset[] = 'nb';

		return parent::addToUrl($strRequest . (($strRequest != '') ? '&amp;' : '') . 'rt=' . REQUEST_TOKEN, $blnAddRef, $arrUnset);
	}


	/**
	 * Handle "runonce" files
	 *
	 * @throws \Exception
	 */
	public static function handleRunOnce()
	{
		try
		{
			$files = \System::getContainer()->get('contao.resource_locator')->locate('config/runonce.php', null, false);
		}
		catch (\InvalidArgumentException $e)
		{
			return;
		}

		foreach ($files as $file)
		{
			try
			{
				include $file;
			}
			catch (\Exception $e) {}

			$strRelpath = str_replace(TL_ROOT . DIRECTORY_SEPARATOR, '', $file);

			if (!unlink($file))
			{
				throw new \Exception("The file $strRelpath cannot be deleted. Please remove the file manually and correct the file permission settings on your server.");
			}

			\System::log("File $strRelpath ran once and has then been removed successfully", __METHOD__, TL_GENERAL);
		}
	}


	/**
	 * Open a back end module and return it as HTML
	 *
	 * @param string $module
	 *
	 * @return string
	 *
	 * @throws AccessDeniedException
	 */
	protected function getBackendModule($module)
	{
		$arrModule = array();

		foreach ($GLOBALS['BE_MOD'] as &$arrGroup)
		{
			if (isset($arrGroup[$module]))
			{
				$arrModule =& $arrGroup[$module];
				break;
			}
		}

		$this->import('BackendUser', 'User');

		// Dynamically add the "personal data" module (see #4193)
		if (\Input::get('do') == 'login')
		{
			$arrModule = array('tables'=>array('tl_user'), 'callback'=>'ModuleUser');
		}

		// Check whether the current user has access to the current module
		elseif ($module != 'undo' && !$this->User->hasAccess($module, 'modules'))
		{
			throw new AccessDeniedException('Back end module "' . $module . '" is not allowed for user "' . $this->User->username . '".');
		}

		/** @var SessionInterface $objSession */
		$objSession = \System::getContainer()->get('session');

		$arrTables = (array) $arrModule['tables'];
		$strTable = \Input::get('table') ?: $arrTables[0];
		$id = (!\Input::get('act') && \Input::get('id')) ? \Input::get('id') : $objSession->get('CURRENT_ID');

		// Store the current ID in the current session
		if ($id != $objSession->get('CURRENT_ID'))
		{
			$objSession->set('CURRENT_ID', $id);
		}

		define('CURRENT_ID', (\Input::get('table') ? $id : \Input::get('id')));
		$this->Template->headline = $GLOBALS['TL_LANG']['MOD'][$module][0];

		// Add the module style sheet
		if (isset($arrModule['stylesheet']))
		{
			foreach ((array) $arrModule['stylesheet'] as $stylesheet)
			{
				$GLOBALS['TL_CSS'][] = $stylesheet;
			}
		}

		// Add module javascript
		if (isset($arrModule['javascript']))
		{
			foreach ((array) $arrModule['javascript'] as $javascript)
			{
				$GLOBALS['TL_JAVASCRIPT'][] = $javascript;
			}
		}

		$dc = null;

		// Create the data container object
		if ($strTable != '')
		{
			if (!in_array($strTable, $arrTables))
			{
				throw new AccessDeniedException('Table "' . $strTable . '" is not allowed in module "' . $module . '".');
			}

			// Load the language and DCA file
			\System::loadLanguageFile($strTable);
			$this->loadDataContainer($strTable);

			// Include all excluded fields which are allowed for the current user
			if ($GLOBALS['TL_DCA'][$strTable]['fields'])
			{
				foreach ($GLOBALS['TL_DCA'][$strTable]['fields'] as $k=>$v)
				{
					if ($v['exclude'])
					{
						if ($this->User->hasAccess($strTable.'::'.$k, 'alexf'))
						{
							if ($strTable == 'tl_user_group')
							{
								$GLOBALS['TL_DCA'][$strTable]['fields'][$k]['orig_exclude'] = $GLOBALS['TL_DCA'][$strTable]['fields'][$k]['exclude'];
							}

							$GLOBALS['TL_DCA'][$strTable]['fields'][$k]['exclude'] = false;
						}
					}
				}
			}

			// Fabricate a new data container object
			if ($GLOBALS['TL_DCA'][$strTable]['config']['dataContainer'] == '')
			{
				$this->log('Missing data container for table "' . $strTable . '"', __METHOD__, TL_ERROR);
				trigger_error('Could not create a data container object', E_USER_ERROR);
			}

			$dataContainer = 'DC_' . $GLOBALS['TL_DCA'][$strTable]['config']['dataContainer'];

			/** @var DataContainer $dc */
			$dc = new $dataContainer($strTable, $arrModule);
		}

		// AJAX request
		if ($_POST && \Environment::get('isAjaxRequest'))
		{
			$this->objAjax->executePostActions($dc);
		}

		// Trigger the module callback
		elseif (class_exists($arrModule['callback']))
		{
			/** @var Module $objCallback */
			$objCallback = new $arrModule['callback']($dc);

			$this->Template->main .= $objCallback->generate();
		}

		// Custom action (if key is not defined in config.php the default action will be called)
		elseif (\Input::get('key') && isset($arrModule[\Input::get('key')]))
		{
			$objCallback = \System::importStatic($arrModule[\Input::get('key')][0]);
			$this->Template->main .= $objCallback->{$arrModule[\Input::get('key')][1]}($dc);

			// Add the name of the parent element
			if (isset($_GET['table']) && in_array(\Input::get('table'), $arrTables) && \Input::get('table') != $arrTables[0])
			{
				if ($GLOBALS['TL_DCA'][$strTable]['config']['ptable'] != '')
				{
					$objRow = $this->Database->prepare("SELECT * FROM " . $GLOBALS['TL_DCA'][$strTable]['config']['ptable'] . " WHERE id=?")
											 ->limit(1)
											 ->execute(CURRENT_ID);

					if ($objRow->title != '')
					{
						$this->Template->headline .= ' » ' . $objRow->title;
					}
					elseif ($objRow->name != '')
					{
						$this->Template->headline .= ' » ' . $objRow->name;
					}
				}
			}

			// Add the name of the submodule
			$this->Template->headline .= ' » ' . sprintf($GLOBALS['TL_LANG'][$strTable][\Input::get('key')][1], \Input::get('id'));
		}

		// Default action
		elseif (is_object($dc))
		{
			$act = \Input::get('act');

			if ($act == '' || $act == 'paste' || $act == 'select')
			{
				$act = ($dc instanceof \listable) ? 'showAll' : 'edit';
			}

			switch ($act)
			{
				case 'delete':
				case 'show':
				case 'showAll':
				case 'undo':
					if (!($dc instanceof \listable))
					{
						$this->log('Data container ' . $strTable . ' is not listable', __METHOD__, TL_ERROR);
						trigger_error('The current data container is not listable', E_USER_ERROR);
					}
					break;

				case 'create':
				case 'cut':
				case 'cutAll':
				case 'copy':
				case 'copyAll':
				case 'move':
				case 'edit':
					if (!($dc instanceof \editable))
					{
						$this->log('Data container ' . $strTable . ' is not editable', __METHOD__, TL_ERROR);
						trigger_error('The current data container is not editable', E_USER_ERROR);
					}
					break;
			}

			$strFirst = null;
			$strSecond = null;

			// Handle child child tables (e.g. tl_style)
			if (isset($GLOBALS['TL_DCA'][$strTable]['config']['ptable']))
			{
				$ptable = $GLOBALS['TL_DCA'][$strTable]['config']['ptable'];

				if (in_array($ptable, $arrTables))
				{
					$this->loadDataContainer($ptable);

					if (isset($GLOBALS['TL_DCA'][$ptable]['config']['ptable']))
					{
						$ftable = $GLOBALS['TL_DCA'][$ptable]['config']['ptable'];

						if (in_array($ftable, $arrTables))
						{
							$strFirst = $ftable;
							$strSecond = $ptable;
						}
					}
				}
			}

			// Build the breadcrumb trail
			if ($strFirst !== null && $strSecond !== null)
			{
				if (!isset($_GET['act']) || \Input::get('act') == 'paste' && \Input::get('mode') == 'create' || \Input::get('act') == 'select' || \Input::get('act') == 'editAll' || \Input::get('act') == 'overrideAll')
				{
					if ($strTable == $strSecond)
					{
						$strQuery = "SELECT * FROM $strFirst WHERE id=?";
					}
					else
					{
						$strQuery = "SELECT * FROM $strFirst WHERE id=(SELECT pid FROM $strSecond WHERE id=?)";
					}
				}
				else
				{
					if ($strTable == $strSecond)
					{
						$strQuery = "SELECT * FROM $strFirst WHERE id=(SELECT pid FROM $strSecond WHERE id=?)";
					}
					else
					{
						$strQuery = "SELECT * FROM $strFirst WHERE id=(SELECT pid FROM $strSecond WHERE id=(SELECT pid FROM $strTable WHERE id=?))";
					}
				}

				// Add the first level name
				$objRow = $this->Database->prepare($strQuery)
										 ->limit(1)
										 ->execute($dc->id);

				if ($objRow->title != '')
				{
					$this->Template->headline .= ' » ' . $objRow->title;
				}
				elseif ($objRow->name != '')
				{
					$this->Template->headline .= ' » ' . $objRow->name;
				}

				if (isset($GLOBALS['TL_LANG']['MOD'][$strSecond]))
				{
					$this->Template->headline .= ' » ' . $GLOBALS['TL_LANG']['MOD'][$strSecond];
				}

				// Add the second level name
				$objRow = $this->Database->prepare("SELECT * FROM $strSecond WHERE id=?")
										 ->limit(1)
										 ->execute(CURRENT_ID);

				if ($objRow->title != '')
				{
					$this->Template->headline .= ' » ' . $objRow->title;
				}
				elseif ($objRow->name != '')
				{
					$this->Template->headline .= ' » ' . $objRow->name;
				}
			}
			else
			{
				// Add the name of the parent element
				if ($strTable && in_array($strTable, $arrTables) && $strTable != $arrTables[0])
				{
					if ($GLOBALS['TL_DCA'][$strTable]['config']['ptable'] != '')
					{
						$objRow = $this->Database->prepare("SELECT * FROM " . $GLOBALS['TL_DCA'][$strTable]['config']['ptable'] . " WHERE id=?")
												 ->limit(1)
												 ->execute(CURRENT_ID);

						if ($objRow->title != '')
						{
							$this->Template->headline .= ' » ' . $objRow->title;
						}
						elseif ($objRow->name != '')
						{
							$this->Template->headline .= ' » ' . $objRow->name;
						}
					}
				}

				// Add the name of the submodule
				if ($strTable && isset($GLOBALS['TL_LANG']['MOD'][$strTable]))
				{
					$this->Template->headline .= ' » ' . $GLOBALS['TL_LANG']['MOD'][$strTable];
				}
			}

			// Add the current action
			if (\Input::get('act') == 'editAll')
			{
				$this->Template->headline .= ' » ' . $GLOBALS['TL_LANG']['MSC']['all'][0];
			}
			elseif (\Input::get('act') == 'overrideAll')
			{
				$this->Template->headline .= ' » ' . $GLOBALS['TL_LANG']['MSC']['all_override'][0];
			}
			else
			{
				if (\Input::get('id'))
				{
					if (\Input::get('do') == 'files' || \Input::get('do') == 'tpl_editor')
					{
						// Handle new folders (see #7980)
						if (strpos(\Input::get('id'), '__new__') !== false)
						{
							$this->Template->headline .= ' » ' . dirname(\Input::get('id')) . ' » ' . $GLOBALS['TL_LANG'][$strTable]['new'][1];
						}
						else
						{
							$this->Template->headline .= ' » ' . \Input::get('id');
						}
					}
					elseif (is_array($GLOBALS['TL_LANG'][$strTable][$act]))
					{
						$this->Template->headline .= ' » ' . sprintf($GLOBALS['TL_LANG'][$strTable][$act][1], \Input::get('id'));
					}
				}
				elseif (\Input::get('pid'))
				{
					if (\Input::get('do') == 'files' || \Input::get('do') == 'tpl_editor')
					{
						$this->Template->headline .= ' » ' . \Input::get('pid');
					}
					elseif (is_array($GLOBALS['TL_LANG'][$strTable][$act]))
					{
						$this->Template->headline .= ' » ' . sprintf($GLOBALS['TL_LANG'][$strTable][$act][1], \Input::get('pid'));
					}
				}
			}

			return $dc->$act();
		}

		return null;
	}


	/**
	 * Get all searchable pages and return them as array
	 *
	 * @param integer $pid
	 * @param string  $domain
	 * @param boolean $blnIsSitemap
	 *
	 * @return array
	 */
	public static function findSearchablePages($pid=0, $domain='', $blnIsSitemap=false)
	{
		$objPages = \PageModel::findPublishedByPid($pid, array('ignoreFePreview'=>true));

		if ($objPages === null)
		{
			return array();
		}

		$arrPages = array();

		// Recursively walk through all subpages
		foreach ($objPages as $objPage)
		{
			if ($objPage->type == 'regular')
			{
				// Searchable and not protected
				if ((!$objPage->noSearch || $blnIsSitemap) && (!$objPage->protected || \Config::get('indexProtected') && (!$blnIsSitemap || $objPage->sitemap == 'map_always')) && (!$blnIsSitemap || $objPage->sitemap != 'map_never'))
				{
					$arrPages[] = $objPage->getAbsoluteUrl();

					// Get articles with teaser
					if (($objArticles = \ArticleModel::findPublishedWithTeaserByPid($objPage->id, array('ignoreFePreview'=>true))) !== null)
					{
						$feUrl = $objPage->getAbsoluteUrl('/articles/%s');

						foreach ($objArticles as $objArticle)
						{
							$arrPages[] = sprintf($feUrl, ($objArticle->alias ?: $objArticle->id));
						}
					}
				}
			}

			// Get subpages
			if ((!$objPage->protected || \Config::get('indexProtected')) && ($arrSubpages = static::findSearchablePages($objPage->id, $domain, $blnIsSitemap)))
			{
				$arrPages = array_merge($arrPages, $arrSubpages);
			}
		}

		return $arrPages;
	}


	/**
	 * Add the file meta information to the request
	 *
	 * @param string  $strUuid
	 * @param string  $strPtable
	 * @param integer $intPid
	 */
	public static function addFileMetaInformationToRequest($strUuid, $strPtable, $intPid)
	{
		$objFile = \FilesModel::findByUuid($strUuid);

		if ($objFile === null)
		{
			return;
		}

		$arrMeta = deserialize($objFile->meta);

		if (empty($arrMeta))
		{
			return;
		}

		$objPage = null;
		$db = \Database::getInstance();

		switch ($strPtable)
		{
			case 'tl_article':
				$objPage = $db->prepare("SELECT * FROM tl_page WHERE id=(SELECT pid FROM tl_article WHERE id=?)")
							  ->execute($intPid);
				break;

			case 'tl_news':
				$objPage = $db->prepare("SELECT * FROM tl_page WHERE id=(SELECT jumpTo FROM tl_news_archive WHERE id=(SELECT pid FROM tl_news WHERE id=?))")
							  ->execute($intPid);
				break;

			case 'tl_news_archive':
				$objPage = $db->prepare("SELECT * FROM tl_page WHERE id=(SELECT jumpTo FROM tl_news_archive WHERE id=?)")
							  ->execute($intPid);
				break;

			case 'tl_calendar_events':
				$objPage = $db->prepare("SELECT * FROM tl_page WHERE id=(SELECT jumpTo FROM tl_calendar WHERE id=(SELECT pid FROM tl_calendar_events WHERE id=?))")
							  ->execute($intPid);
				break;

			case 'tl_calendar':
				$objPage = $db->prepare("SELECT * FROM tl_page WHERE id=(SELECT jumpTo FROM tl_calendar WHERE id=?)")
							  ->execute($intPid);
				break;

			case 'tl_faq_category':
				$objPage = $db->prepare("SELECT * FROM tl_page WHERE id=(SELECT jumpTo FROM tl_faq_category WHERE id=?)")
							  ->execute($intPid);
				break;

			default:
				// HOOK: support custom modules
				if (isset($GLOBALS['TL_HOOKS']['addFileMetaInformationToRequest']) && is_array($GLOBALS['TL_HOOKS']['addFileMetaInformationToRequest']))
				{
					foreach ($GLOBALS['TL_HOOKS']['addFileMetaInformationToRequest'] as $callback)
					{
						if (($val = \System::importStatic($callback[0])->{$callback[1]}($strPtable, $intPid)) !== false)
						{
							$objPage = $val;
						}
					}
				}
				break;
		}

		if ($objPage === null || $objPage->numRows < 1)
		{
			return;
		}

		$objModel = new \PageModel();
		$objModel->setRow($objPage->row());
		$objModel->loadDetails();

		// Convert the language to a locale (see #5678)
		$strLanguage = str_replace('-', '_', $objModel->rootLanguage);

		if (isset($arrMeta[$strLanguage]))
		{
			if (\Input::post('alt') == '' && !empty($arrMeta[$strLanguage]['title']))
			{
				\Input::setPost('alt', $arrMeta[$strLanguage]['title']);
			}

			if (\Input::post('caption') == '' && !empty($arrMeta[$strLanguage]['caption']))
			{
				\Input::setPost('caption', $arrMeta[$strLanguage]['caption']);
			}
		}
	}


	/**
	 * Add a breadcrumb menu to the page tree
	 *
	 * @param string $strKey
	 *
	 * @throws AccessDeniedException
	 * @throws \RuntimeException
	 */
	public static function addPagesBreadcrumb($strKey='tl_page_node')
	{
		/** @var AttributeBagInterface $objSession */
		$objSession = \System::getContainer()->get('session')->getBag('contao_backend');

		// Set a new node
		if (isset($_GET['pn']))
		{
			// Check the path (thanks to Arnaud Buchoux)
			if (\Validator::isInsecurePath(\Input::get('pn', true)))
			{
				throw new \RuntimeException('Insecure path ' . \Input::get('pn', true));
			}

			$objSession->set($strKey, \Input::get('pn', true));
			\Controller::redirect(preg_replace('/&pn=[^&]*/', '', \Environment::get('request')));
		}

		$intNode = $objSession->get($strKey);

		if ($intNode < 1)
		{
			return;
		}

		// Check the path (thanks to Arnaud Buchoux)
		if (\Validator::isInsecurePath($intNode))
		{
			throw new \RuntimeException('Insecure path ' . $intNode);
		}

		$arrIds   = array();
		$arrLinks = array();
		$objUser  = \BackendUser::getInstance();

		// Generate breadcrumb trail
		if ($intNode)
		{
			$intId = $intNode;
			$objDatabase = \Database::getInstance();

			do
			{
				$objPage = $objDatabase->prepare("SELECT * FROM tl_page WHERE id=?")
									   ->limit(1)
									   ->execute($intId);

				if ($objPage->numRows < 1)
				{
					// Currently selected page does not exist
					if ($intId == $intNode)
					{
						$objSession->set($strKey, 0);

						return;
					}

					break;
				}

				$arrIds[] = $intId;

				// No link for the active page
				if ($objPage->id == $intNode)
				{
					$arrLinks[] = \Backend::addPageIcon($objPage->row(), '', null, '', true) . ' ' . $objPage->title;
				}
				else
				{
					$arrLinks[] = \Backend::addPageIcon($objPage->row(), '', null, '', true) . ' <a href="' . \Backend::addToUrl('pn='.$objPage->id) . '" title="'.specialchars($GLOBALS['TL_LANG']['MSC']['selectNode']).'">' . $objPage->title . '</a>';
				}

				// Do not show the mounted pages
				if (!$objUser->isAdmin && $objUser->hasAccess($objPage->id, 'pagemounts'))
				{
					break;
				}

				$intId = $objPage->pid;
			}
			while ($intId > 0 && $objPage->type != 'root');
		}

		// Check whether the node is mounted
		if (!$objUser->hasAccess($arrIds, 'pagemounts'))
		{
			$objSession->set($strKey, 0);
			throw new AccessDeniedException('Page ID ' . $intNode . ' is not mounted.');
		}

		// Limit tree
		$GLOBALS['TL_DCA']['tl_page']['list']['sorting']['root'] = array($intNode);

		// Add root link
<<<<<<< HEAD
		$arrLinks[] = \Image::getHtml('pagemounts.gif') . ' <a href="' . \Backend::addToUrl('pn=0') . '" title="'.specialchars($GLOBALS['TL_LANG']['MSC']['selectAllNodes']).'">' . $GLOBALS['TL_LANG']['MSC']['filterAll'] . '</a>';
=======
		$arrLinks[] = \Image::getHtml('pagemounts.svg') . ' <a href="' . \Backend::addToUrl('node=0') . '" title="'.specialchars($GLOBALS['TL_LANG']['MSC']['selectAllNodes']).'">' . $GLOBALS['TL_LANG']['MSC']['filterAll'] . '</a>';
>>>>>>> 12ccd7bb
		$arrLinks = array_reverse($arrLinks);

		// Insert breadcrumb menu
		$GLOBALS['TL_DCA']['tl_page']['list']['sorting']['breadcrumb'] .= '

<ul id="tl_breadcrumb">
  <li>' . implode(' &gt; </li><li>', $arrLinks) . '</li>
</ul>';
	}


	/**
	 * Add an image to each page in the tree
	 *
	 * @param array         $row
	 * @param string        $label
	 * @param DataContainer $dc
	 * @param string        $imageAttribute
	 * @param boolean       $blnReturnImage
	 * @param boolean       $blnProtected
	 *
	 * @return string
	 */
	public static function addPageIcon($row, $label, DataContainer $dc=null, $imageAttribute='', $blnReturnImage=false, $blnProtected=false)
	{
		if ($blnProtected)
		{
			$row['protected'] = true;
		}

		$image = \Controller::getPageStatusIcon((object) $row);
		$imageAttribute = trim($imageAttribute . ' data-icon="' . \Controller::getPageStatusIcon((object) array_merge($row, array('published'=>'1'))) . '" data-icon-disabled="' . \Controller::getPageStatusIcon((object) array_merge($row, array('published'=>''))) . '"');

		// Return the image only
		if ($blnReturnImage)
		{
			return \Image::getHtml($image, '', $imageAttribute);
		}

		// Mark root pages
		if ($row['type'] == 'root' || \Input::get('do') == 'article')
		{
			$label = '<strong>' . $label . '</strong>';
		}

		// Add the breadcrumb link
		$label = '<a href="' . \Backend::addToUrl('pn='.$row['id']) . '" title="'.specialchars($GLOBALS['TL_LANG']['MSC']['selectNode']).'">' . $label . '</a>';

		// Return the image
		return '<a href="contao/main.php?do=feRedirect&amp;page='.$row['id'].'" title="'.specialchars($GLOBALS['TL_LANG']['MSC']['view']).'"' . (($dc->table != 'tl_page') ? ' class="tl_gray"' : '') . ' target="_blank">'.\Image::getHtml($image, '', $imageAttribute).'</a> '.$label;
	}


	/**
	 * Add a breadcrumb menu to the file tree
	 *
	 * @param string $strKey
	 *
	 * @throws AccessDeniedException
	 * @throws \RuntimeException
	 */
	public static function addFilesBreadcrumb($strKey='tl_files_node')
	{
		/** @var AttributeBagInterface $objSession */
		$objSession = \System::getContainer()->get('session')->getBag('contao_backend');

		// Set a new node
		if (isset($_GET['fn']))
		{
			// Check the path (thanks to Arnaud Buchoux)
			if (\Validator::isInsecurePath(\Input::get('fn', true)))
			{
				throw new \RuntimeException('Insecure path ' . \Input::get('fn', true));
			}

			$objSession->set($strKey, \Input::get('fn', true));
			\Controller::redirect(preg_replace('/(&|\?)fn=[^&]*/', '', \Environment::get('request')));
		}

		$strNode = $objSession->get($strKey);

		if ($strNode == '')
		{
			return;
		}

		// Check the path (thanks to Arnaud Buchoux)
		if (\Validator::isInsecurePath($strNode))
		{
			throw new \RuntimeException('Insecure path ' . $strNode);
		}

		// Currently selected folder does not exist
		if (!is_dir(TL_ROOT . '/' . $strNode))
		{
			$objSession->set($strKey, '');

			return;
		}

		$objUser  = \BackendUser::getInstance();
		$strPath  = \Config::get('uploadPath');
		$arrNodes = explode('/', preg_replace('/^' . preg_quote(\Config::get('uploadPath'), '/') . '\//', '', $strNode));
		$arrLinks = array();

		// Add root link
<<<<<<< HEAD
		$arrLinks[] = \Image::getHtml('filemounts.gif') . ' <a href="' . \Backend::addToUrl('fn=') . '" title="'.specialchars($GLOBALS['TL_LANG']['MSC']['selectAllNodes']).'">' . $GLOBALS['TL_LANG']['MSC']['filterAll'] . '</a>';
=======
		$arrLinks[] = \Image::getHtml('filemounts.svg') . ' <a href="' . \Backend::addToUrl('node=') . '" title="'.specialchars($GLOBALS['TL_LANG']['MSC']['selectAllNodes']).'">' . $GLOBALS['TL_LANG']['MSC']['filterAll'] . '</a>';
>>>>>>> 12ccd7bb

		// Generate breadcrumb trail
		foreach ($arrNodes as $strFolder)
		{
			$strPath .= '/' . $strFolder;

			// Do not show pages which are not mounted
			if (!$objUser->hasAccess($strPath, 'filemounts'))
			{
				continue;
			}

			// No link for the active folder
			if ($strPath == $strNode)
			{
				$arrLinks[] = \Image::getHtml('folderC.svg') . ' ' . $strFolder;
			}
			else
			{
<<<<<<< HEAD
				$arrLinks[] = \Image::getHtml('folderC.gif') . ' <a href="' . \Backend::addToUrl('fn='.$strPath) . '" title="'.specialchars($GLOBALS['TL_LANG']['MSC']['selectNode']).'">' . $strFolder . '</a>';
=======
				$arrLinks[] = \Image::getHtml('folderC.svg') . ' <a href="' . \Backend::addToUrl('node='.$strPath) . '" title="'.specialchars($GLOBALS['TL_LANG']['MSC']['selectNode']).'">' . $strFolder . '</a>';
>>>>>>> 12ccd7bb
			}
		}

		// Check whether the node is mounted
		if (!$objUser->hasAccess($strNode, 'filemounts'))
		{
			$objSession->set($strKey, '');
			throw new AccessDeniedException('Folder ID "' . $strNode . '" is not mounted');
		}

		// Limit tree
		$GLOBALS['TL_DCA']['tl_files']['list']['sorting']['root'] = array($strNode);

		// Insert breadcrumb menu
		$GLOBALS['TL_DCA']['tl_files']['list']['sorting']['breadcrumb'] .= '

<ul id="tl_breadcrumb">
  <li>' . implode(' &gt; </li><li>', $arrLinks) . '</li>
</ul>';
	}


	/**
	 * Get all allowed pages and return them as string
	 *
	 * @return string
	 */
	public function createPageList()
	{
		$this->import('BackendUser', 'User');

		if ($this->User->isAdmin)
		{
			return $this->doCreatePageList();
		}

		$return = '';
		$processed = array();

		foreach ($this->eliminateNestedPages($this->User->pagemounts) as $page)
		{
			$objPage = \PageModel::findWithDetails($page);

			// Root page mounted
			if ($objPage->type == 'root')
			{
				$title = $objPage->title;
				$start = $objPage->id;
			}

			// Regular page mounted
			else
			{
				$title = $objPage->rootTitle;
				$start = $objPage->rootId;
			}

			// Do not process twice
			if (in_array($start, $processed))
			{
				continue;
			}

			// Skip websites that run under a different domain (see #2387)
			if ($objPage->domain && $objPage->domain != \Environment::get('host'))
			{
				continue;
			}

			$processed[] = $start;
			$return .= '<optgroup label="' . $title . '">' . $this->doCreatePageList($start) . '</optgroup>';
		}

		return $return;
	}


	/**
	 * Recursively get all allowed pages and return them as string
	 *
	 * @param integer $intId
	 * @param integer $level
	 *
	 * @return string
	 */
	protected function doCreatePageList($intId=0, $level=-1)
	{
		$objPages = $this->Database->prepare("SELECT id, title, type, dns FROM tl_page WHERE pid=? ORDER BY sorting")
								   ->execute($intId);

		if ($objPages->numRows < 1)
		{
			return '';
		}

		++$level;
		$strOptions = '';

		while ($objPages->next())
		{
			if ($objPages->type == 'root')
			{
				// Skip websites that run under a different domain
				if ($objPages->dns && $objPages->dns != \Environment::get('host'))
				{
					continue;
				}

				$strOptions .= '<optgroup label="' . $objPages->title . '">';
				$strOptions .= $this->doCreatePageList($objPages->id, -1);
				$strOptions .= '</optgroup>';
			}
			else
			{
				$strOptions .= sprintf('<option value="{{link_url::%s}}"%s>%s%s</option>', $objPages->id, (('{{link_url::' . $objPages->id . '}}' == \Input::get('value')) ? ' selected="selected"' : ''), str_repeat(' &nbsp; &nbsp; ', $level), specialchars($objPages->title));
				$strOptions .= $this->doCreatePageList($objPages->id, $level);
			}
		}

		return $strOptions;
	}


	/**
	 * Get all allowed files and return them as string
	 *
	 * @param string  $strFilter
	 * @param boolean $filemount
	 *
	 * @return string
	 */
	public function createFileList($strFilter='', $filemount=false)
	{
		// Deprecated since Contao 4.0, to be removed in Contao 5.0
		if ($strFilter === true)
		{
			@trigger_error('Passing "true" to Backend::createFileList() has been deprecated and will no longer work in Contao 5.0.', E_USER_DEPRECATED);

			$strFilter = 'gif,jpg,jpeg,png';
		}

		$this->import('BackendUser', 'User');

		if ($this->User->isAdmin)
		{
			return $this->doCreateFileList(\Config::get('uploadPath'), -1, $strFilter);
		}

		$return = '';
		$processed = array();

		// Set custom filemount
		if ($filemount)
		{
			$this->User->filemounts = array($filemount);
		}

		// Limit nodes to the filemounts of the user
		foreach ($this->eliminateNestedPaths($this->User->filemounts) as $path)
		{
			if (in_array($path, $processed))
			{
				continue;
			}

			$processed[] = $path;
			$return .= $this->doCreateFileList($path, -1, $strFilter);
		}

		return $return;
	}


	/**
	 * Recursively get all allowed files and return them as string
	 *
	 * @param string  $strFolder
	 * @param integer $level
	 * @param string  $strFilter
	 *
	 * @return string
	 */
	protected function doCreateFileList($strFolder=null, $level=-1, $strFilter='')
	{
		// Deprecated since Contao 4.0, to be removed in Contao 5.0
		if ($strFilter === true)
		{
			@trigger_error('Passing "true" to Backend::doCreateFileList() has been deprecated and will no longer work in Contao 5.0.', E_USER_DEPRECATED);

			$strFilter = 'gif,jpg,jpeg,png';
		}

		$arrPages = scan(TL_ROOT . '/' . $strFolder);

		// Empty folder
		if (empty($arrPages))
		{
			return '';
		}

		// Protected folder
		if (array_search('.htaccess', $arrPages) !== false)
		{
			return '';
		}

		++$level;
		$strFolders = '';
		$strFiles = '';

		// Recursively list all files and folders
		foreach ($arrPages as $strFile)
		{
			if (strncmp($strFile, '.', 1) === 0)
			{
				continue;
			}

			// Folders
			if (is_dir(TL_ROOT . '/' . $strFolder . '/' . $strFile))
			{
				$strFolders .=  $this->doCreateFileList($strFolder . '/' . $strFile, $level, $strFilter);
			}

			// Files
			else
			{
				// Filter images
				if ($strFilter != '' && !preg_match('/\.(' . str_replace(',', '|', $strFilter) . ')$/i', $strFile))
				{
					continue;
				}

				$strFiles .= sprintf('<option value="%s"%s>%s</option>', $strFolder . '/' . $strFile, (($strFolder . '/' . $strFile == \Input::get('value')) ? ' selected="selected"' : ''), specialchars($strFile));
			}
		}

		if (strlen($strFiles))
		{
			return '<optgroup label="' . specialchars($strFolder) . '">' . $strFiles . $strFolders . '</optgroup>';
		}

		return $strFiles . $strFolders;
	}
}<|MERGE_RESOLUTION|>--- conflicted
+++ resolved
@@ -897,11 +897,7 @@
 		$GLOBALS['TL_DCA']['tl_page']['list']['sorting']['root'] = array($intNode);
 
 		// Add root link
-<<<<<<< HEAD
-		$arrLinks[] = \Image::getHtml('pagemounts.gif') . ' <a href="' . \Backend::addToUrl('pn=0') . '" title="'.specialchars($GLOBALS['TL_LANG']['MSC']['selectAllNodes']).'">' . $GLOBALS['TL_LANG']['MSC']['filterAll'] . '</a>';
-=======
-		$arrLinks[] = \Image::getHtml('pagemounts.svg') . ' <a href="' . \Backend::addToUrl('node=0') . '" title="'.specialchars($GLOBALS['TL_LANG']['MSC']['selectAllNodes']).'">' . $GLOBALS['TL_LANG']['MSC']['filterAll'] . '</a>';
->>>>>>> 12ccd7bb
+		$arrLinks[] = \Image::getHtml('pagemounts.svg') . ' <a href="' . \Backend::addToUrl('pn=0') . '" title="'.specialchars($GLOBALS['TL_LANG']['MSC']['selectAllNodes']).'">' . $GLOBALS['TL_LANG']['MSC']['filterAll'] . '</a>';
 		$arrLinks = array_reverse($arrLinks);
 
 		// Insert breadcrumb menu
@@ -1008,11 +1004,7 @@
 		$arrLinks = array();
 
 		// Add root link
-<<<<<<< HEAD
-		$arrLinks[] = \Image::getHtml('filemounts.gif') . ' <a href="' . \Backend::addToUrl('fn=') . '" title="'.specialchars($GLOBALS['TL_LANG']['MSC']['selectAllNodes']).'">' . $GLOBALS['TL_LANG']['MSC']['filterAll'] . '</a>';
-=======
-		$arrLinks[] = \Image::getHtml('filemounts.svg') . ' <a href="' . \Backend::addToUrl('node=') . '" title="'.specialchars($GLOBALS['TL_LANG']['MSC']['selectAllNodes']).'">' . $GLOBALS['TL_LANG']['MSC']['filterAll'] . '</a>';
->>>>>>> 12ccd7bb
+		$arrLinks[] = \Image::getHtml('filemounts.svg') . ' <a href="' . \Backend::addToUrl('fn=') . '" title="'.specialchars($GLOBALS['TL_LANG']['MSC']['selectAllNodes']).'">' . $GLOBALS['TL_LANG']['MSC']['filterAll'] . '</a>';
 
 		// Generate breadcrumb trail
 		foreach ($arrNodes as $strFolder)
@@ -1032,11 +1024,7 @@
 			}
 			else
 			{
-<<<<<<< HEAD
-				$arrLinks[] = \Image::getHtml('folderC.gif') . ' <a href="' . \Backend::addToUrl('fn='.$strPath) . '" title="'.specialchars($GLOBALS['TL_LANG']['MSC']['selectNode']).'">' . $strFolder . '</a>';
-=======
-				$arrLinks[] = \Image::getHtml('folderC.svg') . ' <a href="' . \Backend::addToUrl('node='.$strPath) . '" title="'.specialchars($GLOBALS['TL_LANG']['MSC']['selectNode']).'">' . $strFolder . '</a>';
->>>>>>> 12ccd7bb
+				$arrLinks[] = \Image::getHtml('folderC.svg') . ' <a href="' . \Backend::addToUrl('fn='.$strPath) . '" title="'.specialchars($GLOBALS['TL_LANG']['MSC']['selectNode']).'">' . $strFolder . '</a>';
 			}
 		}
 
