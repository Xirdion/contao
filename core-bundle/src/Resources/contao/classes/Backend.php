<?php

/*
 * This file is part of Contao.
 *
 * (c) Leo Feyer
 *
 * @license LGPL-3.0-or-later
 */

namespace Contao;

use Contao\CoreBundle\Exception\AccessDeniedException;
use Contao\CoreBundle\Exception\ResponseException;
use Contao\CoreBundle\Picker\PickerInterface;
use Contao\Database\Result;
use Symfony\Component\HttpFoundation\RedirectResponse;
use Symfony\Component\HttpFoundation\Response;
use Symfony\Component\HttpFoundation\Session\Attribute\AttributeBagInterface;
use Symfony\Component\HttpFoundation\Session\Session;

/**
 * Provide methods to manage back end controllers.
 *
 * @property Ajax $objAjax
 *
 * @author Leo Feyer <https://github.com/leofeyer>
 */
abstract class Backend extends Controller
{
	/**
	 * Load the database object
	 */
	protected function __construct()
	{
		parent::__construct();
		$this->import(Database::class, 'Database');
		$this->setStaticUrls();
	}

	/**
	 * Return the current theme as string
	 *
	 * @return string The name of the theme
	 */
	public static function getTheme()
	{
		$theme = Config::get('backendTheme');
		$rootDir = System::getContainer()->getParameter('kernel.project_dir');

		if ($theme != '' && $theme != 'flexible' && is_dir($rootDir . '/system/themes/' . $theme))
		{
			return $theme;
		}

		return 'flexible';
	}

	/**
	 * Return the back end themes as array
	 *
	 * @return array An array of available back end themes
	 */
	public static function getThemes()
	{
		$arrReturn = array();
		$rootDir = System::getContainer()->getParameter('kernel.project_dir');
		$arrThemes = scan($rootDir . '/system/themes');

		foreach ($arrThemes as $strTheme)
		{
			if (strncmp($strTheme, '.', 1) === 0 || !is_dir($rootDir . '/system/themes/' . $strTheme))
			{
				continue;
			}

			$arrReturn[$strTheme] = $strTheme;
		}

		return $arrReturn;
	}

	/**
	 * Return the TinyMCE language
	 *
	 * @return string
	 */
	public static function getTinyMceLanguage()
	{
		$lang = $GLOBALS['TL_LANGUAGE'];

		if ($lang == '')
		{
			return 'en';
		}

		$lang = str_replace('-', '_', $lang);
		$rootDir = System::getContainer()->getParameter('kernel.project_dir');

		// The translation exists
		if (file_exists($rootDir . '/assets/tinymce4/js/langs/' . $lang . '.js'))
		{
			return $lang;
		}

		if (($short = substr($GLOBALS['TL_LANGUAGE'], 0, 2)) != $lang)
		{
			// Try the short tag, e.g. "de" instead of "de_CH"
			if (file_exists($rootDir . '/assets/tinymce4/js/langs/' . $short . '.js'))
			{
				return $short;
			}
		}
		elseif (($long = $short . '_' . strtoupper($short)) != $lang)
		{
			// Try the long tag, e.g. "fr_FR" instead of "fr" (see #6952)
			if (file_exists($rootDir . '/assets/tinymce4/js/langs/' . $long . '.js'))
			{
				return $long;
			}
		}

		// Fallback to English
		return 'en';
	}

	/**
	 * Get the Ace code editor type from a file extension
	 *
	 * @param string $ext
	 *
	 * @return string
	 */
	public static function getAceType($ext)
	{
		switch ($ext)
		{
			case 'css':
			case 'diff':
			case 'html':
			case 'ini':
			case 'java':
			case 'json':
			case 'less':
			case 'mysql':
			case 'php':
			case 'scss':
			case 'sql':
			case 'twig':
			case 'xml':
			case 'yaml':
				return $ext;
				break;

			case 'js':
			case 'javascript':
				return 'javascript';
				break;

			case 'md':
			case 'markdown':
				return 'markdown';
				break;

			case 'cgi':
			case 'pl':
				return 'perl';
				break;

			case 'py':
				return 'python';
				break;

			case 'c': case 'cc': case 'cpp': case 'c++':
			case 'h': case 'hh': case 'hpp': case 'h++':
				return 'c_cpp';
				break;

			case 'html5':
			case 'xhtml':
				return 'php';
				break;

			case 'svg':
			case 'svgz':
				return 'xml';
				break;

			default:
				return 'text';
				break;
		}
	}

	/**
	 * Return a list of TinyMCE templates as JSON string
	 *
	 * @return string
	 */
	public static function getTinyTemplates()
	{
		$strDir = Config::get('uploadPath') . '/tiny_templates';
		$rootDir = System::getContainer()->getParameter('kernel.project_dir');

		if (!is_dir($rootDir . '/' . $strDir))
		{
			return '';
		}

		$arrFiles = array();
		$arrTemplates = scan($rootDir . '/' . $strDir);

		foreach ($arrTemplates as $strFile)
		{
			if (strncmp('.', $strFile, 1) !== 0 && is_file($rootDir . '/' . $strDir . '/' . $strFile))
			{
				$arrFiles[] = '{ title: "' . $strFile . '", url: "' . $strDir . '/' . $strFile . '" }';
			}
		}

		return implode(",\n", $arrFiles) . "\n";
	}

	/**
	 * Add the request token to the URL
	 *
	 * @param string  $strRequest
	 * @param boolean $blnAddRef
	 * @param array   $arrUnset
	 *
	 * @return string
	 */
	public static function addToUrl($strRequest, $blnAddRef=true, $arrUnset=array())
	{
		// Unset the "no back button" flag
		$arrUnset[] = 'nb';

		return parent::addToUrl($strRequest . (($strRequest != '') ? '&amp;' : '') . 'rt=' . REQUEST_TOKEN, $blnAddRef, $arrUnset);
	}

	/**
	 * Handle "runonce" files
	 *
	 * @throws \Exception
	 */
	public static function handleRunOnce()
	{
		try
		{
			$files = System::getContainer()->get('contao.resource_locator')->locate('config/runonce.php', null, false);
		}
		catch (\InvalidArgumentException $e)
		{
			return;
		}

		foreach ($files as $file)
		{
			try
			{
				include $file;
			}
			catch (\Exception $e)
			{
			}

			$strRelpath = StringUtil::stripRootDir($file);

			if (!unlink($file))
			{
				throw new \Exception("The file $strRelpath cannot be deleted. Please remove the file manually and correct the file permission settings on your server.");
			}

			System::log("File $strRelpath ran once and has then been removed successfully", __METHOD__, TL_GENERAL);
		}
	}

	/**
	 * Open a back end module and return it as HTML
	 *
	 * @param string               $module
	 * @param PickerInterface|null $picker
	 *
	 * @return string
	 *
	 * @throws AccessDeniedException
	 */
	protected function getBackendModule($module, PickerInterface $picker = null)
	{
		$arrModule = array();

		foreach ($GLOBALS['BE_MOD'] as &$arrGroup)
		{
			if (isset($arrGroup[$module]))
			{
				$arrModule = &$arrGroup[$module];
				break;
			}
		}

		unset($arrGroup);

		$this->import(BackendUser::class, 'User');
		$blnAccess = (isset($arrModule['disablePermissionChecks']) && $arrModule['disablePermissionChecks'] === true) || $this->User->hasAccess($module, 'modules');

		// Check whether the current user has access to the current module
		if (!$blnAccess)
		{
			throw new AccessDeniedException('Back end module "' . $module . '" is not allowed for user "' . $this->User->username . '".');
		}

		// The module does not exist
		if (empty($arrModule))
		{
			throw new \InvalidArgumentException('Back end module "' . $module . '" is not defined in the BE_MOD array');
		}

		/** @var Session $objSession */
		$objSession = System::getContainer()->get('session');

		$arrTables = (array) $arrModule['tables'];
		$strTable = Input::get('table') ?: $arrTables[0];
		$id = (!Input::get('act') && Input::get('id')) ? Input::get('id') : $objSession->get('CURRENT_ID');

		// Store the current ID in the current session
		if ($id != $objSession->get('CURRENT_ID'))
		{
			$objSession->set('CURRENT_ID', $id);
		}

		\define('CURRENT_ID', (Input::get('table') ? $id : Input::get('id')));
		$this->Template->headline = $GLOBALS['TL_LANG']['MOD'][$module][0];

		// Add the module style sheet
		if (isset($arrModule['stylesheet']))
		{
			foreach ((array) $arrModule['stylesheet'] as $stylesheet)
			{
				$GLOBALS['TL_CSS'][] = $stylesheet;
			}
		}

		// Add module javascript
		if (isset($arrModule['javascript']))
		{
			foreach ((array) $arrModule['javascript'] as $javascript)
			{
				$GLOBALS['TL_JAVASCRIPT'][] = $javascript;
			}
		}

		$dc = null;

		// Create the data container object
		if ($strTable != '')
		{
			if (!\in_array($strTable, $arrTables))
			{
				throw new AccessDeniedException('Table "' . $strTable . '" is not allowed in module "' . $module . '".');
			}

			// Load the language and DCA file
			System::loadLanguageFile($strTable);
			$this->loadDataContainer($strTable);

			// Include all excluded fields which are allowed for the current user
			if ($GLOBALS['TL_DCA'][$strTable]['fields'])
			{
				foreach ($GLOBALS['TL_DCA'][$strTable]['fields'] as $k=>$v)
				{
					if ($v['exclude'] && $this->User->hasAccess($strTable . '::' . $k, 'alexf'))
					{
						if ($strTable == 'tl_user_group')
						{
							$GLOBALS['TL_DCA'][$strTable]['fields'][$k]['orig_exclude'] = $GLOBALS['TL_DCA'][$strTable]['fields'][$k]['exclude'];
						}

						$GLOBALS['TL_DCA'][$strTable]['fields'][$k]['exclude'] = false;
					}
				}
			}

			// Fabricate a new data container object
			if ($GLOBALS['TL_DCA'][$strTable]['config']['dataContainer'] == '')
			{
				$this->log('Missing data container for table "' . $strTable . '"', __METHOD__, TL_ERROR);
				trigger_error('Could not create a data container object', E_USER_ERROR);
			}

			$dataContainer = 'DC_' . $GLOBALS['TL_DCA'][$strTable]['config']['dataContainer'];

			/** @var DataContainer $dc */
			$dc = new $dataContainer($strTable, $arrModule);

			if ($picker !== null && $dc instanceof DataContainer)
			{
				$dc->initPicker($picker);
			}
		}

		// Wrap the existing headline
		$this->Template->headline = '<span>' . $this->Template->headline . '</span>';

		// AJAX request
		if ($_POST && Environment::get('isAjaxRequest'))
		{
			$this->objAjax->executePostActions($dc);
		}

		// Trigger the module callback
		elseif (class_exists($arrModule['callback']))
		{
			/** @var Module $objCallback */
			$objCallback = new $arrModule['callback']($dc);

			$this->Template->main .= $objCallback->generate();
		}

		// Custom action (if key is not defined in config.php the default action will be called)
		elseif (Input::get('key') && isset($arrModule[Input::get('key')]))
		{
			$objCallback = System::importStatic($arrModule[Input::get('key')][0]);
			$response = $objCallback->{$arrModule[Input::get('key')][1]}($dc);

			if ($response instanceof RedirectResponse)
			{
				throw new ResponseException($response);
			}

			if ($response instanceof Response)
			{
				$response = $response->getContent();
			}

			$this->Template->main .= $response;

			// Add the name of the parent element
			if (isset($_GET['table']) && !empty($GLOBALS['TL_DCA'][$strTable]['config']['ptable']) && \in_array(Input::get('table'), $arrTables) && Input::get('table') != $arrTables[0])
			{
				$objRow = $this->Database->prepare("SELECT * FROM " . $GLOBALS['TL_DCA'][$strTable]['config']['ptable'] . " WHERE id=(SELECT pid FROM $strTable WHERE id=?)")
										 ->limit(1)
										 ->execute(Input::get('id'));

				if ($objRow->title != '')
				{
					$this->Template->headline .= ' › <span>' . $objRow->title . '</span>';
				}
				elseif ($objRow->name != '')
				{
					$this->Template->headline .= ' › <span>' . $objRow->name . '</span>';
				}
			}

			// Add the name of the submodule
			$this->Template->headline .= ' › <span>' . sprintf($GLOBALS['TL_LANG'][$strTable][Input::get('key')][1], Input::get('id')) . '</span>';
		}

		// Default action
		elseif (\is_object($dc))
		{
			$act = Input::get('act');

			if ($act == '' || $act == 'paste' || $act == 'select')
			{
				$act = ($dc instanceof \listable) ? 'showAll' : 'edit';
			}

			switch ($act)
			{
				case 'delete':
				case 'show':
				case 'showAll':
				case 'undo':
					if (!$dc instanceof \listable)
					{
						$this->log('Data container ' . $strTable . ' is not listable', __METHOD__, TL_ERROR);
						trigger_error('The current data container is not listable', E_USER_ERROR);
					}
					break;

				case 'create':
				case 'cut':
				case 'cutAll':
				case 'copy':
				case 'copyAll':
				case 'move':
				case 'edit':
					if (!$dc instanceof \editable)
					{
						$this->log('Data container ' . $strTable . ' is not editable', __METHOD__, TL_ERROR);
						trigger_error('The current data container is not editable', E_USER_ERROR);
					}
					break;
			}

			// Add the name of the parent elements
			if ($strTable && \in_array($strTable, $arrTables) && $strTable != $arrTables[0])
			{
				$trail = array();

				$pid = $dc->id;
				$table = $strTable;
				$ptable = ($act != 'edit') ? $GLOBALS['TL_DCA'][$strTable]['config']['ptable'] : $strTable;

				while ($ptable && !\in_array($GLOBALS['TL_DCA'][$table]['list']['sorting']['mode'], array(5, 6)))
				{
					$objRow = $this->Database->prepare("SELECT * FROM " . $ptable . " WHERE id=?")
											 ->limit(1)
											 ->execute($pid);

					// Add only parent tables to the trail
					if ($table != $ptable)
					{
						// Add table name
						if (isset($GLOBALS['TL_LANG']['MOD'][$table]))
						{
							$trail[] = ' › <span>' . $GLOBALS['TL_LANG']['MOD'][$table] . '</span>';
						}

						// Add object title or name
						if ($objRow->title != '')
						{
							$trail[] = ' › <span>' . $objRow->title . '</span>';
						}
						elseif ($objRow->name != '')
						{
							$trail[] = ' › <span>' . $objRow->name . '</span>';
						}
						elseif ($objRow->headline != '')
						{
							$trail[] = ' › <span>' . $objRow->headline . '</span>';
						}
					}

					System::loadLanguageFile($ptable);
					$this->loadDataContainer($ptable);

					// Next parent table
					$pid = $objRow->pid;
					$table = $ptable;
					$ptable = ($GLOBALS['TL_DCA'][$ptable]['config']['dynamicPtable']) ? $objRow->ptable : $GLOBALS['TL_DCA'][$ptable]['config']['ptable'];
				}

				// Add the last parent table
				if (isset($GLOBALS['TL_LANG']['MOD'][$table]))
				{
					$trail[] = ' › <span>' . $GLOBALS['TL_LANG']['MOD'][$table] . '</span>';
				}

				// Add the breadcrumb trail in reverse order
				foreach (array_reverse($trail) as $breadcrumb)
				{
					$this->Template->headline .= $breadcrumb;
				}
			}

			$do = Input::get('do');

			// Add the current action
			if ($act == 'editAll')
			{
				if (isset($GLOBALS['TL_LANG']['MSC']['all'][0]))
				{
					$this->Template->headline .= ' › <span>' . $GLOBALS['TL_LANG']['MSC']['all'][0] . '</span>';
				}
			}
			elseif ($act == 'overrideAll')
			{
				if (isset($GLOBALS['TL_LANG']['MSC']['all_override'][0]))
				{
					$this->Template->headline .= ' › <span>' . $GLOBALS['TL_LANG']['MSC']['all_override'][0] . '</span>';
				}
			}
			elseif (Input::get('id'))
			{
				if ($do == 'files' || $do == 'tpl_editor')
				{
					// Handle new folders (see #7980)
					if (strpos(Input::get('id'), '__new__') !== false)
					{
						$this->Template->headline .= ' › <span>' . \dirname(Input::get('id')) . '</span> › <span>' . $GLOBALS['TL_LANG'][$strTable]['new'][1] . '</span>';
					}
					else
					{
						$this->Template->headline .= ' › <span>' . Input::get('id') . '</span>';
					}
				}
				elseif (isset($GLOBALS['TL_LANG'][$strTable][$act]))
				{
					if (\is_array($GLOBALS['TL_LANG'][$strTable][$act]))
					{
						$this->Template->headline .= ' › <span>' . sprintf($GLOBALS['TL_LANG'][$strTable][$act][1], Input::get('id')) . '</span>';
					}
					else
					{
						$this->Template->headline .= ' › <span>' . sprintf($GLOBALS['TL_LANG'][$strTable][$act], Input::get('id')) . '</span>';
					}
				}
			}
			elseif (Input::get('pid'))
			{
				if ($do == 'files' || $do == 'tpl_editor')
				{
					if ($act == 'move')
					{
						$this->Template->headline .= ' › <span>' . Input::get('pid') . '</span> › <span>' . $GLOBALS['TL_LANG'][$strTable]['move'][1] . '</span>';
					}
					else
					{
						$this->Template->headline .= ' › <span>' . Input::get('pid') . '</span>';
					}
				}
				elseif (isset($GLOBALS['TL_LANG'][$strTable][$act]))
				{
					if (\is_array($GLOBALS['TL_LANG'][$strTable][$act]))
					{
						$this->Template->headline .= ' › <span>' . sprintf($GLOBALS['TL_LANG'][$strTable][$act][1], Input::get('pid')) . '</span>';
					}
					else
					{
						$this->Template->headline .= ' › <span>' . sprintf($GLOBALS['TL_LANG'][$strTable][$act], Input::get('pid')) . '</span>';
					}
				}
			}

			return $dc->$act();
		}

		return null;
	}

	/**
	 * Get all searchable pages and return them as array
	 *
	 * @param integer $pid
	 * @param string  $domain
	 * @param boolean $blnIsXmlSitemap
	 *
	 * @return array
	 */
	public static function findSearchablePages($pid=0, $domain='', $blnIsXmlSitemap=false)
	{
		$objPages = PageModel::findPublishedByPid($pid, array('ignoreFePreview'=>true));

		if ($objPages === null)
		{
			return array();
		}

		$arrPages = array();

		// Recursively walk through all subpages
		foreach ($objPages as $objPage)
		{
			// Searchable and not protected
<<<<<<< HEAD
			if ($objPage->type == 'regular' && !$objPage->requireItem && (!$objPage->noSearch || $blnIsSitemap) && (!$blnIsSitemap || $objPage->robots != 'noindex,nofollow') && (!$objPage->protected || Config::get('indexProtected')))
=======
			if ($objPage->type == 'regular' && !$objPage->requireItem && (!$objPage->noSearch || $blnIsXmlSitemap) && (!$blnIsXmlSitemap || $objPage->robots != 'noindex,nofollow') && (!$objPage->protected || \Config::get('indexProtected')))
>>>>>>> e2234567
			{
				$arrPages[] = $objPage->getAbsoluteUrl();

				// Get articles with teaser
				if (($objArticles = ArticleModel::findPublishedWithTeaserByPid($objPage->id, array('ignoreFePreview'=>true))) !== null)
				{
					foreach ($objArticles as $objArticle)
					{
						$arrPages[] = $objPage->getAbsoluteUrl('/articles/' . ($objArticle->alias ?: $objArticle->id));
					}
				}
			}

			// Get subpages
			if ((!$objPage->protected || Config::get('indexProtected')) && ($arrSubpages = static::findSearchablePages($objPage->id, $domain, $blnIsXmlSitemap)))
			{
				$arrPages = array_merge($arrPages, $arrSubpages);
			}
		}

		return $arrPages;
	}

	/**
	 * Add the file meta information to the request
	 *
	 * @param string  $strUuid
	 * @param string  $strPtable
	 * @param integer $intPid
	 *
	 * @deprecated Deprecated since Contao 4.4, to be removed in Contao 5.0.
	 */
	public static function addFileMetaInformationToRequest($strUuid, $strPtable, $intPid)
	{
		@trigger_error('Using Backend::addFileMetaInformationToRequest() has been deprecated and will no longer work in Contao 5.0.', E_USER_DEPRECATED);

		$objFile = FilesModel::findByUuid($strUuid);

		if ($objFile === null)
		{
			return;
		}

		$arrMeta = StringUtil::deserialize($objFile->meta);

		if (empty($arrMeta))
		{
			return;
		}

		$objPage = null;

		if ($strPtable == 'tl_article')
		{
			$objPage = PageModel::findOneBy(array('tl_page.id=(SELECT pid FROM tl_article WHERE id=?)'), $intPid);
		}
		elseif (isset($GLOBALS['TL_HOOKS']['addFileMetaInformationToRequest']) && \is_array($GLOBALS['TL_HOOKS']['addFileMetaInformationToRequest']))
		{
			// HOOK: support custom modules
			foreach ($GLOBALS['TL_HOOKS']['addFileMetaInformationToRequest'] as $callback)
			{
				if (($val = System::importStatic($callback[0])->{$callback[1]}($strPtable, $intPid)) !== false)
				{
					$objPage = $val;
				}
			}

			if ($objPage instanceof Result && $objPage->numRows < 1)
			{
				return;
			}

			if (\is_object($objPage) && !($objPage instanceof PageModel))
			{
				$objPage = PageModel::findByPk($objPage->id);
			}
		}

		if ($objPage === null)
		{
			return;
		}

		$objPage->loadDetails();

		// Convert the language to a locale (see #5678)
		$strLanguage = str_replace('-', '_', $objPage->rootLanguage);

		if (isset($arrMeta[$strLanguage]))
		{
			if (!empty($arrMeta[$strLanguage]['title']) && Input::post('title') == '')
			{
				Input::setPost('title', $arrMeta[$strLanguage]['title']);
			}

			if (!empty($arrMeta[$strLanguage]['alt']) && Input::post('alt') == '')
			{
				Input::setPost('alt', $arrMeta[$strLanguage]['alt']);
			}

			if (!empty($arrMeta[$strLanguage]['caption']) && Input::post('caption') == '')
			{
				Input::setPost('caption', $arrMeta[$strLanguage]['caption']);
			}
		}
	}

	/**
	 * Add a breadcrumb menu to the page tree
	 *
	 * @param string $strKey
	 *
	 * @throws AccessDeniedException
	 * @throws \RuntimeException
	 */
	public static function addPagesBreadcrumb($strKey='tl_page_node')
	{
		/** @var AttributeBagInterface $objSession */
		$objSession = System::getContainer()->get('session')->getBag('contao_backend');

		// Set a new node
		if (isset($_GET['pn']))
		{
			// Check the path (thanks to Arnaud Buchoux)
			if (Validator::isInsecurePath(Input::get('pn', true)))
			{
				throw new \RuntimeException('Insecure path ' . Input::get('pn', true));
			}

			$objSession->set($strKey, Input::get('pn', true));
			Controller::redirect(preg_replace('/&pn=[^&]*/', '', Environment::get('request')));
		}

		$intNode = $objSession->get($strKey);

		if ($intNode < 1)
		{
			return;
		}

		// Check the path (thanks to Arnaud Buchoux)
		if (Validator::isInsecurePath($intNode))
		{
			throw new \RuntimeException('Insecure path ' . $intNode);
		}

		$arrIds   = array();
		$arrLinks = array();
		$objUser  = BackendUser::getInstance();

		// Generate breadcrumb trail
		if ($intNode)
		{
			$intId = $intNode;
			$objDatabase = Database::getInstance();

			do
			{
				$objPage = $objDatabase->prepare("SELECT * FROM tl_page WHERE id=?")
									   ->limit(1)
									   ->execute($intId);

				if ($objPage->numRows < 1)
				{
					// Currently selected page does not exist
					if ($intId == $intNode)
					{
						$objSession->set($strKey, 0);

						return;
					}

					break;
				}

				$arrIds[] = $intId;

				// No link for the active page
				if ($objPage->id == $intNode)
				{
					$arrLinks[] = self::addPageIcon($objPage->row(), '', null, '', true) . ' ' . $objPage->title;
				}
				else
				{
					$arrLinks[] = self::addPageIcon($objPage->row(), '', null, '', true) . ' <a href="' . self::addToUrl('pn=' . $objPage->id) . '" title="' . StringUtil::specialchars($GLOBALS['TL_LANG']['MSC']['selectNode']) . '">' . $objPage->title . '</a>';
				}

				// Do not show the mounted pages
				if (!$objUser->isAdmin && $objUser->hasAccess($objPage->id, 'pagemounts'))
				{
					break;
				}

				$intId = $objPage->pid;
			} while ($intId > 0 && $objPage->type != 'root');
		}

		// Check whether the node is mounted
		if (!$objUser->hasAccess($arrIds, 'pagemounts'))
		{
			$objSession->set($strKey, 0);
			throw new AccessDeniedException('Page ID ' . $intNode . ' is not mounted.');
		}

		// Limit tree
		$GLOBALS['TL_DCA']['tl_page']['list']['sorting']['root'] = array($intNode);

		// Add root link
		$arrLinks[] = Image::getHtml('pagemounts.svg') . ' <a href="' . self::addToUrl('pn=0') . '" title="' . StringUtil::specialchars($GLOBALS['TL_LANG']['MSC']['selectAllNodes']) . '">' . $GLOBALS['TL_LANG']['MSC']['filterAll'] . '</a>';
		$arrLinks = array_reverse($arrLinks);

		// Insert breadcrumb menu
		$GLOBALS['TL_DCA']['tl_page']['list']['sorting']['breadcrumb'] .= '

<nav aria-label="' . $GLOBALS['TL_LANG']['MSC']['breadcrumbMenu'] . '">
  <ul id="tl_breadcrumb">
    <li>' . implode(' › </li><li>', $arrLinks) . '</li>
  </ul>
</nav>';
	}

	/**
	 * Add an image to each page in the tree
	 *
	 * @param array         $row
	 * @param string        $label
	 * @param DataContainer $dc
	 * @param string        $imageAttribute
	 * @param boolean       $blnReturnImage
	 * @param boolean       $blnProtected
	 *
	 * @return string
	 */
	public static function addPageIcon($row, $label, DataContainer $dc=null, $imageAttribute='', $blnReturnImage=false, $blnProtected=false)
	{
		if ($blnProtected)
		{
			$row['protected'] = true;
		}

		$image = Controller::getPageStatusIcon((object) $row);
		$imageAttribute = trim($imageAttribute . ' data-icon="' . Controller::getPageStatusIcon((object) array_merge($row, array('published'=>'1'))) . '" data-icon-disabled="' . Controller::getPageStatusIcon((object) array_merge($row, array('published'=>''))) . '"');

		// Return the image only
		if ($blnReturnImage)
		{
			return Image::getHtml($image, '', $imageAttribute);
		}

		// Mark root pages
		if ($row['type'] == 'root' || Input::get('do') == 'article')
		{
			$label = '<strong>' . $label . '</strong>';
		}

		// Add the breadcrumb link
		$label = '<a href="' . self::addToUrl('pn=' . $row['id']) . '" title="' . StringUtil::specialchars($GLOBALS['TL_LANG']['MSC']['selectNode']) . '">' . $label . '</a>';

		// Return the image
		return '<a href="contao/main.php?do=feRedirect&amp;page=' . $row['id'] . '" title="' . StringUtil::specialchars($GLOBALS['TL_LANG']['MSC']['view']) . '" target="_blank">' . Image::getHtml($image, '', $imageAttribute) . '</a> ' . $label;
	}

	/**
	 * Return the system messages as HTML
	 *
	 * @return string The messages HTML markup
	 */
	public static function getSystemMessages()
	{
		$strMessages = '';

		// HOOK: add custom messages
		if (isset($GLOBALS['TL_HOOKS']['getSystemMessages']) && \is_array($GLOBALS['TL_HOOKS']['getSystemMessages']))
		{
			$arrMessages = array();

			foreach ($GLOBALS['TL_HOOKS']['getSystemMessages'] as $callback)
			{
				$strBuffer = System::importStatic($callback[0])->{$callback[1]}();

				if ($strBuffer != '')
				{
					$arrMessages[] = $strBuffer;
				}
			}

			if (!empty($arrMessages))
			{
				$strMessages .= implode("\n", $arrMessages);
			}
		}

		return $strMessages;
	}

	/**
	 * Add a breadcrumb menu to the file tree
	 *
	 * @param string $strKey
	 *
	 * @throws AccessDeniedException
	 * @throws \RuntimeException
	 */
	public static function addFilesBreadcrumb($strKey='tl_files_node')
	{
		/** @var AttributeBagInterface $objSession */
		$objSession = System::getContainer()->get('session')->getBag('contao_backend');

		// Set a new node
		if (isset($_GET['fn']))
		{
			// Check the path (thanks to Arnaud Buchoux)
			if (Validator::isInsecurePath(Input::get('fn', true)))
			{
				throw new \RuntimeException('Insecure path ' . Input::get('fn', true));
			}

			$objSession->set($strKey, Input::get('fn', true));
			Controller::redirect(preg_replace('/[?&]fn=[^&]*/', '', Environment::get('request')));
		}

		$strNode = $objSession->get($strKey);

		if ($strNode == '')
		{
			return;
		}

		// Check the path (thanks to Arnaud Buchoux)
		if (Validator::isInsecurePath($strNode))
		{
			throw new \RuntimeException('Insecure path ' . $strNode);
		}

		$rootDir = System::getContainer()->getParameter('kernel.project_dir');

		// Currently selected folder does not exist
		if (!is_dir($rootDir . '/' . $strNode))
		{
			$objSession->set($strKey, '');

			return;
		}

		$objUser  = BackendUser::getInstance();
		$strPath  = Config::get('uploadPath');
		$arrNodes = explode('/', preg_replace('/^' . preg_quote(Config::get('uploadPath'), '/') . '\//', '', $strNode));
		$arrLinks = array();

		// Add root link
		$arrLinks[] = Image::getHtml('filemounts.svg') . ' <a href="' . self::addToUrl('fn=') . '" title="' . StringUtil::specialchars($GLOBALS['TL_LANG']['MSC']['selectAllNodes']) . '">' . $GLOBALS['TL_LANG']['MSC']['filterAll'] . '</a>';

		// Generate breadcrumb trail
		foreach ($arrNodes as $strFolder)
		{
			$strPath .= '/' . $strFolder;

			// Do not show pages which are not mounted
			if (!$objUser->hasAccess($strPath, 'filemounts'))
			{
				continue;
			}

			// No link for the active folder
			if ($strPath == $strNode)
			{
				$arrLinks[] = Image::getHtml('folderC.svg') . ' ' . $strFolder;
			}
			else
			{
				$arrLinks[] = Image::getHtml('folderC.svg') . ' <a href="' . self::addToUrl('fn=' . $strPath) . '" title="' . StringUtil::specialchars($GLOBALS['TL_LANG']['MSC']['selectNode']) . '">' . $strFolder . '</a>';
			}
		}

		// Check whether the node is mounted
		if (!$objUser->hasAccess($strNode, 'filemounts'))
		{
			$objSession->set($strKey, '');
			throw new AccessDeniedException('Folder ID "' . $strNode . '" is not mounted');
		}

		// Limit tree
		$GLOBALS['TL_DCA']['tl_files']['list']['sorting']['root'] = array($strNode);

		// Insert breadcrumb menu
		$GLOBALS['TL_DCA']['tl_files']['list']['sorting']['breadcrumb'] .= '

<nav aria-label="' . $GLOBALS['TL_LANG']['MSC']['breadcrumbMenu'] . '">
  <ul id="tl_breadcrumb">
    <li>' . implode(' › </li><li>', $arrLinks) . '</li>
  </ul>
</nav>';
	}

	/**
	 * Convert an array of layout section IDs to an associative array with IDs and labels
	 *
	 * @param array $arrSections
	 *
	 * @return array
	 */
	public static function convertLayoutSectionIdsToAssociativeArray($arrSections)
	{
		$arrSections = array_flip(array_values(array_unique($arrSections)));

		foreach (array_keys($arrSections) as $k)
		{
			$arrSections[$k] = $GLOBALS['TL_LANG']['COLS'][$k];
		}

		asort($arrSections);

		return $arrSections;
	}

	/**
	 * Generate the DCA picker wizard
	 *
	 * @param boolean|array $extras
	 * @param string        $table
	 * @param string        $field
	 * @param string        $inputName
	 *
	 * @return string
	 */
	public static function getDcaPickerWizard($extras, $table, $field, $inputName)
	{
		$context = 'link';
		$extras = \is_array($extras) ? $extras : array();
		$providers = (isset($extras['providers']) && \is_array($extras['providers'])) ? $extras['providers'] : null;

		if (isset($extras['context']))
		{
			$context = $extras['context'];
			unset($extras['context']);
		}

		$factory = System::getContainer()->get('contao.picker.builder');

		if (!$factory->supportsContext($context, $providers))
		{
			return '';
		}

		return ' <a href="' . ampersand($factory->getUrl($context, $extras)) . '" title="' . StringUtil::specialchars($GLOBALS['TL_LANG']['MSC']['pagepicker']) . '" id="pp_' . $inputName . '">' . Image::getHtml((\is_array($extras) && isset($extras['icon']) ? $extras['icon'] : 'pickpage.svg'), $GLOBALS['TL_LANG']['MSC']['pagepicker']) . '</a>
  <script>
    $("pp_' . $inputName . '").addEvent("click", function(e) {
      e.preventDefault();
      Backend.openModalSelector({
        "id": "tl_listing",
        "title": ' . json_encode($GLOBALS['TL_DCA'][$table]['fields'][$field]['label'][0]) . ',
        "url": this.href + "&value=" + document.getElementById("ctrl_' . $inputName . '").value,
        "callback": function(picker, value) {
          $("ctrl_' . $inputName . '").value = value.join(",");
          $("ctrl_' . $inputName . '").fireEvent("change");
        }.bind(this)
      });
    });
  </script>';
	}

	/**
	 * Return the decoded host name
	 *
	 * @return string
	 */
	public static function getDecodedHostname()
	{
		$host = Environment::get('host');

		if (strncmp($host, 'xn--', 4) === 0)
		{
			$host = Idna::decode($host);
		}

		return $host;
	}

	/**
	 * Add the custom layout section references
	 */
	public function addCustomLayoutSectionReferences()
	{
		$objLayout = $this->Database->getInstance()->query("SELECT sections FROM tl_layout WHERE sections!=''");

		while ($objLayout->next())
		{
			$arrCustom = StringUtil::deserialize($objLayout->sections);

			// Add the custom layout sections
			if (!empty($arrCustom) && \is_array($arrCustom))
			{
				foreach ($arrCustom as $v)
				{
					if (!empty($v['id']))
					{
						$GLOBALS['TL_LANG']['COLS'][$v['id']] = $v['title'];
					}
				}
			}
		}
	}

	/**
	 * Get all allowed pages and return them as string
	 *
	 * @return string
	 */
	public function createPageList()
	{
		$this->import(BackendUser::class, 'User');

		if ($this->User->isAdmin)
		{
			return $this->doCreatePageList();
		}

		$return = '';
		$processed = array();

		foreach ($this->eliminateNestedPages($this->User->pagemounts) as $page)
		{
			$objPage = PageModel::findWithDetails($page);

			// Root page mounted
			if ($objPage->type == 'root')
			{
				$title = $objPage->title;
				$start = $objPage->id;
			}

			// Regular page mounted
			else
			{
				$title = $objPage->rootTitle;
				$start = $objPage->rootId;
			}

			// Do not process twice
			if (\in_array($start, $processed))
			{
				continue;
			}

			// Skip websites that run under a different domain (see #2387)
			if ($objPage->domain && $objPage->domain != Environment::get('host'))
			{
				continue;
			}

			$processed[] = $start;
			$return .= '<optgroup label="' . $title . '">' . $this->doCreatePageList($start) . '</optgroup>';
		}

		return $return;
	}

	/**
	 * Recursively get all allowed pages and return them as string
	 *
	 * @param integer $intId
	 * @param integer $level
	 *
	 * @return string
	 */
	protected function doCreatePageList($intId=0, $level=-1)
	{
		$objPages = $this->Database->prepare("SELECT id, title, type, dns FROM tl_page WHERE pid=? ORDER BY sorting")
								   ->execute($intId);

		if ($objPages->numRows < 1)
		{
			return '';
		}

		++$level;
		$strOptions = '';

		while ($objPages->next())
		{
			if ($objPages->type == 'root')
			{
				// Skip websites that run under a different domain
				if ($objPages->dns && $objPages->dns != Environment::get('host'))
				{
					continue;
				}

				$strOptions .= '<optgroup label="' . $objPages->title . '">';
				$strOptions .= $this->doCreatePageList($objPages->id, -1);
				$strOptions .= '</optgroup>';
			}
			else
			{
				$strOptions .= sprintf('<option value="{{link_url::%s}}"%s>%s%s</option>', $objPages->id, (('{{link_url::' . $objPages->id . '}}' == Input::get('value')) ? ' selected="selected"' : ''), str_repeat(' &nbsp; &nbsp; ', $level), StringUtil::specialchars($objPages->title));
				$strOptions .= $this->doCreatePageList($objPages->id, $level);
			}
		}

		return $strOptions;
	}

	/**
	 * Get all allowed files and return them as string
	 *
	 * @param string  $strFilter
	 * @param boolean $filemount
	 *
	 * @return string
	 */
	public function createFileList($strFilter='', $filemount=false)
	{
		// Deprecated since Contao 4.0, to be removed in Contao 5.0
		if ($strFilter === true)
		{
			@trigger_error('Passing "true" to Backend::createFileList() has been deprecated and will no longer work in Contao 5.0.', E_USER_DEPRECATED);

			$strFilter = 'gif,jpg,jpeg,png';
		}

		$this->import(BackendUser::class, 'User');

		if ($this->User->isAdmin)
		{
			return $this->doCreateFileList(Config::get('uploadPath'), -1, $strFilter);
		}

		$return = '';
		$processed = array();

		// Set custom filemount
		if ($filemount)
		{
			$this->User->filemounts = array($filemount);
		}

		// Limit nodes to the filemounts of the user
		foreach ($this->eliminateNestedPaths($this->User->filemounts) as $path)
		{
			if (\in_array($path, $processed))
			{
				continue;
			}

			$processed[] = $path;
			$return .= $this->doCreateFileList($path, -1, $strFilter);
		}

		return $return;
	}

	/**
	 * Recursively get all allowed files and return them as string
	 *
	 * @param string  $strFolder
	 * @param integer $level
	 * @param string  $strFilter
	 *
	 * @return string
	 */
	protected function doCreateFileList($strFolder=null, $level=-1, $strFilter='')
	{
		// Deprecated since Contao 4.0, to be removed in Contao 5.0
		if ($strFilter === true)
		{
			@trigger_error('Passing "true" to Backend::doCreateFileList() has been deprecated and will no longer work in Contao 5.0.', E_USER_DEPRECATED);

			$strFilter = 'gif,jpg,jpeg,png';
		}

		$rootDir = System::getContainer()->getParameter('kernel.project_dir');
		$arrPages = scan($rootDir . '/' . $strFolder);

		// Empty folder
		if (empty($arrPages))
		{
			return '';
		}

		// Protected folder
		if (\in_array('.htaccess', $arrPages))
		{
			return '';
		}

		++$level;
		$strFolders = '';
		$strFiles = '';

		// Recursively list all files and folders
		foreach ($arrPages as $strFile)
		{
			if (strncmp($strFile, '.', 1) === 0)
			{
				continue;
			}

			// Folders
			if (is_dir($rootDir . '/' . $strFolder . '/' . $strFile))
			{
				$strFolders .=  $this->doCreateFileList($strFolder . '/' . $strFile, $level, $strFilter);
			}

			// Files
			else
			{
				// Filter images
				if ($strFilter != '' && !preg_match('/\.(' . str_replace(',', '|', $strFilter) . ')$/i', $strFile))
				{
					continue;
				}

				$strFiles .= sprintf('<option value="%s"%s>%s</option>', $strFolder . '/' . $strFile, (($strFolder . '/' . $strFile == Input::get('value')) ? ' selected="selected"' : ''), StringUtil::specialchars($strFile));
			}
		}

		if ($strFiles)
		{
			return '<optgroup label="' . StringUtil::specialchars($strFolder) . '">' . $strFiles . $strFolders . '</optgroup>';
		}

		return $strFiles . $strFolders;
	}
}

class_alias(Backend::class, 'Backend');<|MERGE_RESOLUTION|>--- conflicted
+++ resolved
@@ -653,11 +653,7 @@
 		foreach ($objPages as $objPage)
 		{
 			// Searchable and not protected
-<<<<<<< HEAD
-			if ($objPage->type == 'regular' && !$objPage->requireItem && (!$objPage->noSearch || $blnIsSitemap) && (!$blnIsSitemap || $objPage->robots != 'noindex,nofollow') && (!$objPage->protected || Config::get('indexProtected')))
-=======
-			if ($objPage->type == 'regular' && !$objPage->requireItem && (!$objPage->noSearch || $blnIsXmlSitemap) && (!$blnIsXmlSitemap || $objPage->robots != 'noindex,nofollow') && (!$objPage->protected || \Config::get('indexProtected')))
->>>>>>> e2234567
+			if ($objPage->type == 'regular' && !$objPage->requireItem && (!$objPage->noSearch || $blnIsXmlSitemap) && (!$blnIsXmlSitemap || $objPage->robots != 'noindex,nofollow') && (!$objPage->protected || Config::get('indexProtected')))
 			{
 				$arrPages[] = $objPage->getAbsoluteUrl();
 
