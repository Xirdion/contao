--- conflicted
+++ resolved
@@ -442,16 +442,12 @@
 	 */
 	protected function jumpToOrReload($intId, $strParams=null, $strForceLang=null)
 	{
-<<<<<<< HEAD
+		if ($strForceLang !== null)
+		{
+			@trigger_error('Using Frontend::jumpToOrReload() with $strForceLang has been deprecated and will no longer work in Contao 5.0.', E_USER_DEPRECATED);
+		}
+
 		/** @var PageModel $objPage */
-=======
-		if ($strForceLang !== null)
-		{
-			@trigger_error('Using Frontend::jumpToOrReload() with $strForceLang has been deprecated and will no longer work in Contao 5.0.', E_USER_DEPRECATED);
-		}
-
-		/** @var \PageModel $objPage */
->>>>>>> b4709770
 		global $objPage;
 
 		// Always redirect if there are additional arguments (see #5734)
