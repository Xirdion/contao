--- conflicted
+++ resolved
@@ -230,13 +230,9 @@
 		}
 
 		// Add the second fragment as auto_item if the number of fragments is even
-<<<<<<< HEAD
-		if (Config::get('useAutoItem') && \count($arrFragments) % 2 == 0)
-=======
 		if (\count($arrFragments) % 2 == 0)
->>>>>>> b9c192a2
-		{
-			if (!\Config::get('useAutoItem'))
+		{
+			if (!Config::get('useAutoItem'))
 			{
 				return false; // see #264
 			}
