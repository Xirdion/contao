<?php

/*
 * This file is part of Contao.
 *
 * (c) Leo Feyer
 *
 * @license LGPL-3.0-or-later
 */

namespace Contao;

use Contao\CoreBundle\Exception\ResponseException;

/**
 * Provide methods to handle versioning.
 *
 * @author Leo Feyer <https://github.com/leofeyer>
 */
class Versions extends Controller
{

	/**
	 * Table
	 * @var string
	 */
	protected $strTable;

	/**
	 * Parent ID
	 * @var integer
	 */
	protected $intPid;

	/**
	 * Edit URL
	 * @var string
	 */
	protected $strEditUrl;

	/**
	 * Username
	 * @var string
	 */
	protected $strUsername;

	/**
	 * User ID
	 * @var integer
	 */
	protected $intUserId;

	/**
	 * Initialize the object
	 *
	 * @param string  $strTable
	 * @param integer $intPid
	 *
	 * @throws \InvalidArgumentException
	 */
	public function __construct($strTable, $intPid)
	{
		$this->import(Database::class, 'Database');
		parent::__construct();

		$this->loadDataContainer($strTable);

		if (!isset($GLOBALS['TL_DCA'][$strTable])) {
			throw new \InvalidArgumentException(sprintf('"%s" is not a valid table', StringUtil::specialchars($strTable)));
		}

		$this->strTable = $strTable;
		$this->intPid = (int) $intPid;
	}

	/**
	 * Set the edit URL
	 *
	 * @param string $strEditUrl
	 */
	public function setEditUrl($strEditUrl)
	{
		$this->strEditUrl = $strEditUrl;
	}

	/**
	 * Set the username
	 *
	 * @param string $strUsername
	 */
	public function setUsername($strUsername)
	{
		$this->strUsername = $strUsername;
	}

	/**
	 * Set the user ID
	 *
	 * @param integer $intUserId
	 */
	public function setUserId($intUserId)
	{
		$this->intUserId = $intUserId;
	}

	/**
	 * Returns the latest version
	 *
	 * @return integer|null
	 */
	public function getLatestVersion()
	{
		if (!$GLOBALS['TL_DCA'][$this->strTable]['config']['enableVersioning'])
		{
			return null;
		}

		$objVersion = $this->Database->prepare("SELECT MAX(version) AS version FROM tl_version WHERE fromTable=? AND pid=?")
									 ->limit(1)
									 ->execute($this->strTable, $this->intPid);

		return (int) $objVersion->version;
	}

	/**
	 * Create the initial version of a record
	 */
	public function initialize()
	{
		if (!$GLOBALS['TL_DCA'][$this->strTable]['config']['enableVersioning'])
		{
			return;
		}

		$objVersion = $this->Database->prepare("SELECT COUNT(*) AS count FROM tl_version WHERE fromTable=? AND pid=?")
									 ->limit(1)
									 ->execute($this->strTable, $this->intPid);

		if ($objVersion->count > 0)
		{
			return;
		}

		$this->create(true);
	}

	/**
	 * Create a new version of a record
	 */
	public function create($blnHideUser=false)
	{
		if (!$GLOBALS['TL_DCA'][$this->strTable]['config']['enableVersioning'])
		{
			return;
		}

		// Delete old versions from the database
		$tstamp = time() - (int) Config::get('versionPeriod');
		$this->Database->query("DELETE FROM tl_version WHERE tstamp<$tstamp");

		// Get the new record
		$objRecord = $this->Database->prepare("SELECT * FROM " . $this->strTable . " WHERE id=?")
									->limit(1)
									->execute($this->intPid);

		if ($objRecord->numRows < 1 || $objRecord->tstamp < 1)
		{
			return;
		}

		// Store the content if it is an editable file
		if ($this->strTable == 'tl_files')
		{
			$objModel = FilesModel::findByPk($this->intPid);

			if ($objModel !== null && \in_array($objModel->extension, StringUtil::trimsplit(',', strtolower(Config::get('editableFiles')))))
			{
				$objFile = new File($objModel->path);

				if ($objFile->extension == 'svgz')
				{
					$objRecord->content = gzdecode($objFile->getContent());
				}
				else
				{
					$objRecord->content = $objFile->getContent();
				}
			}
		}

		$intVersion = 1;

		$objVersion = $this->Database->prepare("SELECT MAX(version) AS version FROM tl_version WHERE pid=? AND fromTable=?")
									 ->execute($this->intPid, $this->strTable);

		if ($objVersion->version !== null)
		{
			$intVersion = $objVersion->version + 1;
		}

		$strDescription = '';

		if (!empty($objRecord->title))
		{
			$strDescription = $objRecord->title;
		}
		elseif (!empty($objRecord->name))
		{
			$strDescription = $objRecord->name;
		}
		elseif (!empty($objRecord->firstname))
		{
			$strDescription = $objRecord->firstname . ' ' . $objRecord->lastname;
		}
		elseif (!empty($objRecord->headline))
		{
			$chunks = StringUtil::deserialize($objRecord->headline);

			if (\is_array($chunks) && isset($chunks['value']))
			{
				$strDescription = $chunks['value'];
			}
			else
			{
				$strDescription = $objRecord->headline;
			}
		}
		elseif (!empty($objRecord->selector))
		{
			$strDescription = $objRecord->selector;
		}
		elseif (!empty($objRecord->subject))
		{
			$strDescription = $objRecord->subject;
		}

		$this->Database->prepare("UPDATE tl_version SET active='' WHERE pid=? AND fromTable=?")
					   ->execute($this->intPid, $this->strTable);

		$this->Database->prepare("INSERT INTO tl_version (pid, tstamp, version, fromTable, username, userid, description, editUrl, active, data) VALUES (?, ?, ?, ?, ?, ?, ?, ?, 1, ?)")
					   ->execute($this->intPid, time(), $intVersion, $this->strTable, $blnHideUser ? null : $this->getUsername(), $blnHideUser ? 0 : $this->getUserId(), $strDescription, $this->getEditUrl(), serialize($objRecord->row()));

		// Trigger the oncreate_version_callback
		if (\is_array($GLOBALS['TL_DCA'][$this->strTable]['config']['oncreate_version_callback']))
		{
			foreach ($GLOBALS['TL_DCA'][$this->strTable]['config']['oncreate_version_callback'] as $callback)
			{
				if (\is_array($callback))
				{
					$this->import($callback[0]);
					$this->{$callback[0]}->{$callback[1]}($this->strTable, $this->intPid, $intVersion, $objRecord->row());
				}
				elseif (\is_callable($callback))
				{
					$callback($this->strTable, $this->intPid, $intVersion, $objRecord->row());
				}
			}
		}

		$this->log('Version '.$intVersion.' of record "'.$this->strTable.'.id='.$this->intPid.'" has been created'.$this->getParentEntries($this->strTable, $this->intPid), __METHOD__, TL_GENERAL);
	}

	/**
	 * Restore a version
	 *
	 * @param integer $intVersion
	 */
	public function restore($intVersion)
	{
		if (!$GLOBALS['TL_DCA'][$this->strTable]['config']['enableVersioning'])
		{
			return;
		}

		$objData = $this->Database->prepare("SELECT * FROM tl_version WHERE fromTable=? AND pid=? AND version=?")
								  ->limit(1)
								  ->execute($this->strTable, $this->intPid, $intVersion);

		if ($objData->numRows < 1)
		{
			return;
		}

		$data = StringUtil::deserialize($objData->data);

		if (!\is_array($data))
		{
			return;
		}

		// Restore the content if it is an editable file
		if ($this->strTable == 'tl_files')
		{
			$objModel = FilesModel::findByPk($this->intPid);

			if ($objModel !== null && \in_array($objModel->extension, StringUtil::trimsplit(',', strtolower(Config::get('editableFiles')))))
			{
				$objFile = new File($objModel->path);

				if ($objFile->extension == 'svgz')
				{
					$objFile->write(gzencode($data['content']));
				}
				else
				{
					$objFile->write($data['content']);
				}

				$objFile->close();
			}
		}

		// Get the currently available fields
		$arrFields = array_flip($this->Database->getFieldNames($this->strTable));

		// Unset fields that do not exist (see #5219)
		$data = array_intersect_key($data, $arrFields);

		// Reset fields added after storing the version to their default value (see #7755)
		foreach (array_diff_key($arrFields, $data) as $k=>$v)
		{
			$data[$k] = Widget::getEmptyValueByFieldType($GLOBALS['TL_DCA'][$this->strTable]['fields'][$k]['sql']);
		}

		// Reset unique fields if the restored value already exists (see #698)
		foreach ($data as $k=>$v)
		{
			if (!isset($GLOBALS['TL_DCA'][$this->strTable]['fields'][$k]['eval']['unique']) || $GLOBALS['TL_DCA'][$this->strTable]['fields'][$k]['eval']['unique'] !== true)
			{
				continue;
			}

			$objResult = $this->Database->prepare("SELECT COUNT(*) AS cnt FROM " . $this->strTable . " WHERE " . Database::quoteIdentifier($k) . "=? AND id!=?")
										->execute($v, $this->intPid);

			if ($objResult->cnt > 0)
			{
				$data[$k] = Widget::getEmptyValueByFieldType($GLOBALS['TL_DCA'][$this->strTable]['fields'][$k]['sql']);
			}
		}

		$this->Database->prepare("UPDATE " . $this->strTable . " %s WHERE id=?")
					   ->set($data)
					   ->execute($this->intPid);

		$this->Database->prepare("UPDATE tl_version SET active='' WHERE fromTable=? AND pid=?")
					   ->execute($this->strTable, $this->intPid);

		$this->Database->prepare("UPDATE tl_version SET active=1 WHERE fromTable=? AND pid=? AND version=?")
					   ->execute($this->strTable, $this->intPid, $intVersion);

		// Trigger the onrestore_version_callback
		if (\is_array($GLOBALS['TL_DCA'][$this->strTable]['config']['onrestore_version_callback']))
		{
			foreach ($GLOBALS['TL_DCA'][$this->strTable]['config']['onrestore_version_callback'] as $callback)
			{
				if (\is_array($callback))
				{
					$this->import($callback[0]);
					$this->{$callback[0]}->{$callback[1]}($this->strTable, $this->intPid, $intVersion, $data);
				}
				elseif (\is_callable($callback))
				{
					$callback($this->strTable, $this->intPid, $intVersion, $data);
				}
			}
		}

		// Trigger the deprecated onrestore_callback
		if (\is_array($GLOBALS['TL_DCA'][$this->strTable]['config']['onrestore_callback']))
		{
			@trigger_error('Using the "onrestore_callback" has been deprecated and will no longer work in Contao 5.0. Use the "onrestore_version_callback" instead.', E_USER_DEPRECATED);

			foreach ($GLOBALS['TL_DCA'][$this->strTable]['config']['onrestore_callback'] as $callback)
			{
				if (\is_array($callback))
				{
					$this->import($callback[0]);
					$this->{$callback[0]}->{$callback[1]}($this->intPid, $this->strTable, $data, $intVersion);
				}
				elseif (\is_callable($callback))
				{
					$callback($this->intPid, $this->strTable, $data, $intVersion);
				}
			}
		}

		$this->log('Version '.$intVersion.' of record "'.$this->strTable.'.id='.$this->intPid.'" has been restored'.$this->getParentEntries($this->strTable, $this->intPid), __METHOD__, TL_GENERAL);
	}

	/**
	 * Compare versions
	 *
	 * @param bool $blnReturnBuffer
	 *
	 * @return string
	 *
	 * @throws ResponseException
	 */
	public function compare($blnReturnBuffer=false)
	{
		$strBuffer = '';
		$arrVersions = array();
		$intTo = 0;
		$intFrom = 0;

		$objVersions = $this->Database->prepare("SELECT * FROM tl_version WHERE pid=? AND fromTable=? ORDER BY version DESC")
									  ->execute($this->intPid, $this->strTable);

		if ($objVersions->numRows < 2)
		{
			$strBuffer = '<p>There are no versions of ' . $this->strTable . '.id=' . $this->intPid . '</p>';
		}
		else
		{
			$intIndex = 0;
			$from = array();

			// Store the versions and mark the active one
			while ($objVersions->next())
			{
				if ($objVersions->active)
				{
					$intIndex = $objVersions->version;
				}

				$arrVersions[$objVersions->version] = $objVersions->row();
				$arrVersions[$objVersions->version]['info'] = $GLOBALS['TL_LANG']['MSC']['version'].' '.$objVersions->version.' ('.Date::parse(Config::get('datimFormat'), $objVersions->tstamp).') '.$objVersions->username;
			}

			// To
			if (Input::post('to') && isset($arrVersions[Input::post('to')]))
			{
				$intTo = Input::post('to');
				$to = StringUtil::deserialize($arrVersions[Input::post('to')]['data']);
			}
			elseif (Input::get('to') && isset($arrVersions[Input::get('to')]))
			{
				$intTo = Input::get('to');
				$to = StringUtil::deserialize($arrVersions[Input::get('to')]['data']);
			}
			else
			{
				$intTo = $intIndex;
				$to = StringUtil::deserialize($arrVersions[$intTo]['data']);
			}

			// From
			if (Input::post('from') && isset($arrVersions[Input::post('from')]))
			{
				$intFrom = Input::post('from');
				$from = StringUtil::deserialize($arrVersions[Input::post('from')]['data']);
			}
			elseif (Input::get('from') && isset($arrVersions[Input::get('from')]))
			{
				$intFrom = Input::get('from');
				$from = StringUtil::deserialize($arrVersions[Input::get('from')]['data']);
			}
			elseif ($objVersions->numRows > $intIndex)
			{
				$intFrom = $objVersions->first()->version;
				$from = StringUtil::deserialize($arrVersions[$intFrom]['data']);
			}
			elseif ($intIndex > 1)
			{
				$intFrom = $intIndex - 1;
				$from = StringUtil::deserialize($arrVersions[$intFrom]['data']);
			}

			// Only continue if both version numbers are set
			if ($intTo > 0 && $intFrom > 0)
			{
				System::loadLanguageFile($this->strTable);

				// Get the order fields
				$objDcaExtractor = DcaExtractor::getInstance($this->strTable);
				$arrOrder = $objDcaExtractor->getOrderFields();

				// Find the changed fields and highlight the changes
				foreach ($to as $k=>$v)
				{
					if ($from[$k] != $to[$k])
					{
						if ($GLOBALS['TL_DCA'][$this->strTable]['fields'][$k]['eval']['doNotShow'] || $GLOBALS['TL_DCA'][$this->strTable]['fields'][$k]['eval']['hideInput'])
						{
							continue;
						}

						$blnIsBinary = ($GLOBALS['TL_DCA'][$this->strTable]['fields'][$k]['inputType'] == 'fileTree' || \in_array($k, $arrOrder));

						// Decrypt the values
						if ($GLOBALS['TL_DCA'][$this->strTable]['fields'][$k]['eval']['encrypt'])
						{
							$to[$k] = Encryption::decrypt($to[$k]);
							$from[$k] = Encryption::decrypt($from[$k]);
						}

						if ($GLOBALS['TL_DCA'][$this->strTable]['fields'][$k]['eval']['multiple'])
						{
							if (isset($GLOBALS['TL_DCA'][$this->strTable]['fields'][$k]['eval']['csv']))
							{
								$delimiter = $GLOBALS['TL_DCA'][$this->strTable]['fields'][$k]['eval']['csv'];

								if (isset($to[$k]))
								{
									$to[$k] = preg_replace('/' . preg_quote($delimiter, ' ?/') . '/', $delimiter . ' ', $to[$k]);
								}
								if (isset($from[$k]))
								{
									$from[$k] = preg_replace('/' . preg_quote($delimiter, ' ?/') . '/', $delimiter . ' ', $from[$k]);
								}
							}
							else
							{
								// Convert serialized arrays into strings
								if (\is_array(($tmp = StringUtil::deserialize($to[$k]))) && !\is_array($to[$k]))
								{
									$to[$k] = $this->implodeRecursive($tmp, $blnIsBinary);
								}
								if (\is_array(($tmp = StringUtil::deserialize($from[$k]))) && !\is_array($from[$k]))
								{
									$from[$k] = $this->implodeRecursive($tmp, $blnIsBinary);
								}
							}
						}

						unset($tmp);

						// Convert binary UUIDs to their hex equivalents (see #6365)
						if ($blnIsBinary)
						{
							if (Validator::isBinaryUuid($to[$k]))
							{
								$to[$k] = StringUtil::binToUuid($to[$k]);
							}
							if (Validator::isBinaryUuid($from[$k]))
							{
								$to[$k] = StringUtil::binToUuid($from[$k]);
							}
						}

						// Convert date fields
						if ($GLOBALS['TL_DCA'][$this->strTable]['fields'][$k]['eval']['rgxp'] == 'date')
						{
							$to[$k] = Date::parse(Config::get('dateFormat'), $to[$k] ?: '');
							$from[$k] = Date::parse(Config::get('dateFormat'), $from[$k] ?: '');
						}
						elseif ($GLOBALS['TL_DCA'][$this->strTable]['fields'][$k]['eval']['rgxp'] == 'time')
						{
							$to[$k] = Date::parse(Config::get('timeFormat'), $to[$k] ?: '');
							$from[$k] = Date::parse(Config::get('timeFormat'), $from[$k] ?: '');
						}
						elseif ($GLOBALS['TL_DCA'][$this->strTable]['fields'][$k]['eval']['rgxp'] == 'datim' || $k == 'tstamp')
						{
							$to[$k] = Date::parse(Config::get('datimFormat'), $to[$k] ?: '');
							$from[$k] = Date::parse(Config::get('datimFormat'), $from[$k] ?: '');
						}

						// Decode entities if the "decodeEntities" flag is not set (see #360)
						if (empty($GLOBALS['TL_DCA'][$this->strTable]['fields'][$k]['eval']['decodeEntities']))
						{
							$to[$k] = StringUtil::decodeEntities($to[$k]);
							$from[$k] = StringUtil::decodeEntities($from[$k]);
						}

						// Convert strings into arrays
						if (!\is_array($to[$k]))
						{
							$to[$k] = explode("\n", $to[$k]);
						}
						if (!\is_array($from[$k]))
						{
							$from[$k] = explode("\n", $from[$k]);
						}

						$objDiff = new \Diff($from[$k], $to[$k]);
						$strBuffer .= $objDiff->render(new DiffRenderer(array('field'=>($GLOBALS['TL_DCA'][$this->strTable]['fields'][$k]['label'][0] ?: (isset($GLOBALS['TL_LANG']['MSC'][$k]) ? (\is_array($GLOBALS['TL_LANG']['MSC'][$k]) ? $GLOBALS['TL_LANG']['MSC'][$k][0] : $GLOBALS['TL_LANG']['MSC'][$k]) : $k)))));
					}
				}
			}
		}

		// Identical versions
		if ($strBuffer == '')
		{
			$strBuffer = '<p>'.$GLOBALS['TL_LANG']['MSC']['identicalVersions'].'</p>';
		}

		if ($blnReturnBuffer)
		{
			return $strBuffer;
		}

		$objTemplate = new BackendTemplate('be_diff');
		$objTemplate->content = $strBuffer;
		$objTemplate->versions = $arrVersions;
		$objTemplate->to = $intTo;
		$objTemplate->from = $intFrom;
		$objTemplate->showLabel = StringUtil::specialchars($GLOBALS['TL_LANG']['MSC']['showDifferences']);
		$objTemplate->theme = Backend::getTheme();
		$objTemplate->base = Environment::get('base');
		$objTemplate->language = $GLOBALS['TL_LANGUAGE'];
		$objTemplate->title = StringUtil::specialchars($GLOBALS['TL_LANG']['MSC']['showDifferences']);
		$objTemplate->charset = Config::get('characterSet');
		$objTemplate->action = ampersand(Environment::get('request'));

		throw new ResponseException($objTemplate->getResponse());
	}

	/**
	 * Render the versions dropdown menu
	 *
	 * @return string
	 */
	public function renderDropdown()
	{
		$objVersion = $this->Database->prepare("SELECT tstamp, version, username, active FROM tl_version WHERE fromTable=? AND pid=? ORDER BY version DESC")
								     ->execute($this->strTable, $this->intPid);

		if ($objVersion->numRows < 2)
		{
			return '';
		}

		$versions = '';

		while ($objVersion->next())
		{
			$versions .= '
  <option value="'.$objVersion->version.'"'.($objVersion->active ? ' selected="selected"' : '').'>'.$GLOBALS['TL_LANG']['MSC']['version'].' '.$objVersion->version.' ('.Date::parse(Config::get('datimFormat'), $objVersion->tstamp).') '.$objVersion->username.'</option>';
		}

		return '
<div class="tl_version_panel">

<form action="'.ampersand(Environment::get('request')).'" id="tl_version" class="tl_form" method="post" aria-label="'.StringUtil::specialchars($GLOBALS['TL_LANG']['MSC']['versioning']).'">
<div class="tl_formbody">
<input type="hidden" name="FORM_SUBMIT" value="tl_version">
<input type="hidden" name="REQUEST_TOKEN" value="'.REQUEST_TOKEN.'">
<select name="version" class="tl_select">'.$versions.'
</select>
<button type="submit" name="showVersion" id="showVersion" class="tl_submit">'.$GLOBALS['TL_LANG']['MSC']['restore'].'</button>
<a href="'.Backend::addToUrl('versions=1&amp;popup=1').'" title="'.StringUtil::specialchars($GLOBALS['TL_LANG']['MSC']['showDifferences']).'" onclick="Backend.openModalIframe({\'title\':\''.StringUtil::specialchars(str_replace("'", "\\'", sprintf($GLOBALS['TL_LANG']['MSC']['recordOfTable'], $this->intPid, $this->strTable))).'\',\'url\':this.href});return false">'.Image::getHtml('diff.svg').'</a>
</div>
</form>

</div>
';
	}

	/**
	 * Add a list of versions to a template
	 *
	 * @param BackendTemplate $objTemplate
	 */
	public static function addToTemplate(BackendTemplate $objTemplate)
	{
		$arrVersions = array();

		$objUser = BackendUser::getInstance();
		$objDatabase = Database::getInstance();

		// Get the total number of versions
<<<<<<< HEAD
		$objTotal = $objDatabase->prepare("SELECT COUNT(*) AS count FROM tl_version WHERE version>1 AND editUrl IS NOT NULL" . (!$objUser->isAdmin ? " AND userid=?" : ""))
=======
		$objTotal = $objDatabase->prepare("SELECT COUNT(*) AS count FROM tl_version" . (!$objUser->isAdmin ? " WHERE userid=?" : ""))
>>>>>>> abdb71e6
								->execute($objUser->id);

		$intLast   = ceil($objTotal->count / 30);
		$intPage   = Input::get('vp') ?? 1;
		$intOffset = ($intPage - 1) * 30;

		// Validate the page number
		if ($intPage < 1 || ($intLast > 0 && $intPage > $intLast))
		{
			header('HTTP/1.1 404 Not Found');
		}

		// Create the pagination menu
		$objPagination = new Pagination($objTotal->count, 30, 7, 'vp', new BackendTemplate('be_pagination'));
		$objTemplate->pagination = $objPagination->generate();

		// Get the versions
		$objVersions = $objDatabase->prepare("SELECT pid, tstamp, version, fromTable, username, userid, description, editUrl, active FROM tl_version WHERE editUrl IS NOT NULL" . (!$objUser->isAdmin ? " AND userid=?" : "") . " ORDER BY tstamp DESC, pid, version DESC")
								   ->limit(30, $intOffset)
								   ->execute($objUser->id);

		while ($objVersions->next())
		{
			// Hide profile changes if the user does not have access to the "user" module (see #1309)
			if (!$objUser->isAdmin && $objVersions->fromTable == 'tl_user' && !$objUser->hasAccess('user', 'modules'))
			{
				continue;
			}

			$arrRow = $objVersions->row();

			// Add some parameters
			$arrRow['from'] = max(($objVersions->version - 1), 1); // see #4828
			$arrRow['to'] = $objVersions->version;
			$arrRow['date'] = date(Config::get('datimFormat'), $objVersions->tstamp);
			$arrRow['description'] = StringUtil::substr($arrRow['description'], 32);
			$arrRow['shortTable'] = StringUtil::substr($arrRow['fromTable'], 18); // see #5769

			if (isset($arrRow['editUrl']))
			{
				// Adjust the edit URL of files in case they have been renamed (see #671)
				if ($arrRow['fromTable'] == 'tl_files' && ($filesModel = FilesModel::findByPk($arrRow['pid'])))
				{
					$arrRow['editUrl'] = preg_replace('/id=[^&]+/', 'id=' . $filesModel->path, $arrRow['editUrl']);
				}

				$arrRow['editUrl'] = preg_replace(array('/&(amp;)?popup=1/', '/&(amp;)?rt=[^&]+/'), array('', '&amp;rt=' . REQUEST_TOKEN), ampersand($arrRow['editUrl']));
			}

			$arrVersions[] = $arrRow;
		}

		$intCount = -1;
		$arrVersions = array_values($arrVersions);

		// Add the "even" and "odd" classes
		foreach ($arrVersions as $k=>$v)
		{
			$arrVersions[$k]['class'] = (++$intCount % 2 == 0) ? 'even' : 'odd';

			try
			{
				// Mark deleted versions (see #4336)
				$objDeleted = $objDatabase->prepare("SELECT COUNT(*) AS count FROM " . $v['fromTable'] . " WHERE id=?")
										  ->execute($v['pid']);

				$arrVersions[$k]['deleted'] = ($objDeleted->count < 1);
			}
			catch (\Exception $e)
			{
				// Probably a disabled module
				--$intCount;
				unset($arrVersions[$k]);
			}

			// Skip deleted files (see #8480)
			if ($v['fromTable'] == 'tl_files' && $arrVersions[$k]['deleted'])
			{
				--$intCount;
				unset($arrVersions[$k]);
			}
		}

		$objTemplate->versions = $arrVersions;
	}

	/**
	 * Return the edit URL
	 *
	 * @return string
	 */
	protected function getEditUrl()
	{
		if ($this->strEditUrl !== null)
		{
			return sprintf($this->strEditUrl, $this->intPid);
		}

		$strUrl = Environment::get('request');

		// Save the real edit URL if the visibility is toggled via Ajax
		if (preg_match('/&(amp;)?state=/', $strUrl))
		{
			$strUrl = preg_replace
			(
				array('/&(amp;)?id=[^&]+/', '/(&(amp;)?)t(id=[^&]+)/', '/(&(amp;)?)state=[^&]*/'),
				array('', '$1$3', '$1act=edit'), $strUrl
			);
		}

		// Adjust the URL of the "personal data" module (see #7987)
		if (preg_match('/do=login(&|$)/', $strUrl))
		{
			$strUrl = preg_replace('/do=login(&|$)/', 'do=user$1', $strUrl);
			$strUrl .= '&amp;act=edit&amp;id=' . $this->User->id . '&amp;rt=' . REQUEST_TOKEN;
		}

		// Correct the URL in "edit|override multiple" mode (see #7745)
		$strUrl = preg_replace('/act=(edit|override)All/', 'act=edit&id=' . $this->intPid, $strUrl);

		return $strUrl;
	}

	/**
	 * Return the username
	 *
	 * @return string
	 */
	protected function getUsername()
	{
		if ($this->strUsername !== null)
		{
			return $this->strUsername;
		}

		$this->import(BackendUser::class, 'User');

		return $this->User->username;
	}

	/**
	 * Return the user ID
	 *
	 * @return string
	 */
	protected function getUserId()
	{
		if ($this->intUserId !== null)
		{
			return $this->intUserId;
		}

		$this->import(BackendUser::class, 'User');

		return $this->User->id;
	}

	/**
	 * Implode a multi-dimensional array recursively
	 *
	 * @param mixed   $var
	 * @param boolean $binary
	 *
	 * @return string
	 */
	protected function implodeRecursive($var, $binary=false)
	{
		if (!\is_array($var))
		{
			return $binary ? StringUtil::binToUuid($var) : $var;
		}

		if (!\is_array(current($var)))
		{
			if ($binary)
			{
				$var = array_map(static function ($v) { return $v ? StringUtil::binToUuid($v) : ''; }, $var);
			}

			return implode(', ', $var);
		}

		$buffer = '';

		foreach ($var as $k=>$v)
		{
			$buffer .= $k . ": " . $this->implodeRecursive($v) . "\n";
		}

		return trim($buffer);
	}
}

class_alias(Versions::class, 'Versions');<|MERGE_RESOLUTION|>--- conflicted
+++ resolved
@@ -661,11 +661,7 @@
 		$objDatabase = Database::getInstance();
 
 		// Get the total number of versions
-<<<<<<< HEAD
-		$objTotal = $objDatabase->prepare("SELECT COUNT(*) AS count FROM tl_version WHERE version>1 AND editUrl IS NOT NULL" . (!$objUser->isAdmin ? " AND userid=?" : ""))
-=======
-		$objTotal = $objDatabase->prepare("SELECT COUNT(*) AS count FROM tl_version" . (!$objUser->isAdmin ? " WHERE userid=?" : ""))
->>>>>>> abdb71e6
+		$objTotal = $objDatabase->prepare("SELECT COUNT(*) AS count FROM tl_version WHERE editUrl IS NOT NULL" . (!$objUser->isAdmin ? " AND userid=?" : ""))
 								->execute($objUser->id);
 
 		$intLast   = ceil($objTotal->count / 30);
