<?php

/*
 * This file is part of Contao.
 *
 * (c) Leo Feyer
 *
 * @license LGPL-3.0-or-later
 */

namespace Contao;

use Contao\Model\Collection;

/**
 * Reads and writes content elements
 *
 * @property integer $id
 * @property integer $pid
 * @property string  $ptable
 * @property integer $sorting
 * @property integer $tstamp
 * @property string  $type
 * @property string  $headline
 * @property string  $text
 * @property boolean $addImage
 * @property string  $singleSRC
 * @property string  $alt
 * @property string  $title
 * @property string  $size
 * @property string  $imagemargin
 * @property string  $imageUrl
 * @property boolean $fullsize
 * @property string  $caption
 * @property string  $floating
 * @property string  $html
 * @property string  $listtype
 * @property string  $listitems
 * @property string  $tableitems
 * @property string  $summary
 * @property boolean $thead
 * @property boolean $tfoot
 * @property boolean $tleft
 * @property boolean $sortable
 * @property integer $sortIndex
 * @property string  $sortOrder
 * @property string  $mooHeadline
 * @property string  $mooStyle
 * @property string  $mooClasses
 * @property string  $highlight
 * @property string  $shClass
 * @property string  $code
 * @property string  $url
 * @property boolean $target
 * @property string  $titleText
 * @property string  $linkTitle
 * @property string  $embed
 * @property string  $rel
 * @property boolean $useImage
 * @property string  $multiSRC
 * @property string  $orderSRC
 * @property boolean $useHomeDir
 * @property integer $perRow
 * @property integer $perPage
 * @property integer $numberOfItems
 * @property string  $sortBy
 * @property boolean $metaIgnore
 * @property string  $galleryTpl
 * @property string  $customTpl
 * @property string  $playerSRC
 * @property string  $youtube
 * @property string  $posterSRC
 * @property string  $playerSize
 * @property string  $playerOptions
 * @property integer $playerStart
 * @property integer $playerStop
 * @property string  $playerCaption
 * @property string  $playerAspect
 * @property boolean $splashImage
 * @property string  $playerPreload
 * @property string  $playerColor
 * @property string  $youtubeOptions
 * @property string  $vimeoOptions
 * @property integer $sliderDelay
 * @property integer $sliderSpeed
 * @property integer $sliderStartSlide
 * @property boolean $sliderContinuous
 * @property integer $cteAlias
 * @property integer $articleAlias
 * @property integer $article
 * @property integer $form
 * @property integer $module
 * @property boolean $protected
 * @property string  $groups
 * @property boolean $guests
 * @property string  $cssID
 * @property boolean $invisible
 * @property string  $start
 * @property string  $stop
 * @property string  $com_order
 * @property integer $com_perPage
 * @property boolean $com_moderate
 * @property boolean $com_bbcode
 * @property boolean $com_disableCaptcha
 * @property boolean $com_requireLogin
 * @property string  $com_template
 * @property string  $typePrefix
 * @property array   $classes
 * @property integer $origId
 *
 * @method static ContentModel|null findById($id, array $opt=array())
 * @method static ContentModel|null findByPk($id, array $opt=array())
 * @method static ContentModel|null findByIdOrAlias($val, array $opt=array())
 * @method static ContentModel|null findOneBy($col, $val, array $opt=array())
 * @method static ContentModel|null findOneByPid($val, array $opt=array())
 * @method static ContentModel|null findOneByPtable($val, array $opt=array())
 * @method static ContentModel|null findOneBySorting($val, array $opt=array())
 * @method static ContentModel|null findOneByTstamp($val, array $opt=array())
 * @method static ContentModel|null findOneByType($val, array $opt=array())
 * @method static ContentModel|null findOneByHeadline($val, array $opt=array())
 * @method static ContentModel|null findOneByText($val, array $opt=array())
 * @method static ContentModel|null findOneByAddImage($val, array $opt=array())
 * @method static ContentModel|null findOneBySingleSRC($val, array $opt=array())
 * @method static ContentModel|null findOneByAlt($val, array $opt=array())
 * @method static ContentModel|null findOneByTitle($val, array $opt=array())
 * @method static ContentModel|null findOneBySize($val, array $opt=array())
 * @method static ContentModel|null findOneByImagemargin($val, array $opt=array())
 * @method static ContentModel|null findOneByImageUrl($val, array $opt=array())
 * @method static ContentModel|null findOneByFullsize($val, array $opt=array())
 * @method static ContentModel|null findOneByCaption($val, array $opt=array())
 * @method static ContentModel|null findOneByFloating($val, array $opt=array())
 * @method static ContentModel|null findOneByHtml($val, array $opt=array())
 * @method static ContentModel|null findOneByListtype($val, array $opt=array())
 * @method static ContentModel|null findOneByListitems($val, array $opt=array())
 * @method static ContentModel|null findOneByTableitems($val, array $opt=array())
 * @method static ContentModel|null findOneBySummary($val, array $opt=array())
 * @method static ContentModel|null findOneByThead($val, array $opt=array())
 * @method static ContentModel|null findOneByTfoot($val, array $opt=array())
 * @method static ContentModel|null findOneByTleft($val, array $opt=array())
 * @method static ContentModel|null findOneBySortable($val, array $opt=array())
 * @method static ContentModel|null findOneBySortIndex($val, array $opt=array())
 * @method static ContentModel|null findOneBySortOrder($val, array $opt=array())
 * @method static ContentModel|null findOneByMooHeadline($val, array $opt=array())
 * @method static ContentModel|null findOneByMooStyle($val, array $opt=array())
 * @method static ContentModel|null findOneByMooClasses($val, array $opt=array())
 * @method static ContentModel|null findOneByHighlight($val, array $opt=array())
 * @method static ContentModel|null findOneByShClass($val, array $opt=array())
 * @method static ContentModel|null findOneByCode($val, array $opt=array())
 * @method static ContentModel|null findOneByUrl($val, array $opt=array())
 * @method static ContentModel|null findOneByTarget($val, array $opt=array())
 * @method static ContentModel|null findOneByTitleText($val, array $opt=array())
 * @method static ContentModel|null findOneByLinkTitle($val, array $opt=array())
 * @method static ContentModel|null findOneByEmbed($val, array $opt=array())
 * @method static ContentModel|null findOneByRel($val, array $opt=array())
 * @method static ContentModel|null findOneByUseImage($val, array $opt=array())
 * @method static ContentModel|null findOneByMultiSRC($val, array $opt=array())
 * @method static ContentModel|null findOneByOrderSRC($val, array $opt=array())
 * @method static ContentModel|null findOneByUseHomeDir($val, array $opt=array())
 * @method static ContentModel|null findOneByPerRow($val, array $opt=array())
 * @method static ContentModel|null findOneByPerPage($val, array $opt=array())
 * @method static ContentModel|null findOneByNumberOfItems($val, array $opt=array())
 * @method static ContentModel|null findOneBySortBy($val, array $opt=array())
 * @method static ContentModel|null findOneByMetaIgnore($val, array $opt=array())
 * @method static ContentModel|null findOneByGalleryTpl($val, array $opt=array())
 * @method static ContentModel|null findOneByCustomTpl($val, array $opt=array())
 * @method static ContentModel|null findOneByPlayerSRC($val, array $opt=array())
 * @method static ContentModel|null findOneByYoutube($val, array $opt=array())
 * @method static ContentModel|null findOneByPosterSRC($val, array $opt=array())
 * @method static ContentModel|null findOneByPlayerSize($val, array $opt=array())
 * @method static ContentModel|null findOneByPlayerOptions($val, array $opt=array())
 * @method static ContentModel|null findOneByPlayerStart($val, array $opt=array())
 * @method static ContentModel|null findOneByPlayerStop($val, array $opt=array())
 * @method static ContentModel|null findOneByPlayerCaption($val, array $opt=array())
 * @method static ContentModel|null findOneByPlayerAspect($val, array $opt=array())
 * @method static ContentModel|null findOneBySplashImage($val, array $opt=array())
 * @method static ContentModel|null findOneByPlayerPreload($val, array $opt=array())
 * @method static ContentModel|null findOneByPlayerColor($val, array $opt=array())
 * @method static ContentModel|null findOneByYoutubeOptions($val, array $opt=array())
 * @method static ContentModel|null findOneByVimeoOptions($val, array $opt=array())
 * @method static ContentModel|null findOneBySliderDelay($val, array $opt=array())
 * @method static ContentModel|null findOneBySliderSpeed($val, array $opt=array())
 * @method static ContentModel|null findOneBySliderStartSlide($val, array $opt=array())
 * @method static ContentModel|null findOneBySliderContinuous($val, array $opt=array())
 * @method static ContentModel|null findOneByCteAlias($val, array $opt=array())
 * @method static ContentModel|null findOneByArticleAlias($val, array $opt=array())
 * @method static ContentModel|null findOneByArticle($val, array $opt=array())
 * @method static ContentModel|null findOneByForm($val, array $opt=array())
 * @method static ContentModel|null findOneByModule($val, array $opt=array())
 * @method static ContentModel|null findOneByProtected($val, array $opt=array())
 * @method static ContentModel|null findOneByGroups($val, array $opt=array())
 * @method static ContentModel|null findOneByGuests($val, array $opt=array())
 * @method static ContentModel|null findOneByCssID($val, array $opt=array())
 * @method static ContentModel|null findOneBySpace($val, array $opt=array())
 * @method static ContentModel|null findOneByInvisible($val, array $opt=array())
 * @method static ContentModel|null findOneByStart($val, array $opt=array())
 * @method static ContentModel|null findOneByStop($val, array $opt=array())
 * @method static ContentModel|null findOneByCom_order($val, array $opt=array())
 * @method static ContentModel|null findOneByCom_perPage($val, array $opt=array())
 * @method static ContentModel|null findOneByCom_moderate($val, array $opt=array())
 * @method static ContentModel|null findOneByCom_bbcode($val, array $opt=array())
 * @method static ContentModel|null findOneByCom_disableCaptcha($val, array $opt=array())
 * @method static ContentModel|null findOneByCom_requireLogin($val, array $opt=array())
 * @method static ContentModel|null findOneByCom_template($val, array $opt=array())
 *
 * @method static Collection|ContentModel[]|ContentModel|null findByPid($val, array $opt=array())
 * @method static Collection|ContentModel[]|ContentModel|null findByPtable($val, array $opt=array())
 * @method static Collection|ContentModel[]|ContentModel|null findBySorting($val, array $opt=array())
 * @method static Collection|ContentModel[]|ContentModel|null findByTstamp($val, array $opt=array())
 * @method static Collection|ContentModel[]|ContentModel|null findByType($val, array $opt=array())
 * @method static Collection|ContentModel[]|ContentModel|null findByHeadline($val, array $opt=array())
 * @method static Collection|ContentModel[]|ContentModel|null findByText($val, array $opt=array())
 * @method static Collection|ContentModel[]|ContentModel|null findByAddImage($val, array $opt=array())
 * @method static Collection|ContentModel[]|ContentModel|null findBySingleSRC($val, array $opt=array())
 * @method static Collection|ContentModel[]|ContentModel|null findByAlt($val, array $opt=array())
 * @method static Collection|ContentModel[]|ContentModel|null findByTitle($val, array $opt=array())
 * @method static Collection|ContentModel[]|ContentModel|null findBySize($val, array $opt=array())
 * @method static Collection|ContentModel[]|ContentModel|null findByImagemargin($val, array $opt=array())
 * @method static Collection|ContentModel[]|ContentModel|null findByImageUrl($val, array $opt=array())
 * @method static Collection|ContentModel[]|ContentModel|null findByFullsize($val, array $opt=array())
 * @method static Collection|ContentModel[]|ContentModel|null findByCaption($val, array $opt=array())
 * @method static Collection|ContentModel[]|ContentModel|null findByFloating($val, array $opt=array())
 * @method static Collection|ContentModel[]|ContentModel|null findByHtml($val, array $opt=array())
 * @method static Collection|ContentModel[]|ContentModel|null findByListtype($val, array $opt=array())
 * @method static Collection|ContentModel[]|ContentModel|null findByListitems($val, array $opt=array())
 * @method static Collection|ContentModel[]|ContentModel|null findByTableitems($val, array $opt=array())
 * @method static Collection|ContentModel[]|ContentModel|null findBySummary($val, array $opt=array())
 * @method static Collection|ContentModel[]|ContentModel|null findByThead($val, array $opt=array())
 * @method static Collection|ContentModel[]|ContentModel|null findByTfoot($val, array $opt=array())
 * @method static Collection|ContentModel[]|ContentModel|null findByTleft($val, array $opt=array())
 * @method static Collection|ContentModel[]|ContentModel|null findBySortable($val, array $opt=array())
 * @method static Collection|ContentModel[]|ContentModel|null findBySortIndex($val, array $opt=array())
 * @method static Collection|ContentModel[]|ContentModel|null findBySortOrder($val, array $opt=array())
 * @method static Collection|ContentModel[]|ContentModel|null findByMooHeadline($val, array $opt=array())
 * @method static Collection|ContentModel[]|ContentModel|null findByMooStyle($val, array $opt=array())
 * @method static Collection|ContentModel[]|ContentModel|null findByMooClasses($val, array $opt=array())
 * @method static Collection|ContentModel[]|ContentModel|null findByHighlight($val, array $opt=array())
 * @method static Collection|ContentModel[]|ContentModel|null findByShClass($val, array $opt=array())
 * @method static Collection|ContentModel[]|ContentModel|null findByCode($val, array $opt=array())
 * @method static Collection|ContentModel[]|ContentModel|null findByUrl($val, array $opt=array())
 * @method static Collection|ContentModel[]|ContentModel|null findByTarget($val, array $opt=array())
 * @method static Collection|ContentModel[]|ContentModel|null findByTitleText($val, array $opt=array())
 * @method static Collection|ContentModel[]|ContentModel|null findByLinkTitle($val, array $opt=array())
 * @method static Collection|ContentModel[]|ContentModel|null findByEmbed($val, array $opt=array())
 * @method static Collection|ContentModel[]|ContentModel|null findByRel($val, array $opt=array())
 * @method static Collection|ContentModel[]|ContentModel|null findByUseImage($val, array $opt=array())
 * @method static Collection|ContentModel[]|ContentModel|null findByMultiSRC($val, array $opt=array())
 * @method static Collection|ContentModel[]|ContentModel|null findByOrderSRC($val, array $opt=array())
 * @method static Collection|ContentModel[]|ContentModel|null findByUseHomeDir($val, array $opt=array())
 * @method static Collection|ContentModel[]|ContentModel|null findByPerRow($val, array $opt=array())
 * @method static Collection|ContentModel[]|ContentModel|null findByPerPage($val, array $opt=array())
 * @method static Collection|ContentModel[]|ContentModel|null findByNumberOfItems($val, array $opt=array())
 * @method static Collection|ContentModel[]|ContentModel|null findBySortBy($val, array $opt=array())
 * @method static Collection|ContentModel[]|ContentModel|null findByMetaIgnore($val, array $opt=array())
 * @method static Collection|ContentModel[]|ContentModel|null findByGalleryTpl($val, array $opt=array())
 * @method static Collection|ContentModel[]|ContentModel|null findByCustomTpl($val, array $opt=array())
 * @method static Collection|ContentModel[]|ContentModel|null findByPlayerSRC($val, array $opt=array())
 * @method static Collection|ContentModel[]|ContentModel|null findByYoutube($val, array $opt=array())
 * @method static Collection|ContentModel[]|ContentModel|null findByPosterSRC($val, array $opt=array())
 * @method static Collection|ContentModel[]|ContentModel|null findByPlayerSize($val, array $opt=array())
 * @method static Collection|ContentModel[]|ContentModel|null findByPlayerOptions($val, array $opt=array())
 * @method static Collection|ContentModel[]|ContentModel|null findByPlayerStart($val, array $opt=array())
 * @method static Collection|ContentModel[]|ContentModel|null findByPlayerStop($val, array $opt=array())
 * @method static Collection|ContentModel[]|ContentModel|null findByPlayerCaption($val, array $opt=array())
 * @method static Collection|ContentModel[]|ContentModel|null findByPlayerAspect($val, array $opt=array())
 * @method static Collection|ContentModel[]|ContentModel|null findBySplashImage($val, array $opt=array())
 * @method static Collection|ContentModel[]|ContentModel|null findByPlayerPreload($val, array $opt=array())
 * @method static Collection|ContentModel[]|ContentModel|null findByPlayerColor($val, array $opt=array())
 * @method static Collection|ContentModel[]|ContentModel|null findByYoutubeOptions($val, array $opt=array())
 * @method static Collection|ContentModel[]|ContentModel|null findByVimeoOptions($val, array $opt=array())
 * @method static Collection|ContentModel[]|ContentModel|null findBySliderDelay($val, array $opt=array())
 * @method static Collection|ContentModel[]|ContentModel|null findBySliderSpeed($val, array $opt=array())
 * @method static Collection|ContentModel[]|ContentModel|null findBySliderStartSlide($val, array $opt=array())
 * @method static Collection|ContentModel[]|ContentModel|null findBySliderContinuous($val, array $opt=array())
 * @method static Collection|ContentModel[]|ContentModel|null findByCteAlias($val, array $opt=array())
 * @method static Collection|ContentModel[]|ContentModel|null findByArticleAlias($val, array $opt=array())
 * @method static Collection|ContentModel[]|ContentModel|null findByArticle($val, array $opt=array())
 * @method static Collection|ContentModel[]|ContentModel|null findByForm($val, array $opt=array())
 * @method static Collection|ContentModel[]|ContentModel|null findByModule($val, array $opt=array())
 * @method static Collection|ContentModel[]|ContentModel|null findByProtected($val, array $opt=array())
 * @method static Collection|ContentModel[]|ContentModel|null findByGroups($val, array $opt=array())
 * @method static Collection|ContentModel[]|ContentModel|null findByGuests($val, array $opt=array())
 * @method static Collection|ContentModel[]|ContentModel|null findByCssID($val, array $opt=array())
 * @method static Collection|ContentModel[]|ContentModel|null findBySpace($val, array $opt=array())
 * @method static Collection|ContentModel[]|ContentModel|null findByInvisible($val, array $opt=array())
 * @method static Collection|ContentModel[]|ContentModel|null findByStart($val, array $opt=array())
 * @method static Collection|ContentModel[]|ContentModel|null findByStop($val, array $opt=array())
 * @method static Collection|ContentModel[]|ContentModel|null findByCom_order($val, array $opt=array())
 * @method static Collection|ContentModel[]|ContentModel|null findByCom_perPage($val, array $opt=array())
 * @method static Collection|ContentModel[]|ContentModel|null findByCom_moderate($val, array $opt=array())
 * @method static Collection|ContentModel[]|ContentModel|null findByCom_bbcode($val, array $opt=array())
 * @method static Collection|ContentModel[]|ContentModel|null findByCom_disableCaptcha($val, array $opt=array())
 * @method static Collection|ContentModel[]|ContentModel|null findByCom_requireLogin($val, array $opt=array())
 * @method static Collection|ContentModel[]|ContentModel|null findByCom_template($val, array $opt=array())
 * @method static Collection|ContentModel[]|ContentModel|null findMultipleByIds($val, array $opt=array())
 * @method static Collection|ContentModel[]|ContentModel|null findBy($col, $val, array $opt=array())
 * @method static Collection|ContentModel[]|ContentModel|null findAll(array $opt=array())
 *
 * @method static integer countById($id, array $opt=array())
 * @method static integer countByPid($val, array $opt=array())
 * @method static integer countByPtable($val, array $opt=array())
 * @method static integer countBySorting($val, array $opt=array())
 * @method static integer countByTstamp($val, array $opt=array())
 * @method static integer countByType($val, array $opt=array())
 * @method static integer countByHeadline($val, array $opt=array())
 * @method static integer countByText($val, array $opt=array())
 * @method static integer countByAddImage($val, array $opt=array())
 * @method static integer countBySingleSRC($val, array $opt=array())
 * @method static integer countByAlt($val, array $opt=array())
 * @method static integer countByTitle($val, array $opt=array())
 * @method static integer countBySize($val, array $opt=array())
 * @method static integer countByImagemargin($val, array $opt=array())
 * @method static integer countByImageUrl($val, array $opt=array())
 * @method static integer countByFullsize($val, array $opt=array())
 * @method static integer countByCaption($val, array $opt=array())
 * @method static integer countByFloating($val, array $opt=array())
 * @method static integer countByHtml($val, array $opt=array())
 * @method static integer countByListtype($val, array $opt=array())
 * @method static integer countByListitems($val, array $opt=array())
 * @method static integer countByTableitems($val, array $opt=array())
 * @method static integer countBySummary($val, array $opt=array())
 * @method static integer countByThead($val, array $opt=array())
 * @method static integer countByTfoot($val, array $opt=array())
 * @method static integer countByTleft($val, array $opt=array())
 * @method static integer countBySortable($val, array $opt=array())
 * @method static integer countBySortIndex($val, array $opt=array())
 * @method static integer countBySortOrder($val, array $opt=array())
 * @method static integer countByMooHeadline($val, array $opt=array())
 * @method static integer countByMooStyle($val, array $opt=array())
 * @method static integer countByMooClasses($val, array $opt=array())
 * @method static integer countByHighlight($val, array $opt=array())
 * @method static integer countByShClass($val, array $opt=array())
 * @method static integer countByCode($val, array $opt=array())
 * @method static integer countByUrl($val, array $opt=array())
 * @method static integer countByTarget($val, array $opt=array())
 * @method static integer countByTitleText($val, array $opt=array())
 * @method static integer countByLinkTitle($val, array $opt=array())
 * @method static integer countByEmbed($val, array $opt=array())
 * @method static integer countByRel($val, array $opt=array())
 * @method static integer countByUseImage($val, array $opt=array())
 * @method static integer countByMultiSRC($val, array $opt=array())
 * @method static integer countByOrderSRC($val, array $opt=array())
 * @method static integer countByUseHomeDir($val, array $opt=array())
 * @method static integer countByPerRow($val, array $opt=array())
 * @method static integer countByPerPage($val, array $opt=array())
 * @method static integer countByNumberOfItems($val, array $opt=array())
 * @method static integer countBySortBy($val, array $opt=array())
 * @method static integer countByMetaIgnore($val, array $opt=array())
 * @method static integer countByGalleryTpl($val, array $opt=array())
 * @method static integer countByCustomTpl($val, array $opt=array())
 * @method static integer countByPlayerSRC($val, array $opt=array())
 * @method static integer countByYoutube($val, array $opt=array())
 * @method static integer countByPosterSRC($val, array $opt=array())
 * @method static integer countByPlayerSize($val, array $opt=array())
 * @method static integer countByPlayerOptions($val, array $opt=array())
 * @method static integer countByPlayerStart($val, array $opt=array())
 * @method static integer countByPlayerStop($val, array $opt=array())
 * @method static integer countByPlayerCaption($val, array $opt=array())
 * @method static integer countByPlayerAspect($val, array $opt=array())
 * @method static integer countBySplashImage($val, array $opt=array())
 * @method static integer countByPlayerPreload($val, array $opt=array())
 * @method static integer countByPlayerColor($val, array $opt=array())
 * @method static integer countByYoutubeOptions($val, array $opt=array())
 * @method static integer countByVimeoOptions($val, array $opt=array())
 * @method static integer countBySliderDelay($val, array $opt=array())
 * @method static integer countBySliderSpeed($val, array $opt=array())
 * @method static integer countBySliderStartSlide($val, array $opt=array())
 * @method static integer countBySliderContinuous($val, array $opt=array())
 * @method static integer countByCteAlias($val, array $opt=array())
 * @method static integer countByArticleAlias($val, array $opt=array())
 * @method static integer countByArticle($val, array $opt=array())
 * @method static integer countByForm($val, array $opt=array())
 * @method static integer countByModule($val, array $opt=array())
 * @method static integer countByProtected($val, array $opt=array())
 * @method static integer countByGroups($val, array $opt=array())
 * @method static integer countByGuests($val, array $opt=array())
 * @method static integer countByCssID($val, array $opt=array())
 * @method static integer countBySpace($val, array $opt=array())
 * @method static integer countByInvisible($val, array $opt=array())
 * @method static integer countByStart($val, array $opt=array())
 * @method static integer countByStop($val, array $opt=array())
 * @method static integer countByCom_order($val, array $opt=array())
 * @method static integer countByCom_perPage($val, array $opt=array())
 * @method static integer countByCom_moderate($val, array $opt=array())
 * @method static integer countByCom_bbcode($val, array $opt=array())
 * @method static integer countByCom_disableCaptcha($val, array $opt=array())
 * @method static integer countByCom_requireLogin($val, array $opt=array())
 * @method static integer countByCom_template($val, array $opt=array())
 *
 * @author Leo Feyer <https://github.com/leofeyer>
 */
class ContentModel extends Model
{
	/**
	 * Table name
	 * @var string
	 */
	protected static $strTable = 'tl_content';

	/**
	 * Find all published content elements by their parent ID and parent table
	 *
	 * @param integer $intPid         The article ID
	 * @param string  $strParentTable The parent table name
	 * @param array   $arrOptions     An optional options array
	 *
	 * @return Collection|ContentModel[]|ContentModel|null A collection of models or null if there are no content elements
	 */
	public static function findPublishedByPidAndTable($intPid, $strParentTable, array $arrOptions=array())
	{
		$t = static::$strTable;

		// Also handle empty ptable fields
		if ($strParentTable == 'tl_article')
		{
			$arrColumns = array("$t.pid=? AND ($t.ptable=? OR $t.ptable='')");
		}
		else
		{
			$arrColumns = array("$t.pid=? AND $t.ptable=?");
		}

		if (!static::isPreviewMode($arrOptions))
		{
<<<<<<< HEAD
			$time = Date::floorToMinute();
			$arrColumns[] = "($t.start='' OR $t.start<='$time') AND ($t.stop='' OR $t.stop>'" . ($time + 60) . "') AND $t.invisible=''";
=======
			$time = \Date::floorToMinute();
			$arrColumns[] = "$t.invisible='' AND ($t.start='' OR $t.start<='$time') AND ($t.stop='' OR $t.stop>'$time')";
>>>>>>> a8eb7ac2
		}

		if (!isset($arrOptions['order']))
		{
			$arrOptions['order'] = "$t.sorting";
		}

		return static::findBy($arrColumns, array($intPid, $strParentTable), $arrOptions);
	}

	/**
	 * Find all published content elements by their parent ID and parent table
	 *
	 * @param integer $intPid         The article ID
	 * @param string  $strParentTable The parent table name
	 * @param array   $arrOptions     An optional options array
	 *
	 * @return integer The number of matching rows
	 */
	public static function countPublishedByPidAndTable($intPid, $strParentTable, array $arrOptions=array())
	{
		$t = static::$strTable;

		// Also handle empty ptable fields (backwards compatibility)
		if ($strParentTable == 'tl_article')
		{
			$arrColumns = array("$t.pid=? AND ($t.ptable=? OR $t.ptable='')");
		}
		else
		{
			$arrColumns = array("$t.pid=? AND $t.ptable=?");
		}

		if (!static::isPreviewMode($arrOptions))
		{
<<<<<<< HEAD
			$time = Date::floorToMinute();
			$arrColumns[] = "($t.start='' OR $t.start<='$time') AND ($t.stop='' OR $t.stop>'" . ($time + 60) . "') AND $t.invisible=''";
=======
			$time = \Date::floorToMinute();
			$arrColumns[] = "$t.invisible='' AND ($t.start='' OR $t.start<='$time') AND ($t.stop='' OR $t.stop>'$time')";
>>>>>>> a8eb7ac2
		}

		if (!isset($arrOptions['order']))
		{
			$arrOptions['order'] = "$t.sorting";
		}

		return static::countBy($arrColumns, array($intPid, $strParentTable), $arrOptions);
	}
}

class_alias(ContentModel::class, 'ContentModel');<|MERGE_RESOLUTION|>--- conflicted
+++ resolved
@@ -421,13 +421,8 @@
 
 		if (!static::isPreviewMode($arrOptions))
 		{
-<<<<<<< HEAD
 			$time = Date::floorToMinute();
-			$arrColumns[] = "($t.start='' OR $t.start<='$time') AND ($t.stop='' OR $t.stop>'" . ($time + 60) . "') AND $t.invisible=''";
-=======
-			$time = \Date::floorToMinute();
 			$arrColumns[] = "$t.invisible='' AND ($t.start='' OR $t.start<='$time') AND ($t.stop='' OR $t.stop>'$time')";
->>>>>>> a8eb7ac2
 		}
 
 		if (!isset($arrOptions['order']))
@@ -463,13 +458,8 @@
 
 		if (!static::isPreviewMode($arrOptions))
 		{
-<<<<<<< HEAD
 			$time = Date::floorToMinute();
-			$arrColumns[] = "($t.start='' OR $t.start<='$time') AND ($t.stop='' OR $t.stop>'" . ($time + 60) . "') AND $t.invisible=''";
-=======
-			$time = \Date::floorToMinute();
 			$arrColumns[] = "$t.invisible='' AND ($t.start='' OR $t.start<='$time') AND ($t.stop='' OR $t.stop>'$time')";
->>>>>>> a8eb7ac2
 		}
 
 		if (!isset($arrOptions['order']))
