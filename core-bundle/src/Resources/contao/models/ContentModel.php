--- conflicted
+++ resolved
@@ -425,11 +425,7 @@
 		if (!static::isPreviewMode($arrOptions))
 		{
 			$time = Date::floorToMinute();
-<<<<<<< HEAD
-			$arrColumns[] = "$t.invisible='' AND ($t.start='' OR $t.start<='$time') AND ($t.stop='' OR $t.stop>'" . ($time + 60) . "')";
-=======
 			$arrColumns[] = "$t.invisible='' AND ($t.start='' OR $t.start<='$time') AND ($t.stop='' OR $t.stop>'$time')";
->>>>>>> de1d4b93
 		}
 
 		if (!isset($arrOptions['order']))
@@ -466,11 +462,7 @@
 		if (!static::isPreviewMode($arrOptions))
 		{
 			$time = Date::floorToMinute();
-<<<<<<< HEAD
-			$arrColumns[] = "$t.invisible='' AND ($t.start='' OR $t.start<='$time') AND ($t.stop='' OR $t.stop>'" . ($time + 60) . "')";
-=======
 			$arrColumns[] = "$t.invisible='' AND ($t.start='' OR $t.start<='$time') AND ($t.stop='' OR $t.stop>'$time')";
->>>>>>> de1d4b93
 		}
 
 		if (!isset($arrOptions['order']))
