<?php

/*
 * This file is part of Contao.
 *
 * (c) Leo Feyer
 *
 * @license LGPL-3.0-or-later
 */

use Contao\Backend;
use Contao\BackendUser;
use Contao\Config;
use Contao\CoreBundle\Exception\AccessDeniedException;
use Contao\DataContainer;
use Contao\Date;
use Contao\FrontendUser;
use Contao\Image;
use Contao\Input;
use Contao\MemberGroupModel;
use Contao\MemberModel;
use Contao\StringUtil;
use Contao\System;
use Contao\Versions;

$GLOBALS['TL_DCA']['tl_member'] = array
(
	// Config
	'config' => array
	(
		'dataContainer'               => 'Table',
		'enableVersioning'            => true,
		'onsubmit_callback' => array
		(
			array('tl_member', 'storeDateAdded')
		),
		'sql' => array
		(
			'keys' => array
			(
				'id' => 'primary',
				'username' => 'unique',
				'email' => 'index',
				'login,disable,start,stop' => 'index'
			)
		)
	),

	// List
	'list' => array
	(
		'sorting' => array
		(
			'mode'                    => 2,
			'fields'                  => array('dateAdded'),
			'panelLayout'             => 'filter;sort,search,limit'
		),
		'label' => array
		(
			'fields'                  => array('icon', 'firstname', 'lastname', 'username', 'dateAdded'),
			'showColumns'             => true,
			'label_callback'          => array('tl_member', 'addIcon')
		),
		'global_operations' => array
		(
			'all' => array
			(
				'href'                => 'act=select',
				'class'               => 'header_edit_all',
				'attributes'          => 'onclick="Backend.getScrollOffset()" accesskey="e"'
			)
		),
		'operations' => array
		(
			'edit' => array
			(
				'href'                => 'act=edit',
				'icon'                => 'edit.svg'
			),
			'copy' => array
			(
				'href'                => 'act=copy',
				'icon'                => 'copy.svg'
			),
			'delete' => array
			(
				'href'                => 'act=delete',
				'icon'                => 'delete.svg',
				'attributes'          => 'onclick="if(!confirm(\'' . $GLOBALS['TL_LANG']['MSC']['deleteConfirm'] . '\'))return false;Backend.getScrollOffset()"'
			),
			'toggle' => array
			(
				'icon'                => 'visible.svg',
				'attributes'          => 'onclick="Backend.getScrollOffset();return AjaxRequest.toggleVisibility(this,%s)"',
				'button_callback'     => array('tl_member', 'toggleIcon')
			),
			'show' => array
			(
				'href'                => 'act=show',
				'icon'                => 'show.svg'
			),
			'su' => array
			(
				'href'                => 'key=su',
				'icon'                => 'su.svg',
				'button_callback'     => array('tl_member', 'switchUser')
			)
		)
	),

	// Palettes
	'palettes' => array
	(
		'__selector__'                => array('login', 'assignDir'),
		'default'                     => '{personal_legend},firstname,lastname,dateOfBirth,gender;{address_legend:hide},company,street,postal,city,state,country;{contact_legend},phone,mobile,fax,email,website,language;{groups_legend},groups;{login_legend},login;{homedir_legend:hide},assignDir;{account_legend},disable,start,stop',
	),

	// Subpalettes
	'subpalettes' => array
	(
		'login'                       => 'username,password',
		'assignDir'                   => 'homeDir'
	),

	// Fields
	'fields' => array
	(
		'id' => array
		(
			'sql'                     => "int(10) unsigned NOT NULL auto_increment"
		),
		'tstamp' => array
		(
			'sql'                     => "int(10) unsigned NOT NULL default 0"
		),
		'firstname' => array
		(
			'exclude'                 => true,
			'search'                  => true,
			'sorting'                 => true,
			'flag'                    => 1,
			'inputType'               => 'text',
			'eval'                    => array('mandatory'=>true, 'maxlength'=>255, 'feEditable'=>true, 'feViewable'=>true, 'feGroup'=>'personal', 'tl_class'=>'w50'),
			'sql'                     => "varchar(255) NOT NULL default ''"
		),
		'lastname' => array
		(
			'exclude'                 => true,
			'search'                  => true,
			'sorting'                 => true,
			'flag'                    => 1,
			'inputType'               => 'text',
			'eval'                    => array('mandatory'=>true, 'maxlength'=>255, 'feEditable'=>true, 'feViewable'=>true, 'feGroup'=>'personal', 'tl_class'=>'w50'),
			'sql'                     => "varchar(255) NOT NULL default ''"
		),
		'dateOfBirth' => array
		(
			'exclude'                 => true,
			'inputType'               => 'text',
			'eval'                    => array('rgxp'=>'date', 'datepicker'=>true, 'feEditable'=>true, 'feViewable'=>true, 'feGroup'=>'personal', 'tl_class'=>'w50 wizard'),
			'sql'                     => "varchar(11) NOT NULL default ''"
		),
		'gender' => array
		(
			'exclude'                 => true,
			'inputType'               => 'select',
			'options'                 => array('male', 'female', 'other'),
			'reference'               => &$GLOBALS['TL_LANG']['MSC'],
			'eval'                    => array('includeBlankOption'=>true, 'feEditable'=>true, 'feViewable'=>true, 'feGroup'=>'personal', 'tl_class'=>'w50'),
			'sql'                     => "varchar(32) NOT NULL default ''"
		),
		'company' => array
		(
			'exclude'                 => true,
			'search'                  => true,
			'sorting'                 => true,
			'flag'                    => 1,
			'inputType'               => 'text',
			'eval'                    => array('maxlength'=>255, 'feEditable'=>true, 'feViewable'=>true, 'feGroup'=>'address', 'tl_class'=>'w50'),
			'sql'                     => "varchar(255) NOT NULL default ''"
		),
		'street' => array
		(
			'exclude'                 => true,
			'search'                  => true,
			'inputType'               => 'text',
			'eval'                    => array('maxlength'=>255, 'feEditable'=>true, 'feViewable'=>true, 'feGroup'=>'address', 'tl_class'=>'w50'),
			'sql'                     => "varchar(255) NOT NULL default ''"
		),
		'postal' => array
		(
			'exclude'                 => true,
			'search'                  => true,
			'inputType'               => 'text',
			'eval'                    => array('maxlength'=>32, 'feEditable'=>true, 'feViewable'=>true, 'feGroup'=>'address', 'tl_class'=>'w50'),
			'sql'                     => "varchar(32) NOT NULL default ''"
		),
		'city' => array
		(
			'exclude'                 => true,
			'filter'                  => true,
			'search'                  => true,
			'sorting'                 => true,
			'inputType'               => 'text',
			'eval'                    => array('maxlength'=>255, 'feEditable'=>true, 'feViewable'=>true, 'feGroup'=>'address', 'tl_class'=>'w50'),
			'sql'                     => "varchar(255) NOT NULL default ''"
		),
		'state' => array
		(
			'exclude'                 => true,
			'sorting'                 => true,
			'inputType'               => 'text',
			'eval'                    => array('maxlength'=>64, 'feEditable'=>true, 'feViewable'=>true, 'feGroup'=>'address', 'tl_class'=>'w50'),
			'sql'                     => "varchar(64) NOT NULL default ''"
		),
		'country' => array
		(
			'exclude'                 => true,
			'filter'                  => true,
			'sorting'                 => true,
			'inputType'               => 'select',
			'eval'                    => array('includeBlankOption'=>true, 'chosen'=>true, 'feEditable'=>true, 'feViewable'=>true, 'feGroup'=>'address', 'tl_class'=>'w50'),
			'options_callback' => static function ()
			{
				return System::getCountries();
			},
			'sql'                     => "varchar(2) NOT NULL default ''"
		),
		'phone' => array
		(
			'exclude'                 => true,
			'search'                  => true,
			'inputType'               => 'text',
			'eval'                    => array('maxlength'=>64, 'rgxp'=>'phone', 'decodeEntities'=>true, 'feEditable'=>true, 'feViewable'=>true, 'feGroup'=>'contact', 'tl_class'=>'w50'),
			'sql'                     => "varchar(64) NOT NULL default ''"
		),
		'mobile' => array
		(
			'exclude'                 => true,
			'search'                  => true,
			'inputType'               => 'text',
			'eval'                    => array('maxlength'=>64, 'rgxp'=>'phone', 'decodeEntities'=>true, 'feEditable'=>true, 'feViewable'=>true, 'feGroup'=>'contact', 'tl_class'=>'w50'),
			'sql'                     => "varchar(64) NOT NULL default ''"
		),
		'fax' => array
		(
			'exclude'                 => true,
			'search'                  => true,
			'inputType'               => 'text',
			'eval'                    => array('maxlength'=>64, 'rgxp'=>'phone', 'decodeEntities'=>true, 'feEditable'=>true, 'feViewable'=>true, 'feGroup'=>'contact', 'tl_class'=>'w50'),
			'sql'                     => "varchar(64) NOT NULL default ''"
		),
		'email' => array
		(
			'exclude'                 => true,
			'search'                  => true,
			'inputType'               => 'text',
			'eval'                    => array('mandatory'=>true, 'maxlength'=>255, 'rgxp'=>'email', 'unique'=>true, 'decodeEntities'=>true, 'feEditable'=>true, 'feViewable'=>true, 'feGroup'=>'contact', 'tl_class'=>'w50'),
			'sql'                     => "varchar(255) NOT NULL default ''"
		),
		'website' => array
		(
			'exclude'                 => true,
			'search'                  => true,
			'inputType'               => 'text',
			'eval'                    => array('rgxp'=>'url', 'maxlength'=>255, 'feEditable'=>true, 'feViewable'=>true, 'feGroup'=>'contact', 'tl_class'=>'w50'),
			'sql'                     => "varchar(255) NOT NULL default ''"
		),
		'language' => array
		(
			'exclude'                 => true,
			'filter'                  => true,
			'inputType'               => 'select',
			'eval'                    => array('includeBlankOption'=>true, 'chosen'=>true, 'rgxp'=>'locale', 'feEditable'=>true, 'feViewable'=>true, 'feGroup'=>'personal', 'tl_class'=>'w50'),
			'options_callback' => static function ()
			{
				return System::getLanguages();
			},
			'sql'                     => "varchar(5) NOT NULL default ''"
		),
		'groups' => array
		(
			'exclude'                 => true,
			'filter'                  => true,
			'inputType'               => 'checkboxWizard',
			'foreignKey'              => 'tl_member_group.name',
			'eval'                    => array('multiple'=>true, 'feEditable'=>true, 'feGroup'=>'login'),
			'sql'                     => "blob NULL",
			'relation'                => array('type'=>'belongsToMany', 'load'=>'lazy')
		),
		'login' => array
		(
			'exclude'                 => true,
			'filter'                  => true,
			'inputType'               => 'checkbox',
			'eval'                    => array('submitOnChange'=>true),
			'sql'                     => "char(1) NOT NULL default ''"
		),
		'username' => array
		(
			'exclude'                 => true,
			'search'                  => true,
			'sorting'                 => true,
			'flag'                    => 1,
			'inputType'               => 'text',
			'eval'                    => array('mandatory'=>true, 'unique'=>true, 'rgxp'=>'extnd', 'nospace'=>true, 'maxlength'=>64, 'feEditable'=>true, 'feViewable'=>true, 'feGroup'=>'login', 'tl_class'=>'w50'),
			'sql'                     => 'varchar(64) BINARY NULL'
		),
		'password' => array
		(
			'label'                   => &$GLOBALS['TL_LANG']['MSC']['password'],
			'exclude'                 => true,
			'inputType'               => 'password',
			'eval'                    => array('mandatory'=>true, 'preserveTags'=>true, 'minlength'=>Config::get('minPasswordLength'), 'feEditable'=>true, 'feGroup'=>'login', 'tl_class'=>'clr'),
			'save_callback' => array
			(
				array('tl_member', 'setNewPassword')
			),
			'sql'                     => "varchar(255) NOT NULL default ''"
		),
		'assignDir' => array
		(
			'exclude'                 => true,
			'inputType'               => 'checkbox',
			'eval'                    => array('submitOnChange'=>true),
			'sql'                     => "char(1) NOT NULL default ''"
		),
		'homeDir' => array
		(
			'exclude'                 => true,
			'inputType'               => 'fileTree',
			'eval'                    => array('fieldType'=>'radio', 'tl_class'=>'clr'),
			'sql'                     => "binary(16) NULL"
		),
		'disable' => array
		(
			'exclude'                 => true,
			'filter'                  => true,
			'inputType'               => 'checkbox',
			'sql'                     => "char(1) NOT NULL default ''"
		),
		'start' => array
		(
			'exclude'                 => true,
			'inputType'               => 'text',
			'eval'                    => array('rgxp'=>'datim', 'datepicker'=>true, 'tl_class'=>'w50 wizard'),
			'sql'                     => "varchar(10) NOT NULL default ''"
		),
		'stop' => array
		(
			'exclude'                 => true,
			'inputType'               => 'text',
			'eval'                    => array('rgxp'=>'datim', 'datepicker'=>true, 'tl_class'=>'w50 wizard'),
			'sql'                     => "varchar(10) NOT NULL default ''"
		),
		'dateAdded' => array
		(
			'label'                   => &$GLOBALS['TL_LANG']['MSC']['dateAdded'],
			'default'                 => time(),
			'sorting'                 => true,
			'flag'                    => 6,
			'eval'                    => array('rgxp'=>'datim', 'doNotCopy'=>true),
			'sql'                     => "int(10) unsigned NOT NULL default 0"
		),
		'lastLogin' => array
		(
			'label'                   => &$GLOBALS['TL_LANG']['MSC']['lastLogin'],
			'eval'                    => array('rgxp'=>'datim', 'doNotCopy'=>true),
			'sql'                     => "int(10) unsigned NOT NULL default 0"
		),
		'currentLogin' => array
		(
			'label'                   => &$GLOBALS['TL_LANG']['MSC']['currentLogin'],
			'sorting'                 => true,
			'flag'                    => 6,
			'eval'                    => array('rgxp'=>'datim', 'doNotCopy'=>true),
			'sql'                     => "int(10) unsigned NOT NULL default 0"
		),
		'loginAttempts' => array
		(
			'eval'                    => array('doNotCopy'=>true),
			'sql'                     => "smallint(5) unsigned NOT NULL default 0"
		),
		'locked' => array
		(
			'eval'                    => array('rgxp'=>'datim', 'doNotCopy'=>true),
			'sql'                     => "int(10) unsigned NOT NULL default 0"
		),
		'session' => array
		(
			'eval'                    => array('doNotShow'=>true, 'doNotCopy'=>true),
			'sql'                     => "blob NULL"
		),
		'secret' => array
		(
			'eval'                    => array('doNotShow'=>true, 'doNotCopy'=>true),
			'sql'                     => "binary(128) NULL default NULL"
		),
		'useTwoFactor' => array
		(
			'eval'                    => array('isBoolean'=>true, 'doNotCopy'=>true, 'tl_class'=>'w50 m12'),
			'sql'                     => "char(1) NOT NULL default ''"
		),
		'backupCodes' => array
		(
			'eval'                    => array('doNotCopy'=>true, 'doNotShow'=>true),
			'sql'                     => "text NULL"
		),
		'trustedTokenVersion' => array
		(
			'eval'                    => array('doNotCopy'=>true, 'doNotShow'=>true),
			'sql'                     => "int(10) unsigned NOT NULL default 0"
		)
	)
);

// Filter disabled groups in the front end (see #6757)
if (defined('TL_MODE') && TL_MODE == 'FE')
{
	$GLOBALS['TL_DCA']['tl_member']['fields']['groups']['options_callback'] = array('tl_member', 'getActiveGroups');
}

/**
 * Provide miscellaneous methods that are used by the data configuration array.
 *
 * @author Leo Feyer <https://github.com/leofeyer>
 */
class tl_member extends Backend
{
	/**
	 * Import the back end user object
	 */
	public function __construct()
	{
		parent::__construct();
		$this->import(BackendUser::class, 'User');
	}

	/**
	 * Filter disabled groups
	 *
	 * @return array
	 */
	public function getActiveGroups()
	{
		$arrGroups = array();
		$objGroup = MemberGroupModel::findAllActive();

		if ($objGroup !== null)
		{
			while ($objGroup->next())
			{
				$arrGroups[$objGroup->id] = $objGroup->name;
			}
		}

		return $arrGroups;
	}

	/**
	 * Add an image to each record
	 *
	 * @param array         $row
	 * @param string        $label
	 * @param DataContainer $dc
	 * @param array         $args
	 *
	 * @return array
	 */
	public function addIcon($row, $label, DataContainer $dc, $args)
	{
		$image = 'member';
<<<<<<< HEAD
		$time = Date::floorToMinute();

		$disabled = ($row['start'] !== '' && $row['start'] > $time) || ($row['stop'] !== '' && $row['stop'] < $time);
=======
		$disabled = ($row['start'] !== '' && $row['start'] > time()) || ($row['stop'] !== '' && $row['stop'] <= time());
>>>>>>> de1d4b93

		if ($row['useTwoFactor'])
		{
			$image .= '_two_factor';
		}

		if ($disabled || $row['disable'])
		{
			$image .= '_';
		}

		$args[0] = sprintf('<div class="list_icon_new" style="background-image:url(\'%ssystem/themes/%s/icons/%s.svg\')" data-icon="%s.svg" data-icon-disabled="%s.svg">&nbsp;</div>', System::getContainer()->get('contao.assets.assets_context')->getStaticUrl(), Backend::getTheme(), $image, $disabled ? $image : rtrim($image, '_'), rtrim($image, '_') . '_');

		return $args;
	}

	/**
	 * Generate a "switch account" button and return it as string
	 *
	 * @param array  $row
	 * @param string $href
	 * @param string $label
	 * @param string $title
	 * @param string $icon
	 *
	 * @return string
	 */
	public function switchUser($row, $href, $label, $title, $icon)
	{
		$blnCanSwitchUser = ($this->User->isAdmin || (!empty($this->User->amg) && is_array($this->User->amg)));

		if (!$blnCanSwitchUser)
		{
			return '';
		}

		if (!$row['login'] || $row['username'] == '' || (!$this->User->isAdmin && count(array_intersect(StringUtil::deserialize($row['groups'], true), $this->User->amg)) < 1))
		{
			return Image::getHtml(preg_replace('/\.svg$/i', '_.svg', $icon)) . ' ';
		}

		return '<a href="contao/preview.php?user=' . rawurlencode($row['username']) . '" title="' . StringUtil::specialchars($title) . '" target="_blank">' . Image::getHtml($icon, $label) . '</a> ';
	}

	/**
	 * Call the "setNewPassword" callback
	 *
	 * @param string                    $strPassword
	 * @param DataContainer|MemberModel $user
	 *
	 * @return string
	 */
	public function setNewPassword($strPassword, $user)
	{
		// Return if there is no user (e.g. upon registration)
		if (!$user)
		{
			return $strPassword;
		}

		$objUser = $this->Database->prepare("SELECT * FROM tl_member WHERE id=?")
								  ->limit(1)
								  ->execute($user->id);

		// HOOK: set new password callback
		if ($objUser->numRows && isset($GLOBALS['TL_HOOKS']['setNewPassword']) && is_array($GLOBALS['TL_HOOKS']['setNewPassword']))
		{
			foreach ($GLOBALS['TL_HOOKS']['setNewPassword'] as $callback)
			{
				$this->import($callback[0]);
				$this->{$callback[0]}->{$callback[1]}($objUser, $strPassword);
			}
		}

		return $strPassword;
	}

	/**
	 * Store the date when the account has been added
	 *
	 * @param DataContainer|FrontendUser $dc
	 */
	public function storeDateAdded($dc)
	{
		// Front end call
		if (!$dc instanceof DataContainer)
		{
			return;
		}

		// Return if there is no active record (override all)
		if (!$dc->activeRecord || $dc->activeRecord->dateAdded > 0)
		{
			return;
		}

		// Fallback solution for existing accounts
		if ($dc->activeRecord->lastLogin > 0)
		{
			$time = $dc->activeRecord->lastLogin;
		}
		else
		{
			$time = time();
		}

		$this->Database->prepare("UPDATE tl_member SET dateAdded=? WHERE id=?")
					   ->execute($time, $dc->id);
	}

	/**
	 * Return the "toggle visibility" button
	 *
	 * @param array  $row
	 * @param string $href
	 * @param string $label
	 * @param string $title
	 * @param string $icon
	 * @param string $attributes
	 *
	 * @return string
	 */
	public function toggleIcon($row, $href, $label, $title, $icon, $attributes)
	{
		if (Input::get('tid'))
		{
			$this->toggleVisibility(Input::get('tid'), (Input::get('state') == 1), (@func_get_arg(12) ?: null));
			$this->redirect($this->getReferer());
		}

		// Check permissions AFTER checking the tid, so hacking attempts are logged
		if (!$this->User->hasAccess('tl_member::disable', 'alexf'))
		{
			return '';
		}

		$href .= '&amp;tid=' . $row['id'] . '&amp;state=' . $row['disable'];

		if ($row['disable'])
		{
			$icon = 'invisible.svg';
		}

		return '<a href="' . $this->addToUrl($href) . '" title="' . StringUtil::specialchars($title) . '"' . $attributes . '>' . Image::getHtml($icon, $label, 'data-state="' . ($row['disable'] ? 0 : 1) . '"') . '</a> ';
	}

	/**
	 * Disable/enable a user group
	 *
	 * @param integer       $intId
	 * @param boolean       $blnVisible
	 * @param DataContainer $dc
	 *
	 * @throws AccessDeniedException
	 */
	public function toggleVisibility($intId, $blnVisible, DataContainer $dc=null)
	{
		// Set the ID and action
		Input::setGet('id', $intId);
		Input::setGet('act', 'toggle');

		if ($dc)
		{
			$dc->id = $intId; // see #8043
		}

		// Trigger the onload_callback
		if (is_array($GLOBALS['TL_DCA']['tl_member']['config']['onload_callback']))
		{
			foreach ($GLOBALS['TL_DCA']['tl_member']['config']['onload_callback'] as $callback)
			{
				if (is_array($callback))
				{
					$this->import($callback[0]);
					$this->{$callback[0]}->{$callback[1]}($dc);
				}
				elseif (is_callable($callback))
				{
					$callback($dc);
				}
			}
		}

		// Check the field access
		if (!$this->User->hasAccess('tl_member::disable', 'alexf'))
		{
			throw new AccessDeniedException('Not enough permissions to activate/deactivate member ID ' . $intId . '.');
		}

		$objRow = $this->Database->prepare("SELECT * FROM tl_member WHERE id=?")
								 ->limit(1)
								 ->execute($intId);

		if ($objRow->numRows < 1)
		{
			throw new AccessDeniedException('Invalid member ID ' . $intId . '.');
		}

		// Set the current record
		if ($dc)
		{
			$dc->activeRecord = $objRow;
		}

		$objVersions = new Versions('tl_member', $intId);
		$objVersions->initialize();

		// Reverse the logic (members have disabled=1)
		$blnVisible = !$blnVisible;

		// Trigger the save_callback
		if (is_array($GLOBALS['TL_DCA']['tl_member']['fields']['disable']['save_callback']))
		{
			foreach ($GLOBALS['TL_DCA']['tl_member']['fields']['disable']['save_callback'] as $callback)
			{
				if (is_array($callback))
				{
					$this->import($callback[0]);
					$blnVisible = $this->{$callback[0]}->{$callback[1]}($blnVisible, $dc);
				}
				elseif (is_callable($callback))
				{
					$blnVisible = $callback($blnVisible, $dc);
				}
			}
		}

		$time = time();

		// Update the database
		$this->Database->prepare("UPDATE tl_member SET tstamp=$time, disable='" . ($blnVisible ? '1' : '') . "' WHERE id=?")
					   ->execute($intId);

		if ($dc)
		{
			$dc->activeRecord->tstamp = $time;
			$dc->activeRecord->disable = ($blnVisible ? '1' : '');
		}

		// Trigger the onsubmit_callback
		if (is_array($GLOBALS['TL_DCA']['tl_member']['config']['onsubmit_callback']))
		{
			foreach ($GLOBALS['TL_DCA']['tl_member']['config']['onsubmit_callback'] as $callback)
			{
				if (is_array($callback))
				{
					$this->import($callback[0]);
					$this->{$callback[0]}->{$callback[1]}($dc);
				}
				elseif (is_callable($callback))
				{
					$callback($dc);
				}
			}
		}

		$objVersions->create();

		if ($dc)
		{
			$dc->invalidateCacheTags();
		}
	}
}<|MERGE_RESOLUTION|>--- conflicted
+++ resolved
@@ -13,7 +13,6 @@
 use Contao\Config;
 use Contao\CoreBundle\Exception\AccessDeniedException;
 use Contao\DataContainer;
-use Contao\Date;
 use Contao\FrontendUser;
 use Contao\Image;
 use Contao\Input;
@@ -470,13 +469,7 @@
 	public function addIcon($row, $label, DataContainer $dc, $args)
 	{
 		$image = 'member';
-<<<<<<< HEAD
-		$time = Date::floorToMinute();
-
-		$disabled = ($row['start'] !== '' && $row['start'] > $time) || ($row['stop'] !== '' && $row['stop'] < $time);
-=======
 		$disabled = ($row['start'] !== '' && $row['start'] > time()) || ($row['stop'] !== '' && $row['stop'] <= time());
->>>>>>> de1d4b93
 
 		if ($row['useTwoFactor'])
 		{
