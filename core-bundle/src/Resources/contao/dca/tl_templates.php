--- conflicted
+++ resolved
@@ -171,13 +171,8 @@
 				throw new RuntimeException('Insecure path ' . Input::get('tn', true));
 			}
 
-<<<<<<< HEAD
-			$objSessionBag->set('tl_templates_node', Input::get('node', true));
-			$this->redirect(preg_replace('/(&|\?)node=[^&]*/', '', Environment::get('request')));
-=======
-			$this->Session->set('tl_templates_node', Input::get('tn', true));
+			$objSessionBag->set('tl_templates_node', Input::get('tn', true));
 			$this->redirect(preg_replace('/(&|\?)tn=[^&]*/', '', Environment::get('request')));
->>>>>>> 9a72ea70
 		}
 
 		$strNode = $objSessionBag->get('tl_templates_node');
@@ -244,7 +239,7 @@
 	public function addNewTemplate()
 	{
 		$arrAllTemplates = array();
-		$arrAllowed = trimsplit(',', Config::get('templateFiles'));
+		$arrAllowed = trimsplit(',', strtolower(Config::get('templateFiles')));
 
 		/** @var SplFileInfo[] $files */
 		$files = System::getContainer()->get('contao.resource_finder')->findIn('templates')->files()->name('/\.(' . implode('|', $arrAllowed) . ')$/');
@@ -317,41 +312,6 @@
 			}
 		}
 
-<<<<<<< HEAD
-=======
-		$arrAllTemplates = array();
-		$arrAllowed = trimsplit(',', strtolower(Config::get('templateFiles')));
-
-		// Get all templates
-		foreach (ModuleLoader::getActive() as $strModule)
-		{
-			// Continue if there is no templates folder
-			if ($strModule == 'repository' || !is_dir(TL_ROOT . '/system/modules/' . $strModule . '/templates'))
-			{
-				continue;
-			}
-
-			/** @var SplFileInfo[] $objFiles */
-			$objFiles = new SortedIterator(
-				new RecursiveIteratorIterator(
-					new RecursiveDirectoryIterator(
-						TL_ROOT . '/system/modules/' . $strModule . '/templates',
-						FilesystemIterator::UNIX_PATHS|FilesystemIterator::FOLLOW_SYMLINKS|FilesystemIterator::SKIP_DOTS
-					)
-				)
-			);
-
-			foreach ($objFiles as $objFile)
-			{
-				if (in_array(strtolower($objFile->getExtension()), $arrAllowed))
-				{
-					$strRelpath = str_replace(TL_ROOT . '/', '', $objFile->getPathname());
-					$arrAllTemplates[$strModule][basename($strRelpath)] = $strRelpath;
-				}
-			}
-		}
-
->>>>>>> 9a72ea70
 		$strAllTemplates = '';
 
 		// Group the templates by module
@@ -415,7 +375,7 @@
 	 */
 	public function compareTemplate(DataContainer $dc)
 	{
-		$objCurrentFile = new File($dc->id, true);
+		$objCurrentFile = new File($dc->id);
 		$strName = $objCurrentFile->filename;
 		$strExtension = $objCurrentFile->extension;
 		$arrTemplates = TemplateLoader::getFiles();
@@ -453,12 +413,7 @@
 
 		if ($strComparePath !== null)
 		{
-<<<<<<< HEAD
-			$objCurrentFile = new File($strCurrentPath);
 			$objCompareFile = new File($strComparePath);
-=======
-			$objCompareFile = new File($strComparePath, true);
->>>>>>> 9a72ea70
 
 			// Abort if one file is missing
 			if (!$objCurrentFile->exists() || !$objCompareFile->exists())
