<?php

/*
 * This file is part of Contao.
 *
 * (c) Leo Feyer
 *
 * @license LGPL-3.0-or-later
 */

$this->loadDataContainer('tl_page');

$GLOBALS['TL_DCA']['tl_article'] = array
(
	// Config
	'config' => array
	(
		'dataContainer'               => 'Table',
		'ptable'                      => 'tl_page',
		'ctable'                      => array('tl_content'),
		'switchToEdit'                => true,
		'enableVersioning'            => true,
		'markAsCopy'                  => 'title',
		'onload_callback' => array
		(
			array('tl_article', 'checkPermission'),
			array('tl_article', 'addCustomLayoutSectionReferences'),
			array('tl_page', 'addBreadcrumb')
		),
		'sql' => array
		(
			'keys' => array
			(
				'id' => 'primary',
				'alias' => 'index',
				'pid,start,stop,published,sorting' => 'index'
			)
		)
	),

	// List
	'list' => array
	(
		'sorting' => array
		(
			'mode'                    => 6,
			'paste_button_callback'   => array('tl_article', 'pasteArticle'),
			'panelLayout'             => 'filter;search'
		),
		'label' => array
		(
			'fields'                  => array('title', 'inColumn'),
			'format'                  => '%s <span style="color:#999;padding-left:3px">[%s]</span>',
			'label_callback'          => array('tl_article', 'addIcon')
		),
		'global_operations' => array
		(
			'toggleNodes' => array
			(
				'href'                => '&amp;ptg=all',
				'class'               => 'header_toggle',
				'showOnSelect'        => true
			),
			'all' => array
			(
				'href'                => 'act=select',
				'class'               => 'header_edit_all',
				'attributes'          => 'onclick="Backend.getScrollOffset()" accesskey="e"'
			)
		),
		'operations' => array
		(
			'edit' => array
			(
				'href'                => 'table=tl_content',
				'icon'                => 'edit.svg',
				'button_callback'     => array('tl_article', 'editArticle')
			),
			'editheader' => array
			(
				'href'                => 'act=edit',
				'icon'                => 'header.svg',
				'button_callback'     => array('tl_article', 'editHeader')
			),
			'copy' => array
			(
				'href'                => 'act=paste&amp;mode=copy',
				'icon'                => 'copy.svg',
				'attributes'          => 'onclick="Backend.getScrollOffset()"',
				'button_callback'     => array('tl_article', 'copyArticle')
			),
			'cut' => array
			(
				'href'                => 'act=paste&amp;mode=cut',
				'icon'                => 'cut.svg',
				'attributes'          => 'onclick="Backend.getScrollOffset()"',
				'button_callback'     => array('tl_article', 'cutArticle')
			),
			'delete' => array
			(
				'href'                => 'act=delete',
				'icon'                => 'delete.svg',
				'attributes'          => 'onclick="if(!confirm(\'' . $GLOBALS['TL_LANG']['MSC']['deleteConfirm'] . '\'))return false;Backend.getScrollOffset()"',
				'button_callback'     => array('tl_article', 'deleteArticle')
			),
			'toggle' => array
			(
				'icon'                => 'visible.svg',
				'attributes'          => 'onclick="Backend.getScrollOffset();return AjaxRequest.toggleVisibility(this,%s)"',
				'button_callback'     => array('tl_article', 'toggleIcon'),
				'showInHeader'        => true
			),
			'show' => array
			(
				'href'                => 'act=show',
				'icon'                => 'show.svg'
			)
		)
	),

	// Select
	'select' => array
	(
		'buttons_callback' => array
		(
			array('tl_article', 'addAliasButton')
		)
	),

	// Palettes
	'palettes' => array
	(
		'__selector__'                => array('protected'),
		'default'                     => '{title_legend},title,alias,author;{layout_legend},inColumn,keywords;{teaser_legend:hide},teaserCssID,showTeaser,teaser;{syndication_legend},printable;{template_legend:hide},customTpl;{protected_legend:hide},protected;{expert_legend:hide},guests,cssID;{publish_legend},published,start,stop'
	),

	// Subpalettes
	'subpalettes' => array
	(
		'protected'                   => 'groups'
	),

	// Fields
	'fields' => array
	(
		'id' => array
		(
			'label'                   => array('ID'),
			'search'                  => true,
			'sql'                     => "int(10) unsigned NOT NULL auto_increment"
		),
		'pid' => array
		(
			'foreignKey'              => 'tl_page.title',
			'sql'                     => "int(10) unsigned NOT NULL default 0",
			'relation'                => array('type'=>'belongsTo', 'load'=>'lazy')
		),
		'sorting' => array
		(
			'sql'                     => "int(10) unsigned NOT NULL default 0"
		),
		'tstamp' => array
		(
			'sql'                     => "int(10) unsigned NOT NULL default 0"
		),
		'title' => array
		(
			'exclude'                 => true,
			'inputType'               => 'text',
			'search'                  => true,
			'eval'                    => array('mandatory'=>true, 'decodeEntities'=>true, 'maxlength'=>255, 'tl_class'=>'w50'),
			'sql'                     => "varchar(255) NOT NULL default ''"
		),
		'alias' => array
		(
			'exclude'                 => true,
			'inputType'               => 'text',
			'search'                  => true,
			'eval'                    => array('rgxp'=>'alias', 'doNotCopy'=>true, 'maxlength'=>128, 'tl_class'=>'w50 clr'),
			'save_callback' => array
			(
				array('tl_article', 'generateAlias')
			),
			'sql'                     => "varchar(255) BINARY NOT NULL default ''"
		),
		'author' => array
		(
			'default'                 => Contao\BackendUser::getInstance()->id,
			'exclude'                 => true,
			'search'                  => true,
			'filter'                  => true,
			'inputType'               => 'select',
			'foreignKey'              => 'tl_user.name',
			'eval'                    => array('doNotCopy'=>true, 'mandatory'=>true, 'chosen'=>true, 'includeBlankOption'=>true, 'tl_class'=>'w50'),
			'sql'                     => "int(10) unsigned NOT NULL default 0",
			'relation'                => array('type'=>'hasOne', 'load'=>'lazy')
		),
		'inColumn' => array
		(
			'exclude'                 => true,
			'filter'                  => true,
			'inputType'               => 'select',
			'options_callback'        => array('tl_article', 'getActiveLayoutSections'),
			'eval'                    => array('mandatory'=>true, 'tl_class'=>'w50'),
			'reference'               => &$GLOBALS['TL_LANG']['COLS'],
			'sql'                     => "varchar(32) NOT NULL default 'main'"
		),
		'keywords' => array
		(
			'exclude'                 => true,
			'inputType'               => 'textarea',
			'search'                  => true,
			'eval'                    => array('style'=>'height:60px', 'decodeEntities'=>true, 'tl_class'=>'clr'),
			'sql'                     => "text NULL"
		),
		'showTeaser' => array
		(
			'exclude'                 => true,
			'inputType'               => 'checkbox',
			'eval'                    => array('tl_class'=>'w50 m12'),
			'sql'                     => "char(1) NOT NULL default ''"
		),
		'teaserCssID' => array
		(
			'exclude'                 => true,
			'inputType'               => 'text',
			'eval'                    => array('multiple'=>true, 'size'=>2, 'tl_class'=>'w50'),
			'sql'                     => "varchar(255) NOT NULL default ''"
		),
		'teaser' => array
		(
			'exclude'                 => true,
			'inputType'               => 'textarea',
			'search'                  => true,
			'eval'                    => array('rte'=>'tinyMCE', 'tl_class'=>'clr'),
			'sql'                     => "text NULL"
		),
		'printable' => array
		(
			'exclude'                 => true,
			'inputType'               => 'checkbox',
			'options'                 => array('print', 'facebook', 'twitter'),
			'eval'                    => array('multiple'=>true),
			'reference'               => &$GLOBALS['TL_LANG']['tl_article'],
			'sql'                     => "varchar(255) NOT NULL default ''"
		),
		'customTpl' => array
		(
			'exclude'                 => true,
			'inputType'               => 'select',
			'options_callback'        => array('tl_article', 'getArticleTemplates'),
			'eval'                    => array('includeBlankOption'=>true, 'chosen'=>true, 'tl_class'=>'w50'),
			'sql'                     => "varchar(64) NOT NULL default ''"
		),
		'protected' => array
		(
			'exclude'                 => true,
			'filter'                  => true,
			'inputType'               => 'checkbox',
			'eval'                    => array('submitOnChange'=>true),
			'sql'                     => "char(1) NOT NULL default ''"
		),
		'groups' => array
		(
			'exclude'                 => true,
			'filter'                  => true,
			'inputType'               => 'checkbox',
			'foreignKey'              => 'tl_member_group.name',
			'eval'                    => array('mandatory'=>true, 'multiple'=>true),
			'sql'                     => "blob NULL",
			'relation'                => array('type'=>'hasMany', 'load'=>'lazy')
		),
		'guests' => array
		(
			'exclude'                 => true,
			'filter'                  => true,
			'inputType'               => 'checkbox',
			'eval'                    => array('tl_class'=>'w50'),
			'sql'                     => "char(1) NOT NULL default ''"
		),
		'cssID' => array
		(
			'exclude'                 => true,
			'inputType'               => 'text',
			'eval'                    => array('multiple'=>true, 'size'=>2, 'tl_class'=>'w50 clr'),
			'sql'                     => "varchar(255) NOT NULL default ''"
		),
		'published' => array
		(
			'exclude'                 => true,
			'filter'                  => true,
			'inputType'               => 'checkbox',
			'eval'                    => array('doNotCopy'=>true),
			'sql'                     => "char(1) NOT NULL default ''"
		),
		'start' => array
		(
			'exclude'                 => true,
			'inputType'               => 'text',
			'eval'                    => array('rgxp'=>'datim', 'datepicker'=>true, 'tl_class'=>'w50 wizard'),
			'sql'                     => "varchar(10) NOT NULL default ''"
		),
		'stop' => array
		(
			'exclude'                 => true,
			'inputType'               => 'text',
			'eval'                    => array('rgxp'=>'datim', 'datepicker'=>true, 'tl_class'=>'w50 wizard'),
			'sql'                     => "varchar(10) NOT NULL default ''"
		)
	)
);

/**
 * Provide miscellaneous methods that are used by the data configuration array.
 *
 * @author Leo Feyer <https://github.com/leofeyer>
 */
class tl_article extends Contao\Backend
{
	/**
	 * Import the back end user object
	 */
	public function __construct()
	{
		parent::__construct();
		$this->import('Contao\BackendUser', 'User');
	}

	/**
	 * Check permissions to edit table tl_page
	 *
	 * @throws Contao\CoreBundle\Exception\AccessDeniedException
	 */
	public function checkPermission()
	{
		if ($this->User->isAdmin)
		{
			return;
		}

		/** @var Symfony\Component\HttpFoundation\Session\SessionInterface $objSession */
		$objSession = Contao\System::getContainer()->get('session');

		$session = $objSession->all();

		// Set the default page user and group
		$GLOBALS['TL_DCA']['tl_page']['fields']['cuser']['default'] = (int) Contao\Config::get('defaultUser') ?: $this->User->id;
		$GLOBALS['TL_DCA']['tl_page']['fields']['cgroup']['default'] = (int) Contao\Config::get('defaultGroup') ?: (int) $this->User->groups[0];

		// Restrict the page tree
		if (empty($this->User->pagemounts) || !is_array($this->User->pagemounts))
		{
			$root = array(0);
		}
		else
		{
			$root = $this->User->pagemounts;
		}

		$GLOBALS['TL_DCA']['tl_page']['list']['sorting']['root'] = $root;

		// Set allowed page IDs (edit multiple)
		if (is_array($session['CURRENT']['IDS']))
		{
			$edit_all = array();
			$delete_all = array();

			foreach ($session['CURRENT']['IDS'] as $id)
			{
				$objArticle = $this->Database->prepare("SELECT p.pid, p.includeChmod, p.chmod, p.cuser, p.cgroup FROM tl_article a, tl_page p WHERE a.id=? AND a.pid=p.id")
											 ->limit(1)
											 ->execute($id);

				if ($objArticle->numRows < 1)
				{
					continue;
				}

				$row = $objArticle->row();

				if ($this->User->isAllowed(Contao\BackendUser::CAN_EDIT_ARTICLES, $row))
				{
					$edit_all[] = $id;
				}

				if ($this->User->isAllowed(Contao\BackendUser::CAN_DELETE_ARTICLES, $row))
				{
					$delete_all[] = $id;
				}
			}

			$session['CURRENT']['IDS'] = (Contao\Input::get('act') == 'deleteAll') ? $delete_all : $edit_all;
		}

		// Set allowed clipboard IDs
		if (isset($session['CLIPBOARD']['tl_article']) && is_array($session['CLIPBOARD']['tl_article']['id']))
		{
			$clipboard = array();

			foreach ($session['CLIPBOARD']['tl_article']['id'] as $id)
			{
				$objArticle = $this->Database->prepare("SELECT p.pid, p.includeChmod, p.chmod, p.cuser, p.cgroup FROM tl_article a, tl_page p WHERE a.id=? AND a.pid=p.id")
											 ->limit(1)
											 ->execute($id);

				if ($objArticle->numRows < 1)
				{
					continue;
				}

				if ($this->User->isAllowed(Contao\BackendUser::CAN_EDIT_ARTICLE_HIERARCHY, $objArticle->row()))
				{
					$clipboard[] = $id;
				}
			}

			$session['CLIPBOARD']['tl_article']['id'] = $clipboard;
		}

		$permission = 0;

		// Overwrite the session
		$objSession->replace($session);

		// Check current action
		if (Contao\Input::get('act') && Contao\Input::get('act') != 'paste')
		{
			// Set ID of the article's page
			$objPage = $this->Database->prepare("SELECT pid FROM tl_article WHERE id=?")
									  ->limit(1)
									  ->execute(Contao\Input::get('id'));

			$ids = $objPage->numRows ? array($objPage->pid) : array();

			// Set permission
			switch (Contao\Input::get('act'))
			{
				case 'edit':
				case 'toggle':
					$permission = Contao\BackendUser::CAN_EDIT_ARTICLES;
					break;

				case 'move':
					$permission = Contao\BackendUser::CAN_EDIT_ARTICLE_HIERARCHY;
					$ids[] = Contao\Input::get('sid');
					break;

				// Do not insert articles into a website root page
				case 'create':
				case 'copy':
				case 'copyAll':
				case 'cut':
				case 'cutAll':
					$permission = Contao\BackendUser::CAN_EDIT_ARTICLE_HIERARCHY;

					// Insert into a page
					if (Contao\Input::get('mode') == 2)
					{
						$objParent = $this->Database->prepare("SELECT id, type FROM tl_page WHERE id=?")
													->limit(1)
													->execute(Contao\Input::get('pid'));

						$ids[] = Contao\Input::get('pid');
					}

					// Insert after an article
					else
					{
						$objParent = $this->Database->prepare("SELECT id, type FROM tl_page WHERE id=(SELECT pid FROM tl_article WHERE id=?)")
													->limit(1)
													->execute(Contao\Input::get('pid'));

						$ids[] = $objParent->id;
					}

					if ($objParent->numRows && $objParent->type == 'root')
					{
						throw new Contao\CoreBundle\Exception\AccessDeniedException('Attempt to insert an article into website root page ID ' . Contao\Input::get('pid') . '.');
					}
					break;

				case 'delete':
					$permission = Contao\BackendUser::CAN_DELETE_ARTICLES;
					break;
			}

			// Check user permissions
<<<<<<< HEAD
			if (Contao\Input::get('act') != 'show')
=======
			$pagemounts = array();

			// Get all allowed pages for the current user
			foreach ($this->User->pagemounts as $root)
>>>>>>> 42a01480
			{
				$pagemounts[] = $root;
				$pagemounts = array_merge($pagemounts, $this->Database->getChildRecords($root, 'tl_page'));
			}

			$pagemounts = array_unique($pagemounts);

			// Check each page
			foreach ($ids as $id)
			{
				if (!in_array($id, $pagemounts))
				{
<<<<<<< HEAD
					$pagemounts[] = array($root);
					$pagemounts[] = $this->Database->getChildRecords($root, 'tl_page');
				}

				if (!empty($pagemounts))
				{
					$pagemounts = array_merge(...$pagemounts);
=======
					throw new Contao\CoreBundle\Exception\AccessDeniedException('Page ID ' . $id . ' is not mounted.');
>>>>>>> 42a01480
				}

				if (Input::get('act') == 'show')
				{
					continue;
				}

<<<<<<< HEAD
					$objPage = Contao\PageModel::findById($id);

					// Check whether the current user has permission for the current page
					if ($objPage !== null && !$this->User->isAllowed($permission, $objPage->row()))
					{
						throw new Contao\CoreBundle\Exception\AccessDeniedException('Not enough permissions to ' . Contao\Input::get('act') . ' ' . (Contao\Input::get('id') ? 'article ID ' . Contao\Input::get('id') : ' articles') . ' on page ID ' . $id . ' or to paste it/them into page ID ' . $id . '.');
					}
=======
				$objPage = $this->Database->prepare("SELECT * FROM tl_page WHERE id=?")
										  ->limit(1)
										  ->execute($id);

				// Check whether the current user has permission for the current page
				if ($objPage->numRows && !$this->User->isAllowed($permission, $objPage->row()))
				{
					throw new Contao\CoreBundle\Exception\AccessDeniedException('Not enough permissions to ' . Input::get('act') . ' ' . (strlen(Input::get('id')) ? 'article ID ' . Input::get('id') : ' articles') . ' on page ID ' . $id . ' or to paste it/them into page ID ' . $id . '.');
>>>>>>> 42a01480
				}
			}
		}
	}

	/**
	 * Add an image to each page in the tree
	 *
	 * @param array  $row
	 * @param string $label
	 *
	 * @return string
	 */
	public function addIcon($row, $label)
	{
		$image = 'articles';
		$time = Contao\Date::floorToMinute();

		$unpublished = ($row['start'] != '' && $row['start'] > $time) || ($row['stop'] != '' && $row['stop'] < $time);

		if (!$row['published'] || $unpublished)
		{
			$image .= '_';
		}

		return '<a href="contao/main.php?do=feRedirect&amp;page=' . $row['pid'] . '&amp;article=' . ($row['alias'] ?: $row['id']) . '" title="' . Contao\StringUtil::specialchars($GLOBALS['TL_LANG']['MSC']['view']) . '" target="_blank">' . Contao\Image::getHtml($image . '.svg', '', 'data-icon="' . ($unpublished ? $image : rtrim($image, '_')) . '.svg" data-icon-disabled="' . rtrim($image, '_') . '_.svg"') . '</a> ' . $label;
	}

	/**
	 * Auto-generate an article alias if it has not been set yet
	 *
	 * @param mixed                $varValue
	 * @param Contao\DataContainer $dc
	 *
	 * @return string
	 *
	 * @throws Exception
	 */
	public function generateAlias($varValue, Contao\DataContainer $dc)
	{
		$aliasExists = function (string $alias) use ($dc): bool
		{
			if (in_array($alias, array('top', 'wrapper', 'header', 'container', 'main', 'left', 'right', 'footer'), true))
			{
				return true;
			}

			return $this->Database->prepare("SELECT id FROM tl_article WHERE alias=? AND id!=?")->execute($alias, $dc->id)->numRows > 0;
		};

		// Generate an alias if there is none
		if ($varValue == '')
		{
			$varValue = Contao\System::getContainer()->get('contao.slug')->generate($dc->activeRecord->title, $dc->activeRecord->pid, $aliasExists);
		}
		elseif ($aliasExists($varValue))
		{
			throw new Exception(sprintf($GLOBALS['TL_LANG']['ERR']['aliasExists'], $varValue));
		}

		return $varValue;
	}

	/**
	 * Return all active layout sections as array
	 *
	 * @param Contao\DataContainer $dc
	 *
	 * @return array
	 */
	public function getActiveLayoutSections(Contao\DataContainer $dc)
	{
		// Show only active sections
		if ($dc->activeRecord->pid)
		{
			$arrSections = array();
			$objPage = Contao\PageModel::findWithDetails($dc->activeRecord->pid);

			// Get the layout sections
			if ($objPage->layout)
			{
				$objLayout = Contao\LayoutModel::findByPk($objPage->layout);

				if ($objLayout === null)
				{
					return array();
				}

				$arrModules = Contao\StringUtil::deserialize($objLayout->modules);

				if (empty($arrModules) || !is_array($arrModules))
				{
					return array();
				}

				// Find all sections with an article module (see #6094)
				foreach ($arrModules as $arrModule)
				{
					if ($arrModule['mod'] == 0 && $arrModule['enable'])
					{
						$arrSections[] = $arrModule['col'];
					}
				}
			}
		}

		// Show all sections (e.g. "override all" mode)
		else
		{
			$arrSections = array('header', 'left', 'right', 'main', 'footer');
			$objLayout = $this->Database->query("SELECT sections FROM tl_layout WHERE sections!=''");

			while ($objLayout->next())
			{
				$arrCustom = Contao\StringUtil::deserialize($objLayout->sections);

				// Add the custom layout sections
				if (!empty($arrCustom) && is_array($arrCustom))
				{
					foreach ($arrCustom as $v)
					{
						if (!empty($v['id']))
						{
							$arrSections[] = $v['id'];
						}
					}
				}
			}
		}

		return Contao\Backend::convertLayoutSectionIdsToAssociativeArray($arrSections);
	}

	/**
	 * Return all module templates as array
	 *
	 * @return array
	 */
	public function getArticleTemplates()
	{
		return $this->getTemplateGroup('mod_article_');
	}

	/**
	 * Return the edit article button
	 *
	 * @param array  $row
	 * @param string $href
	 * @param string $label
	 * @param string $title
	 * @param string $icon
	 * @param string $attributes
	 *
	 * @return string
	 */
	public function editArticle($row, $href, $label, $title, $icon, $attributes)
	{
		$objPage = Contao\PageModel::findById($row['pid']);

		return $this->User->isAllowed(Contao\BackendUser::CAN_EDIT_ARTICLES, $objPage->row()) ? '<a href="' . $this->addToUrl($href . '&amp;id=' . $row['id']) . '" title="' . Contao\StringUtil::specialchars($title) . '"' . $attributes . '>' . Contao\Image::getHtml($icon, $label) . '</a> ' : Contao\Image::getHtml(preg_replace('/\.svg$/i', '_.svg', $icon)) . ' ';
	}

	/**
	 * Return the edit header button
	 *
	 * @param array  $row
	 * @param string $href
	 * @param string $label
	 * @param string $title
	 * @param string $icon
	 * @param string $attributes
	 *
	 * @return string
	 */
	public function editHeader($row, $href, $label, $title, $icon, $attributes)
	{
		if (!$this->User->canEditFieldsOf('tl_article'))
		{
			return Contao\Image::getHtml(preg_replace('/\.svg$/i', '_.svg', $icon)) . ' ';
		}

		$objPage = Contao\PageModel::findById($row['pid']);

		return $this->User->isAllowed(Contao\BackendUser::CAN_EDIT_ARTICLES, $objPage->row()) ? '<a href="' . $this->addToUrl($href . '&amp;id=' . $row['id']) . '" title="' . Contao\StringUtil::specialchars($title) . '"' . $attributes . '>' . Contao\Image::getHtml($icon, $label) . '</a> ' : Contao\Image::getHtml(preg_replace('/\.svg$/i', '_.svg', $icon)) . ' ';
	}

	/**
	 * Return the copy article button
	 *
	 * @param array  $row
	 * @param string $href
	 * @param string $label
	 * @param string $title
	 * @param string $icon
	 * @param string $attributes
	 * @param string $table
	 *
	 * @return string
	 */
	public function copyArticle($row, $href, $label, $title, $icon, $attributes, $table)
	{
		if ($GLOBALS['TL_DCA'][$table]['config']['closed'])
		{
			return '';
		}

		$objPage = Contao\PageModel::findById($row['pid']);

		return $this->User->isAllowed(Contao\BackendUser::CAN_EDIT_ARTICLE_HIERARCHY, $objPage->row()) ? '<a href="' . $this->addToUrl($href . '&amp;id=' . $row['id']) . '" title="' . Contao\StringUtil::specialchars($title) . '"' . $attributes . '>' . Contao\Image::getHtml($icon, $label) . '</a> ' : Contao\Image::getHtml(preg_replace('/\.svg$/i', '_.svg', $icon)) . ' ';
	}

	/**
	 * Return the cut article button
	 *
	 * @param array  $row
	 * @param string $href
	 * @param string $label
	 * @param string $title
	 * @param string $icon
	 * @param string $attributes
	 *
	 * @return string
	 */
	public function cutArticle($row, $href, $label, $title, $icon, $attributes)
	{
		$objPage = Contao\PageModel::findById($row['pid']);

		return $this->User->isAllowed(Contao\BackendUser::CAN_EDIT_ARTICLE_HIERARCHY, $objPage->row()) ? '<a href="' . $this->addToUrl($href . '&amp;id=' . $row['id']) . '" title="' . Contao\StringUtil::specialchars($title) . '"' . $attributes . '>' . Contao\Image::getHtml($icon, $label) . '</a> ' : Contao\Image::getHtml(preg_replace('/\.svg$/i', '_.svg', $icon)) . ' ';
	}

	/**
	 * Return the paste article button
	 *
	 * @param Contao\DataContainer $dc
	 * @param array                $row
	 * @param string               $table
	 * @param boolean              $cr
	 * @param array                $arrClipboard
	 *
	 * @return string
	 */
	public function pasteArticle(Contao\DataContainer $dc, $row, $table, $cr, $arrClipboard=null)
	{
		$imagePasteAfter = Contao\Image::getHtml('pasteafter.svg', sprintf($GLOBALS['TL_LANG'][$dc->table]['pasteafter'][1], $row['id']));
		$imagePasteInto = Contao\Image::getHtml('pasteinto.svg', sprintf($GLOBALS['TL_LANG'][$dc->table]['pasteinto'][1], $row['id']));

		if ($table == $GLOBALS['TL_DCA'][$dc->table]['config']['ptable'])
		{
			return ($row['type'] == 'root' || !$this->User->isAllowed(Contao\BackendUser::CAN_EDIT_ARTICLE_HIERARCHY, $row) || $cr) ? Contao\Image::getHtml('pasteinto_.svg') . ' ' : '<a href="' . $this->addToUrl('act=' . $arrClipboard['mode'] . '&amp;mode=2&amp;pid=' . $row['id'] . (!is_array($arrClipboard['id']) ? '&amp;id=' . $arrClipboard['id'] : '')) . '" title="' . Contao\StringUtil::specialchars(sprintf($GLOBALS['TL_LANG'][$dc->table]['pasteinto'][1], $row['id'])) . '" onclick="Backend.getScrollOffset()">' . $imagePasteInto . '</a> ';
		}

		$objPage = Contao\PageModel::findById($row['pid']);

		return (($arrClipboard['mode'] == 'cut' && $arrClipboard['id'] == $row['id']) || ($arrClipboard['mode'] == 'cutAll' && in_array($row['id'], $arrClipboard['id'])) || !$this->User->isAllowed(Contao\BackendUser::CAN_EDIT_ARTICLE_HIERARCHY, $objPage->row()) || $cr) ? Contao\Image::getHtml('pasteafter_.svg') . ' ' : '<a href="' . $this->addToUrl('act=' . $arrClipboard['mode'] . '&amp;mode=1&amp;pid=' . $row['id'] . (!is_array($arrClipboard['id']) ? '&amp;id=' . $arrClipboard['id'] : '')) . '" title="' . Contao\StringUtil::specialchars(sprintf($GLOBALS['TL_LANG'][$dc->table]['pasteafter'][1], $row['id'])) . '" onclick="Backend.getScrollOffset()">' . $imagePasteAfter . '</a> ';
	}

	/**
	 * Return the delete article button
	 *
	 * @param array  $row
	 * @param string $href
	 * @param string $label
	 * @param string $title
	 * @param string $icon
	 * @param string $attributes
	 *
	 * @return string
	 */
	public function deleteArticle($row, $href, $label, $title, $icon, $attributes)
	{
		$objPage = Contao\PageModel::findById($row['pid']);

		return $this->User->isAllowed(Contao\BackendUser::CAN_DELETE_ARTICLES, $objPage->row()) ? '<a href="' . $this->addToUrl($href . '&amp;id=' . $row['id']) . '" title="' . Contao\StringUtil::specialchars($title) . '"' . $attributes . '>' . Contao\Image::getHtml($icon, $label) . '</a> ' : Contao\Image::getHtml(preg_replace('/\.svg$/i', '_.svg', $icon)) . ' ';
	}

	/**
	 * Automatically generate the folder URL aliases
	 *
	 * @param array $arrButtons
	 *
	 * @return array
	 */
	public function addAliasButton($arrButtons)
	{
		if (!$this->User->hasAccess('tl_article::alias', 'alexf'))
		{
			return $arrButtons;
		}

		// Generate the aliases
		if (Contao\Input::post('FORM_SUBMIT') == 'tl_select' && isset($_POST['alias']))
		{
			/** @var Symfony\Component\HttpFoundation\Session\SessionInterface $objSession */
			$objSession = Contao\System::getContainer()->get('session');

			$session = $objSession->all();
			$ids = $session['CURRENT']['IDS'];

			foreach ($ids as $id)
			{
				$objArticle = Contao\ArticleModel::findByPk($id);

				if ($objArticle === null)
				{
					continue;
				}

				$strAlias = Contao\System::getContainer()->get('contao.slug')->generate($objArticle->title, $objArticle->pid);

				// The alias has not changed
				if ($strAlias == $objArticle->alias)
				{
					continue;
				}

				// Initialize the version manager
				$objVersions = new Contao\Versions('tl_article', $id);
				$objVersions->initialize();

				// Store the new alias
				$this->Database->prepare("UPDATE tl_article SET alias=? WHERE id=?")
							   ->execute($strAlias, $id);

				// Create a new version
				$objVersions->create();
			}

			$this->redirect($this->getReferer());
		}

		// Add the button
		$arrButtons['alias'] = '<button type="submit" name="alias" id="alias" class="tl_submit" accesskey="a">' . $GLOBALS['TL_LANG']['MSC']['aliasSelected'] . '</button> ';

		return $arrButtons;
	}

	/**
	 * Return the "toggle visibility" button
	 *
	 * @param array  $row
	 * @param string $href
	 * @param string $label
	 * @param string $title
	 * @param string $icon
	 * @param string $attributes
	 *
	 * @return string
	 */
	public function toggleIcon($row, $href, $label, $title, $icon, $attributes)
	{
		if (Contao\Input::get('tid'))
		{
			$this->toggleVisibility(Contao\Input::get('tid'), (Contao\Input::get('state') == 1), (@func_get_arg(12) ?: null));
			$this->redirect($this->getReferer());
		}

		// Check permissions AFTER checking the tid, so hacking attempts are logged
		if (!$this->User->hasAccess('tl_article::published', 'alexf'))
		{
			return '';
		}

		$href .= '&amp;tid=' . $row['id'] . '&amp;state=' . ($row['published'] ? '' : 1);

		if (!$row['published'])
		{
			$icon = 'invisible.svg';
		}

		$objPage = Contao\PageModel::findById($row['pid']);

		if (!$this->User->isAllowed(Contao\BackendUser::CAN_EDIT_ARTICLES, $objPage->row()))
		{
			if ($row['published'])
			{
				$icon = preg_replace('/\.svg$/i', '_.svg', $icon); // see #8126
			}

			return Contao\Image::getHtml($icon) . ' ';
		}

		return '<a href="' . $this->addToUrl($href) . '" title="' . Contao\StringUtil::specialchars($title) . '"' . $attributes . '>' . Contao\Image::getHtml($icon, $label, 'data-state="' . ($row['published'] ? 1 : 0) . '"') . '</a> ';
	}

	/**
	 * Disable/enable a user group
	 *
	 * @param integer              $intId
	 * @param boolean              $blnVisible
	 * @param Contao\DataContainer $dc
	 *
	 * @throws Contao\CoreBundle\Exception\AccessDeniedException
	 */
	public function toggleVisibility($intId, $blnVisible, Contao\DataContainer $dc=null)
	{
		// Set the ID and action
		Contao\Input::setGet('id', $intId);
		Contao\Input::setGet('act', 'toggle');

		if ($dc)
		{
			$dc->id = $intId; // see #8043
		}

		// Trigger the onload_callback
		if (is_array($GLOBALS['TL_DCA']['tl_article']['config']['onload_callback']))
		{
			foreach ($GLOBALS['TL_DCA']['tl_article']['config']['onload_callback'] as $callback)
			{
				if (is_array($callback))
				{
					$this->import($callback[0]);
					$this->{$callback[0]}->{$callback[1]}($dc);
				}
				elseif (is_callable($callback))
				{
					$callback($dc);
				}
			}
		}

		// Check the field access
		if (!$this->User->hasAccess('tl_article::published', 'alexf'))
		{
			throw new Contao\CoreBundle\Exception\AccessDeniedException('Not enough permissions to publish/unpublish article ID "' . $intId . '".');
		}

		// Set the current record
		if ($dc)
		{
			$objRow = $this->Database->prepare("SELECT * FROM tl_article WHERE id=?")
									 ->limit(1)
									 ->execute($intId);

			if ($objRow->numRows)
			{
				$dc->activeRecord = $objRow;
			}
		}

		$objVersions = new Contao\Versions('tl_article', $intId);
		$objVersions->initialize();

		// Trigger the save_callback
		if (is_array($GLOBALS['TL_DCA']['tl_article']['fields']['published']['save_callback']))
		{
			foreach ($GLOBALS['TL_DCA']['tl_article']['fields']['published']['save_callback'] as $callback)
			{
				if (is_array($callback))
				{
					$this->import($callback[0]);
					$blnVisible = $this->{$callback[0]}->{$callback[1]}($blnVisible, $dc);
				}
				elseif (is_callable($callback))
				{
					$blnVisible = $callback($blnVisible, $dc);
				}
			}
		}

		$time = time();

		// Update the database
		$this->Database->prepare("UPDATE tl_article SET tstamp=$time, published='" . ($blnVisible ? '1' : '') . "' WHERE id=?")
					   ->execute($intId);

		if ($dc)
		{
			$dc->activeRecord->tstamp = $time;
			$dc->activeRecord->published = ($blnVisible ? '1' : '');
		}

		// Trigger the onsubmit_callback
		if (is_array($GLOBALS['TL_DCA']['tl_article']['config']['onsubmit_callback']))
		{
			foreach ($GLOBALS['TL_DCA']['tl_article']['config']['onsubmit_callback'] as $callback)
			{
				if (is_array($callback))
				{
					$this->import($callback[0]);
					$this->{$callback[0]}->{$callback[1]}($dc);
				}
				elseif (is_callable($callback))
				{
					$callback($dc);
				}
			}
		}

		$objVersions->create();
	}
}<|MERGE_RESOLUTION|>--- conflicted
+++ resolved
@@ -485,17 +485,18 @@
 			}
 
 			// Check user permissions
-<<<<<<< HEAD
-			if (Contao\Input::get('act') != 'show')
-=======
 			$pagemounts = array();
 
 			// Get all allowed pages for the current user
 			foreach ($this->User->pagemounts as $root)
->>>>>>> 42a01480
-			{
-				$pagemounts[] = $root;
-				$pagemounts = array_merge($pagemounts, $this->Database->getChildRecords($root, 'tl_page'));
+			{
+				$pagemounts[] = array($root);
+				$pagemounts[] = $this->Database->getChildRecords($root, 'tl_page');
+			}
+
+			if (!empty($pagemounts))
+			{
+				$pagemounts = array_merge(...$pagemounts);
 			}
 
 			$pagemounts = array_unique($pagemounts);
@@ -505,42 +506,20 @@
 			{
 				if (!in_array($id, $pagemounts))
 				{
-<<<<<<< HEAD
-					$pagemounts[] = array($root);
-					$pagemounts[] = $this->Database->getChildRecords($root, 'tl_page');
-				}
-
-				if (!empty($pagemounts))
-				{
-					$pagemounts = array_merge(...$pagemounts);
-=======
 					throw new Contao\CoreBundle\Exception\AccessDeniedException('Page ID ' . $id . ' is not mounted.');
->>>>>>> 42a01480
-				}
-
-				if (Input::get('act') == 'show')
+				}
+
+				if (Contao\Input::get('act') == 'show')
 				{
 					continue;
 				}
 
-<<<<<<< HEAD
-					$objPage = Contao\PageModel::findById($id);
-
-					// Check whether the current user has permission for the current page
-					if ($objPage !== null && !$this->User->isAllowed($permission, $objPage->row()))
-					{
-						throw new Contao\CoreBundle\Exception\AccessDeniedException('Not enough permissions to ' . Contao\Input::get('act') . ' ' . (Contao\Input::get('id') ? 'article ID ' . Contao\Input::get('id') : ' articles') . ' on page ID ' . $id . ' or to paste it/them into page ID ' . $id . '.');
-					}
-=======
-				$objPage = $this->Database->prepare("SELECT * FROM tl_page WHERE id=?")
-										  ->limit(1)
-										  ->execute($id);
+				$objPage = Contao\PageModel::findById($id);
 
 				// Check whether the current user has permission for the current page
-				if ($objPage->numRows && !$this->User->isAllowed($permission, $objPage->row()))
-				{
-					throw new Contao\CoreBundle\Exception\AccessDeniedException('Not enough permissions to ' . Input::get('act') . ' ' . (strlen(Input::get('id')) ? 'article ID ' . Input::get('id') : ' articles') . ' on page ID ' . $id . ' or to paste it/them into page ID ' . $id . '.');
->>>>>>> 42a01480
+				if ($objPage !== null && !$this->User->isAllowed($permission, $objPage->row()))
+				{
+					throw new Contao\CoreBundle\Exception\AccessDeniedException('Not enough permissions to ' . Contao\Input::get('act') . ' ' . (Contao\Input::get('id') ? 'article ID ' . Contao\Input::get('id') : ' articles') . ' on page ID ' . $id . ' or to paste it/them into page ID ' . $id . '.');
 				}
 			}
 		}
