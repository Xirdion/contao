<?php

/*
 * This file is part of Contao.
 *
 * (c) Leo Feyer
 *
 * @license LGPL-3.0-or-later
 */

use Contao\ArticleModel;
use Contao\Backend;
use Contao\BackendUser;
use Contao\Config;
use Contao\Controller;
use Contao\CoreBundle\EventListener\DataContainer\ContentCompositionListener;
use Contao\CoreBundle\Exception\AccessDeniedException;
use Contao\DataContainer;
use Contao\Date;
use Contao\Image;
use Contao\Input;
use Contao\LayoutModel;
use Contao\PageModel;
use Contao\StringUtil;
use Contao\System;
use Contao\Versions;
use Symfony\Component\HttpFoundation\Session\SessionInterface;

$this->loadDataContainer('tl_page');

$GLOBALS['TL_DCA']['tl_article'] = array
(
	// Config
	'config' => array
	(
		'dataContainer'               => 'Table',
		'ptable'                      => 'tl_page',
		'ctable'                      => array('tl_content'),
		'switchToEdit'                => true,
		'enableVersioning'            => true,
		'markAsCopy'                  => 'title',
		'onload_callback' => array
		(
			array('tl_article', 'checkPermission'),
			array('tl_article', 'addCustomLayoutSectionReferences'),
			array('tl_page', 'addBreadcrumb')
		),
		'sql' => array
		(
			'keys' => array
			(
				'id' => 'primary',
				'alias' => 'index',
				'pid,published,inColumn,start,stop' => 'index'
			)
		)
	),

	// List
	'list' => array
	(
		'sorting' => array
		(
			'mode'                    => 6,
			'panelLayout'             => 'filter;search'
		),
		'label' => array
		(
			'fields'                  => array('title', 'inColumn'),
			'format'                  => '%s <span style="color:#999;padding-left:3px">[%s]</span>',
			'label_callback'          => array('tl_article', 'addIcon')
		),
		'global_operations' => array
		(
			'toggleNodes' => array
			(
				'href'                => '&amp;ptg=all',
				'class'               => 'header_toggle',
				'showOnSelect'        => true
			),
			'all' => array
			(
				'href'                => 'act=select',
				'class'               => 'header_edit_all',
				'attributes'          => 'onclick="Backend.getScrollOffset()" accesskey="e"'
			)
		),
		'operations' => array
		(
			'edit' => array
			(
				'href'                => 'table=tl_content',
				'icon'                => 'edit.svg',
				'button_callback'     => array('tl_article', 'editArticle')
			),
			'editheader' => array
			(
				'href'                => 'act=edit',
				'icon'                => 'header.svg',
				'button_callback'     => array('tl_article', 'editHeader')
			),
			'copy' => array
			(
				'href'                => 'act=paste&amp;mode=copy',
				'icon'                => 'copy.svg',
				'attributes'          => 'onclick="Backend.getScrollOffset()"',
				'button_callback'     => array('tl_article', 'copyArticle')
			),
			'cut' => array
			(
				'href'                => 'act=paste&amp;mode=cut',
				'icon'                => 'cut.svg',
				'attributes'          => 'onclick="Backend.getScrollOffset()"',
				'button_callback'     => array('tl_article', 'cutArticle')
			),
			'delete' => array
			(
				'href'                => 'act=delete',
				'icon'                => 'delete.svg',
				'attributes'          => 'onclick="if(!confirm(\'' . $GLOBALS['TL_LANG']['MSC']['deleteConfirm'] . '\'))return false;Backend.getScrollOffset()"',
				'button_callback'     => array('tl_article', 'deleteArticle')
			),
			'toggle' => array
			(
				'icon'                => 'visible.svg',
				'attributes'          => 'onclick="Backend.getScrollOffset();return AjaxRequest.toggleVisibility(this,%s)"',
				'button_callback'     => array('tl_article', 'toggleIcon'),
				'showInHeader'        => true
			),
			'show' => array
			(
				'href'                => 'act=show',
				'icon'                => 'show.svg'
			)
		)
	),

	// Select
	'select' => array
	(
		'buttons_callback' => array
		(
			array('tl_article', 'addAliasButton')
		)
	),

	// Palettes
	'palettes' => array
	(
		'__selector__'                => array('protected'),
		'default'                     => '{title_legend},title,alias,author;{layout_legend},inColumn,keywords;{teaser_legend:hide},teaserCssID,showTeaser,teaser;{syndication_legend},printable;{template_legend:hide},customTpl;{protected_legend:hide},protected;{expert_legend:hide},guests,cssID;{publish_legend},published,start,stop'
	),

	// Subpalettes
	'subpalettes' => array
	(
		'protected'                   => 'groups'
	),

	// Fields
	'fields' => array
	(
		'id' => array
		(
			'label'                   => array('ID'),
			'search'                  => true,
			'sql'                     => "int(10) unsigned NOT NULL auto_increment"
		),
		'pid' => array
		(
			'foreignKey'              => 'tl_page.title',
			'sql'                     => "int(10) unsigned NOT NULL default 0",
			'relation'                => array('type'=>'belongsTo', 'load'=>'lazy')
		),
		'sorting' => array
		(
			'sql'                     => "int(10) unsigned NOT NULL default 0"
		),
		'tstamp' => array
		(
			'sql'                     => "int(10) unsigned NOT NULL default 0"
		),
		'title' => array
		(
			'exclude'                 => true,
			'inputType'               => 'text',
			'search'                  => true,
			'eval'                    => array('mandatory'=>true, 'decodeEntities'=>true, 'maxlength'=>255, 'tl_class'=>'w50'),
			'sql'                     => "varchar(255) NOT NULL default ''"
		),
		'alias' => array
		(
			'exclude'                 => true,
			'inputType'               => 'text',
			'search'                  => true,
			'eval'                    => array('rgxp'=>'alias', 'doNotCopy'=>true, 'maxlength'=>255, 'tl_class'=>'w50 clr'),
			'save_callback' => array
			(
				array('tl_article', 'generateAlias')
			),
			'sql'                     => "varchar(255) BINARY NOT NULL default ''"
		),
		'author' => array
		(
			'default'                 => BackendUser::getInstance()->id,
			'exclude'                 => true,
			'search'                  => true,
			'filter'                  => true,
			'inputType'               => 'select',
			'foreignKey'              => 'tl_user.name',
			'eval'                    => array('doNotCopy'=>true, 'mandatory'=>true, 'chosen'=>true, 'includeBlankOption'=>true, 'tl_class'=>'w50'),
			'sql'                     => "int(10) unsigned NOT NULL default 0",
			'relation'                => array('type'=>'hasOne', 'load'=>'lazy')
		),
		'inColumn' => array
		(
			'exclude'                 => true,
			'filter'                  => true,
			'inputType'               => 'select',
			'options_callback'        => array('tl_article', 'getActiveLayoutSections'),
			'eval'                    => array('mandatory'=>true, 'tl_class'=>'w50'),
			'reference'               => &$GLOBALS['TL_LANG']['COLS'],
			'sql'                     => "varchar(32) NOT NULL default 'main'"
		),
		'keywords' => array
		(
			'exclude'                 => true,
			'inputType'               => 'textarea',
			'search'                  => true,
			'eval'                    => array('style'=>'height:60px', 'decodeEntities'=>true, 'tl_class'=>'clr'),
			'sql'                     => "text NULL"
		),
		'showTeaser' => array
		(
			'exclude'                 => true,
			'inputType'               => 'checkbox',
			'eval'                    => array('tl_class'=>'w50 m12'),
			'sql'                     => "char(1) NOT NULL default ''"
		),
		'teaserCssID' => array
		(
			'exclude'                 => true,
			'inputType'               => 'text',
			'eval'                    => array('multiple'=>true, 'size'=>2, 'tl_class'=>'w50'),
			'sql'                     => "varchar(255) NOT NULL default ''"
		),
		'teaser' => array
		(
			'exclude'                 => true,
			'inputType'               => 'textarea',
			'search'                  => true,
			'eval'                    => array('rte'=>'tinyMCE', 'tl_class'=>'clr'),
			'sql'                     => "text NULL"
		),
		'printable' => array
		(
			'exclude'                 => true,
			'inputType'               => 'checkbox',
			'options'                 => array('print', 'facebook', 'twitter'),
			'eval'                    => array('multiple'=>true),
			'reference'               => &$GLOBALS['TL_LANG']['tl_article'],
			'sql'                     => "varchar(255) NOT NULL default ''"
		),
		'customTpl' => array
		(
			'exclude'                 => true,
			'inputType'               => 'select',
			'options_callback' => static function ()
			{
				return Controller::getTemplateGroup('mod_article_', array(), 'mod_article');
			},
			'eval'                    => array('chosen'=>true, 'tl_class'=>'w50'),
			'sql'                     => "varchar(64) NOT NULL default ''"
		),
		'protected' => array
		(
			'exclude'                 => true,
			'filter'                  => true,
			'inputType'               => 'checkbox',
			'eval'                    => array('submitOnChange'=>true),
			'sql'                     => "char(1) NOT NULL default ''"
		),
		'groups' => array
		(
			'exclude'                 => true,
			'filter'                  => true,
			'inputType'               => 'checkbox',
			'foreignKey'              => 'tl_member_group.name',
			'eval'                    => array('mandatory'=>true, 'multiple'=>true),
			'sql'                     => "blob NULL",
			'relation'                => array('type'=>'hasMany', 'load'=>'lazy')
		),
		'guests' => array
		(
			'exclude'                 => true,
			'filter'                  => true,
			'inputType'               => 'checkbox',
			'eval'                    => array('tl_class'=>'w50'),
			'sql'                     => "char(1) NOT NULL default ''"
		),
		'cssID' => array
		(
			'exclude'                 => true,
			'inputType'               => 'text',
			'eval'                    => array('multiple'=>true, 'size'=>2, 'tl_class'=>'w50 clr'),
			'sql'                     => "varchar(255) NOT NULL default ''"
		),
		'published' => array
		(
			'exclude'                 => true,
			'filter'                  => true,
			'inputType'               => 'checkbox',
			'eval'                    => array('doNotCopy'=>true),
			'sql'                     => "char(1) NOT NULL default ''"
		),
		'start' => array
		(
			'exclude'                 => true,
			'inputType'               => 'text',
			'eval'                    => array('rgxp'=>'datim', 'datepicker'=>true, 'tl_class'=>'w50 wizard'),
			'sql'                     => "varchar(10) NOT NULL default ''"
		),
		'stop' => array
		(
			'exclude'                 => true,
			'inputType'               => 'text',
			'eval'                    => array('rgxp'=>'datim', 'datepicker'=>true, 'tl_class'=>'w50 wizard'),
			'sql'                     => "varchar(10) NOT NULL default ''"
		)
	)
);

/**
 * Provide miscellaneous methods that are used by the data configuration array.
 *
 * @author Leo Feyer <https://github.com/leofeyer>
 */
class tl_article extends Backend
{
	/**
	 * Import the back end user object
	 */
	public function __construct()
	{
		parent::__construct();
		$this->import(BackendUser::class, 'User');
	}

	/**
	 * Check permissions to edit table tl_page
	 *
	 * @throws AccessDeniedException
	 */
	public function checkPermission()
	{
		if ($this->User->isAdmin)
		{
			return;
		}

		/** @var SessionInterface $objSession */
		$objSession = System::getContainer()->get('session');

		$session = $objSession->all();

		// Set the default page user and group
		$GLOBALS['TL_DCA']['tl_page']['fields']['cuser']['default'] = (int) Config::get('defaultUser') ?: $this->User->id;
		$GLOBALS['TL_DCA']['tl_page']['fields']['cgroup']['default'] = (int) Config::get('defaultGroup') ?: (int) $this->User->groups[0];

		// Restrict the page tree
		if (empty($this->User->pagemounts) || !is_array($this->User->pagemounts))
		{
			$root = array(0);
		}
		else
		{
			$root = $this->User->pagemounts;
		}

		$GLOBALS['TL_DCA']['tl_page']['list']['sorting']['root'] = $root;

		// Set allowed page IDs (edit multiple)
		if (is_array($session['CURRENT']['IDS']))
		{
			$edit_all = array();
			$delete_all = array();

			foreach ($session['CURRENT']['IDS'] as $id)
			{
				$objArticle = $this->Database->prepare("SELECT p.pid, p.includeChmod, p.chmod, p.cuser, p.cgroup FROM tl_article a, tl_page p WHERE a.id=? AND a.pid=p.id")
											 ->limit(1)
											 ->execute($id);

				if ($objArticle->numRows < 1)
				{
					continue;
				}

				$row = $objArticle->row();

				if ($this->User->isAllowed(BackendUser::CAN_EDIT_ARTICLES, $row))
				{
					$edit_all[] = $id;
				}

				if ($this->User->isAllowed(BackendUser::CAN_DELETE_ARTICLES, $row))
				{
					$delete_all[] = $id;
				}
			}

			$session['CURRENT']['IDS'] = (Input::get('act') == 'deleteAll') ? $delete_all : $edit_all;
		}

		// Set allowed clipboard IDs
		if (isset($session['CLIPBOARD']['tl_article']) && is_array($session['CLIPBOARD']['tl_article']['id']))
		{
			$clipboard = array();

			foreach ($session['CLIPBOARD']['tl_article']['id'] as $id)
			{
				$objArticle = $this->Database->prepare("SELECT p.pid, p.includeChmod, p.chmod, p.cuser, p.cgroup FROM tl_article a, tl_page p WHERE a.id=? AND a.pid=p.id")
											 ->limit(1)
											 ->execute($id);

				if ($objArticle->numRows < 1)
				{
					continue;
				}

				if ($this->User->isAllowed(BackendUser::CAN_EDIT_ARTICLE_HIERARCHY, $objArticle->row()))
				{
					$clipboard[] = $id;
				}
			}

			$session['CLIPBOARD']['tl_article']['id'] = $clipboard;
		}

		$permission = 0;

		// Overwrite the session
		$objSession->replace($session);

		// Check current action
		if (Input::get('act') && Input::get('act') != 'paste')
		{
			// Set ID of the article's page
			$objPage = $this->Database->prepare("SELECT pid FROM tl_article WHERE id=?")
									  ->limit(1)
									  ->execute(Input::get('id'));

			$ids = $objPage->numRows ? array($objPage->pid) : array();

			// Set permission
			switch (Input::get('act'))
			{
				case 'edit':
				case 'toggle':
					$permission = BackendUser::CAN_EDIT_ARTICLES;
					break;

				case 'move':
					$permission = BackendUser::CAN_EDIT_ARTICLE_HIERARCHY;
					$ids[] = Input::get('sid');
					break;

				// Do not insert articles into a website root page
				case 'create':
				case 'copy':
				case 'copyAll':
				case 'cut':
				case 'cutAll':
					$permission = BackendUser::CAN_EDIT_ARTICLE_HIERARCHY;

					// Insert into a page
					if (Input::get('mode') == 2)
					{
						$objParent = $this->Database->prepare("SELECT id, type FROM tl_page WHERE id=?")
													->limit(1)
													->execute(Input::get('pid'));

						$ids[] = Input::get('pid');
					}

					// Insert after an article
					else
					{
						$objParent = $this->Database->prepare("SELECT id, type FROM tl_page WHERE id=(SELECT pid FROM tl_article WHERE id=?)")
													->limit(1)
													->execute(Input::get('pid'));

						$ids[] = $objParent->id;
					}

					if ($objParent->numRows && $objParent->type == 'root')
					{
						throw new AccessDeniedException('Attempt to insert an article into website root page ID ' . Input::get('pid') . '.');
					}
					break;

				case 'delete':
					$permission = BackendUser::CAN_DELETE_ARTICLES;
					break;
			}

			// Check user permissions
			$pagemounts = array();

			// Get all allowed pages for the current user
			foreach ($this->User->pagemounts as $root)
			{
				$pagemounts[] = array($root);
				$pagemounts[] = $this->Database->getChildRecords($root, 'tl_page');
			}

			if (!empty($pagemounts))
			{
				$pagemounts = array_merge(...$pagemounts);
			}

			$pagemounts = array_unique($pagemounts);

			// Check each page
			foreach ($ids as $id)
			{
				if (!in_array($id, $pagemounts))
				{
					throw new AccessDeniedException('Page ID ' . $id . ' is not mounted.');
				}

				if (Input::get('act') == 'show')
				{
					continue;
				}

				$objPage = PageModel::findById($id);

				// Check whether the current user has permission for the current page
				if ($objPage !== null && !$this->User->isAllowed($permission, $objPage->row()))
				{
					throw new AccessDeniedException('Not enough permissions to ' . Input::get('act') . ' ' . (Input::get('id') ? 'article ID ' . Input::get('id') : ' articles') . ' on page ID ' . $id . ' or to paste it/them into page ID ' . $id . '.');
				}
			}
		}
	}

	/**
	 * Add an image to each page in the tree
	 *
	 * @param array  $row
	 * @param string $label
	 *
	 * @return string
	 */
	public function addIcon($row, $label)
	{
		$image = 'articles';
<<<<<<< HEAD
		$time = Date::floorToMinute();
=======
>>>>>>> de1d4b93

		$unpublished = ($row['start'] != '' && $row['start'] > time()) || ($row['stop'] != '' && $row['stop'] <= time());

		if ($unpublished || !$row['published'])
		{
			$image .= '_';
		}

		return '<a href="contao/preview.php?page=' . $row['pid'] . '&amp;article=' . ($row['alias'] ?: $row['id']) . '" title="' . StringUtil::specialchars($GLOBALS['TL_LANG']['MSC']['view']) . '" target="_blank">' . Image::getHtml($image . '.svg', '', 'data-icon="' . ($unpublished ? $image : rtrim($image, '_')) . '.svg" data-icon-disabled="' . rtrim($image, '_') . '_.svg"') . '</a> ' . $label;
	}

	/**
	 * Auto-generate an article alias if it has not been set yet
	 *
	 * @param mixed         $varValue
	 * @param DataContainer $dc
	 *
	 * @return string
	 *
	 * @throws Exception
	 */
	public function generateAlias($varValue, DataContainer $dc)
	{
		$aliasExists = function (string $alias) use ($dc): bool
		{
			if (in_array($alias, array('top', 'wrapper', 'header', 'container', 'main', 'left', 'right', 'footer'), true))
			{
				return true;
			}

			return $this->Database->prepare("SELECT id FROM tl_article WHERE alias=? AND id!=?")->execute($alias, $dc->id)->numRows > 0;
		};

		// Generate an alias if there is none
		if ($varValue == '')
		{
			$varValue = System::getContainer()->get('contao.slug')->generate($dc->activeRecord->title, $dc->activeRecord->pid, $aliasExists);
		}
		elseif ($aliasExists($varValue))
		{
			throw new Exception(sprintf($GLOBALS['TL_LANG']['ERR']['aliasExists'], $varValue));
		}

		return $varValue;
	}

	/**
	 * Return all active layout sections as array
	 *
	 * @param DataContainer $dc
	 *
	 * @return array
	 */
	public function getActiveLayoutSections(DataContainer $dc)
	{
		// Show only active sections
		if ($dc->activeRecord->pid)
		{
			$arrSections = array();
			$objPage = PageModel::findWithDetails($dc->activeRecord->pid);

			// Get the layout sections
			if ($objPage->layout)
			{
				$objLayout = LayoutModel::findByPk($objPage->layout);

				if ($objLayout === null)
				{
					return array();
				}

				$arrModules = StringUtil::deserialize($objLayout->modules);

				if (empty($arrModules) || !is_array($arrModules))
				{
					return array();
				}

				// Find all sections with an article module (see #6094)
				foreach ($arrModules as $arrModule)
				{
					if ($arrModule['mod'] == 0 && $arrModule['enable'])
					{
						$arrSections[] = $arrModule['col'];
					}
				}
			}
		}

		// Show all sections (e.g. "override all" mode)
		else
		{
			$arrSections = array('header', 'left', 'right', 'main', 'footer');
			$objLayout = $this->Database->query("SELECT sections FROM tl_layout WHERE sections!=''");

			while ($objLayout->next())
			{
				$arrCustom = StringUtil::deserialize($objLayout->sections);

				// Add the custom layout sections
				if (!empty($arrCustom) && is_array($arrCustom))
				{
					foreach ($arrCustom as $v)
					{
						if (!empty($v['id']))
						{
							$arrSections[] = $v['id'];
						}
					}
				}
			}
		}

		return Backend::convertLayoutSectionIdsToAssociativeArray($arrSections);
	}

	/**
	 * Return the edit article button
	 *
	 * @param array  $row
	 * @param string $href
	 * @param string $label
	 * @param string $title
	 * @param string $icon
	 * @param string $attributes
	 *
	 * @return string
	 */
	public function editArticle($row, $href, $label, $title, $icon, $attributes)
	{
		$objPage = PageModel::findById($row['pid']);

		return $this->User->isAllowed(BackendUser::CAN_EDIT_ARTICLES, $objPage->row()) ? '<a href="' . $this->addToUrl($href . '&amp;id=' . $row['id']) . '" title="' . StringUtil::specialchars($title) . '"' . $attributes . '>' . Image::getHtml($icon, $label) . '</a> ' : Image::getHtml(preg_replace('/\.svg$/i', '_.svg', $icon)) . ' ';
	}

	/**
	 * Return the edit header button
	 *
	 * @param array  $row
	 * @param string $href
	 * @param string $label
	 * @param string $title
	 * @param string $icon
	 * @param string $attributes
	 *
	 * @return string
	 */
	public function editHeader($row, $href, $label, $title, $icon, $attributes)
	{
		if (!$this->User->canEditFieldsOf('tl_article'))
		{
			return Image::getHtml(preg_replace('/\.svg$/i', '_.svg', $icon)) . ' ';
		}

		$objPage = PageModel::findById($row['pid']);

		return $this->User->isAllowed(BackendUser::CAN_EDIT_ARTICLES, $objPage->row()) ? '<a href="' . $this->addToUrl($href . '&amp;id=' . $row['id']) . '" title="' . StringUtil::specialchars($title) . '"' . $attributes . '>' . Image::getHtml($icon, $label) . '</a> ' : Image::getHtml(preg_replace('/\.svg$/i', '_.svg', $icon)) . ' ';
	}

	/**
	 * Return the copy article button
	 *
	 * @param array  $row
	 * @param string $href
	 * @param string $label
	 * @param string $title
	 * @param string $icon
	 * @param string $attributes
	 * @param string $table
	 *
	 * @return string
	 */
	public function copyArticle($row, $href, $label, $title, $icon, $attributes, $table)
	{
		if ($GLOBALS['TL_DCA'][$table]['config']['closed'])
		{
			return '';
		}

		$objPage = PageModel::findById($row['pid']);

		return $this->User->isAllowed(BackendUser::CAN_EDIT_ARTICLE_HIERARCHY, $objPage->row()) ? '<a href="' . $this->addToUrl($href . '&amp;id=' . $row['id']) . '" title="' . StringUtil::specialchars($title) . '"' . $attributes . '>' . Image::getHtml($icon, $label) . '</a> ' : Image::getHtml(preg_replace('/\.svg$/i', '_.svg', $icon)) . ' ';
	}

	/**
	 * Return the cut article button
	 *
	 * @param array  $row
	 * @param string $href
	 * @param string $label
	 * @param string $title
	 * @param string $icon
	 * @param string $attributes
	 *
	 * @return string
	 */
	public function cutArticle($row, $href, $label, $title, $icon, $attributes)
	{
		$objPage = PageModel::findById($row['pid']);

		return $this->User->isAllowed(BackendUser::CAN_EDIT_ARTICLE_HIERARCHY, $objPage->row()) ? '<a href="' . $this->addToUrl($href . '&amp;id=' . $row['id']) . '" title="' . StringUtil::specialchars($title) . '"' . $attributes . '>' . Image::getHtml($icon, $label) . '</a> ' : Image::getHtml(preg_replace('/\.svg$/i', '_.svg', $icon)) . ' ';
	}

	/**
	 * Return the paste article button
	 *
	 * @param DataContainer $dc
	 * @param array         $row
	 * @param string        $table
	 * @param boolean       $cr
	 * @param array         $arrClipboard
	 *
	 * @return string
	 *
	 * @deprecated
	 */
	public function pasteArticle(DataContainer $dc, $row, $table, $cr, $arrClipboard=null)
	{
		trigger_deprecation('contao/core-bundle', '4.10', 'Using "tl_article::pasteArticle()" has been deprecated and will no longer work in Contao 5.0.');

		return System::getContainer()
			->get(ContentCompositionListener::class)
			->renderArticlePasteButton($dc, $row, $table, $cr, $arrClipboard)
		;
	}

	/**
	 * Return the delete article button
	 *
	 * @param array  $row
	 * @param string $href
	 * @param string $label
	 * @param string $title
	 * @param string $icon
	 * @param string $attributes
	 *
	 * @return string
	 */
	public function deleteArticle($row, $href, $label, $title, $icon, $attributes)
	{
		$objPage = PageModel::findById($row['pid']);

		return $this->User->isAllowed(BackendUser::CAN_DELETE_ARTICLES, $objPage->row()) ? '<a href="' . $this->addToUrl($href . '&amp;id=' . $row['id']) . '" title="' . StringUtil::specialchars($title) . '"' . $attributes . '>' . Image::getHtml($icon, $label) . '</a> ' : Image::getHtml(preg_replace('/\.svg$/i', '_.svg', $icon)) . ' ';
	}

	/**
	 * Automatically generate the folder URL aliases
	 *
	 * @param array $arrButtons
	 *
	 * @return array
	 */
	public function addAliasButton($arrButtons)
	{
		if (!$this->User->hasAccess('tl_article::alias', 'alexf'))
		{
			return $arrButtons;
		}

		// Generate the aliases
		if (isset($_POST['alias']) && Input::post('FORM_SUBMIT') == 'tl_select')
		{
			/** @var SessionInterface $objSession */
			$objSession = System::getContainer()->get('session');

			$session = $objSession->all();
			$ids = $session['CURRENT']['IDS'];

			foreach ($ids as $id)
			{
				$objArticle = ArticleModel::findByPk($id);

				if ($objArticle === null)
				{
					continue;
				}

				$strAlias = System::getContainer()->get('contao.slug')->generate($objArticle->title, $objArticle->pid);

				// The alias has not changed
				if ($strAlias == $objArticle->alias)
				{
					continue;
				}

				// Initialize the version manager
				$objVersions = new Versions('tl_article', $id);
				$objVersions->initialize();

				// Store the new alias
				$this->Database->prepare("UPDATE tl_article SET alias=? WHERE id=?")
							   ->execute($strAlias, $id);

				// Create a new version
				$objVersions->create();
			}

			$this->redirect($this->getReferer());
		}

		// Add the button
		$arrButtons['alias'] = '<button type="submit" name="alias" id="alias" class="tl_submit" accesskey="a">' . $GLOBALS['TL_LANG']['MSC']['aliasSelected'] . '</button> ';

		return $arrButtons;
	}

	/**
	 * Return the "toggle visibility" button
	 *
	 * @param array  $row
	 * @param string $href
	 * @param string $label
	 * @param string $title
	 * @param string $icon
	 * @param string $attributes
	 *
	 * @return string
	 */
	public function toggleIcon($row, $href, $label, $title, $icon, $attributes)
	{
		if (Input::get('tid'))
		{
			$this->toggleVisibility(Input::get('tid'), (Input::get('state') == 1), (@func_get_arg(12) ?: null));
			$this->redirect($this->getReferer());
		}

		// Check permissions AFTER checking the tid, so hacking attempts are logged
		if (!$this->User->hasAccess('tl_article::published', 'alexf'))
		{
			return '';
		}

		$href .= '&amp;tid=' . $row['id'] . '&amp;state=' . ($row['published'] ? '' : 1);

		if (!$row['published'])
		{
			$icon = 'invisible.svg';
		}

		$objPage = PageModel::findById($row['pid']);

		if (!$this->User->isAllowed(BackendUser::CAN_EDIT_ARTICLES, $objPage->row()))
		{
			if ($row['published'])
			{
				$icon = preg_replace('/\.svg$/i', '_.svg', $icon); // see #8126
			}

			return Image::getHtml($icon) . ' ';
		}

		return '<a href="' . $this->addToUrl($href) . '" title="' . StringUtil::specialchars($title) . '"' . $attributes . '>' . Image::getHtml($icon, $label, 'data-state="' . ($row['published'] ? 1 : 0) . '"') . '</a> ';
	}

	/**
	 * Disable/enable a user group
	 *
	 * @param integer       $intId
	 * @param boolean       $blnVisible
	 * @param DataContainer $dc
	 *
	 * @throws AccessDeniedException
	 */
	public function toggleVisibility($intId, $blnVisible, DataContainer $dc=null)
	{
		// Set the ID and action
		Input::setGet('id', $intId);
		Input::setGet('act', 'toggle');

		if ($dc)
		{
			$dc->id = $intId; // see #8043
		}

		// Trigger the onload_callback
		if (is_array($GLOBALS['TL_DCA']['tl_article']['config']['onload_callback']))
		{
			foreach ($GLOBALS['TL_DCA']['tl_article']['config']['onload_callback'] as $callback)
			{
				if (is_array($callback))
				{
					$this->import($callback[0]);
					$this->{$callback[0]}->{$callback[1]}($dc);
				}
				elseif (is_callable($callback))
				{
					$callback($dc);
				}
			}
		}

		// Check the field access
		if (!$this->User->hasAccess('tl_article::published', 'alexf'))
		{
			throw new AccessDeniedException('Not enough permissions to publish/unpublish article ID "' . $intId . '".');
		}

		$objRow = $this->Database->prepare("SELECT * FROM tl_article WHERE id=?")
								 ->limit(1)
								 ->execute($intId);

		if ($objRow->numRows < 1)
		{
			throw new AccessDeniedException('Invalid article ID "' . $intId . '".');
		}

		// Set the current record
		if ($dc)
		{
			$dc->activeRecord = $objRow;
		}

		$objVersions = new Versions('tl_article', $intId);
		$objVersions->initialize();

		// Trigger the save_callback
		if (is_array($GLOBALS['TL_DCA']['tl_article']['fields']['published']['save_callback']))
		{
			foreach ($GLOBALS['TL_DCA']['tl_article']['fields']['published']['save_callback'] as $callback)
			{
				if (is_array($callback))
				{
					$this->import($callback[0]);
					$blnVisible = $this->{$callback[0]}->{$callback[1]}($blnVisible, $dc);
				}
				elseif (is_callable($callback))
				{
					$blnVisible = $callback($blnVisible, $dc);
				}
			}
		}

		$time = time();

		// Update the database
		$this->Database->prepare("UPDATE tl_article SET tstamp=$time, published='" . ($blnVisible ? '1' : '') . "' WHERE id=?")
					   ->execute($intId);

		if ($dc)
		{
			$dc->activeRecord->tstamp = $time;
			$dc->activeRecord->published = ($blnVisible ? '1' : '');
		}

		// Trigger the onsubmit_callback
		if (is_array($GLOBALS['TL_DCA']['tl_article']['config']['onsubmit_callback']))
		{
			foreach ($GLOBALS['TL_DCA']['tl_article']['config']['onsubmit_callback'] as $callback)
			{
				if (is_array($callback))
				{
					$this->import($callback[0]);
					$this->{$callback[0]}->{$callback[1]}($dc);
				}
				elseif (is_callable($callback))
				{
					$callback($dc);
				}
			}
		}

		$objVersions->create();

		if ($dc)
		{
			$dc->invalidateCacheTags();
		}
	}
}<|MERGE_RESOLUTION|>--- conflicted
+++ resolved
@@ -16,7 +16,6 @@
 use Contao\CoreBundle\EventListener\DataContainer\ContentCompositionListener;
 use Contao\CoreBundle\Exception\AccessDeniedException;
 use Contao\DataContainer;
-use Contao\Date;
 use Contao\Image;
 use Contao\Input;
 use Contao\LayoutModel;
@@ -556,11 +555,6 @@
 	public function addIcon($row, $label)
 	{
 		$image = 'articles';
-<<<<<<< HEAD
-		$time = Date::floorToMinute();
-=======
->>>>>>> de1d4b93
-
 		$unpublished = ($row['start'] != '' && $row['start'] > time()) || ($row['stop'] != '' && $row['stop'] <= time());
 
 		if ($unpublished || !$row['published'])
