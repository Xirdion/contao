<?php

/**
 * Contao Open Source CMS
 *
 * Copyright (c) 2005-2016 Leo Feyer
 *
 * @license LGPL-3.0+
 */


/**
 * Table tl_form
 */
$GLOBALS['TL_DCA']['tl_form'] = array
(

	// Config
	'config' => array
	(
		'dataContainer'               => 'Table',
		'switchToEdit'                => true,
		'enableVersioning'            => true,
		'ctable'                      => array('tl_form_field'),
		'onload_callback' => array
		(
			array('tl_form', 'checkPermission')
		),
		'sql' => array
		(
			'keys' => array
			(
				'id' => 'primary',
				'alias' => 'index'
			)
		)
	),

	// List
	'list' => array
	(
		'sorting' => array
		(
			'mode'                    => 1,
			'fields'                  => array('title'),
			'flag'                    => 1,
			'panelLayout'             => 'filter;search,limit',
		),
		'label' => array
		(
			'fields'                  => array('title', 'formID'),
			'format'                  => '%s <span style="color:#999;padding-left:3px">[%s]</span>'
		),
		'global_operations' => array
		(
			'all' => array
			(
				'label'               => &$GLOBALS['TL_LANG']['MSC']['all'],
				'href'                => 'act=select',
				'class'               => 'header_edit_all',
				'attributes'          => 'onclick="Backend.getScrollOffset()" accesskey="e"'
			)
		),
		'operations' => array
		(
			'edit' => array
			(
				'label'               => &$GLOBALS['TL_LANG']['tl_form']['edit'],
				'href'                => 'table=tl_form_field',
				'icon'                => 'edit.svg'
			),
			'editheader' => array
			(
				'label'               => &$GLOBALS['TL_LANG']['tl_form']['editheader'],
				'href'                => 'act=edit',
				'icon'                => 'header.svg',
				'button_callback'     => array('tl_form', 'editHeader')
			),
			'copy' => array
			(
				'label'               => &$GLOBALS['TL_LANG']['tl_form']['copy'],
				'href'                => 'act=copy',
				'icon'                => 'copy.svg',
				'button_callback'     => array('tl_form', 'copyForm')
			),
			'delete' => array
			(
				'label'               => &$GLOBALS['TL_LANG']['tl_form']['delete'],
				'href'                => 'act=delete',
				'icon'                => 'delete.svg',
				'attributes'          => 'onclick="if(!confirm(\'' . $GLOBALS['TL_LANG']['MSC']['deleteConfirm'] . '\'))return false;Backend.getScrollOffset()"',
				'button_callback'     => array('tl_form', 'deleteForm')
			),
			'show' => array
			(
				'label'               => &$GLOBALS['TL_LANG']['tl_form']['show'],
				'href'                => 'act=show',
				'icon'                => 'show.svg'
			)
		)
	),

	// Palettes
	'palettes' => array
	(
		'__selector__'                => array('sendViaEmail', 'storeValues'),
		'default'                     => '{title_legend},title,alias,jumpTo;{config_legend},allowTags;{email_legend},sendViaEmail;{store_legend:hide},storeValues;{template_legend:hide},customTpl;{expert_legend:hide},method,novalidate,attributes,formID'
	),

	// Subpalettes
	'subpalettes' => array
	(
		'sendViaEmail'                => 'recipient,subject,format,skipEmpty',
		'storeValues'                 => 'targetTable'
	),

	// Fields
	'fields' => array
	(
		'id' => array
		(
			'sql'                     => "int(10) unsigned NOT NULL auto_increment"
		),
		'tstamp' => array
		(
			'sql'                     => "int(10) unsigned NOT NULL default '0'"
		),
		'title' => array
		(
			'label'                   => &$GLOBALS['TL_LANG']['tl_form']['title'],
			'exclude'                 => true,
			'search'                  => true,
			'inputType'               => 'text',
			'eval'                    => array('mandatory'=>true, 'maxlength'=>255, 'tl_class'=>'w50'),
			'sql'                     => "varchar(255) NOT NULL default ''"
		),
		'alias' => array
		(
			'label'                   => &$GLOBALS['TL_LANG']['tl_form']['alias'],
			'exclude'                 => true,
			'inputType'               => 'text',
			'eval'                    => array('rgxp'=>'alias', 'doNotCopy'=>true, 'maxlength'=>128, 'tl_class'=>'w50'),
			'save_callback' => array
			(
				array('tl_form', 'generateAlias')
			),
			'sql'                     => "varchar(128) COLLATE utf8_bin NOT NULL default ''"
		),
		'jumpTo' => array
		(
			'label'                   => &$GLOBALS['TL_LANG']['tl_form']['jumpTo'],
			'exclude'                 => true,
			'inputType'               => 'pageTree',
			'foreignKey'              => 'tl_page.title',
			'eval'                    => array('fieldType'=>'radio', 'tl_class'=>'clr'),
			'sql'                     => "int(10) unsigned NOT NULL default '0'",
			'relation'                => array('type'=>'hasOne', 'load'=>'eager')
		),
		'sendViaEmail' => array
		(
			'label'                   => &$GLOBALS['TL_LANG']['tl_form']['sendViaEmail'],
			'exclude'                 => true,
			'filter'                  => true,
			'inputType'               => 'checkbox',
			'eval'                    => array('submitOnChange'=>true),
			'sql'                     => "char(1) NOT NULL default ''"
		),
		'recipient' => array
		(
			'label'                   => &$GLOBALS['TL_LANG']['tl_form']['recipient'],
			'exclude'                 => true,
			'search'                  => true,
			'inputType'               => 'text',
			'eval'                    => array('mandatory'=>true, 'maxlength'=>1022, 'rgxp'=>'emails', 'tl_class'=>'w50'),
			'sql'                     => "varchar(1022) NOT NULL default ''"
		),
		'subject' => array
		(
			'label'                   => &$GLOBALS['TL_LANG']['tl_form']['subject'],
			'exclude'                 => true,
			'search'                  => true,
			'inputType'               => 'text',
			'eval'                    => array('mandatory'=>true, 'maxlength'=>255, 'decodeEntities'=>true, 'tl_class'=>'w50'),
			'sql'                     => "varchar(255) NOT NULL default ''"
		),
		'format' => array
		(
			'label'                   => &$GLOBALS['TL_LANG']['tl_form']['format'],
			'default'                 => 'raw',
			'exclude'                 => true,
			'inputType'               => 'select',
			'options'                 => array('raw', 'xml', 'csv', 'email'),
			'reference'               => &$GLOBALS['TL_LANG']['tl_form'],
			'eval'                    => array('helpwizard'=>true, 'tl_class'=>'w50'),
			'sql'                     => "varchar(12) NOT NULL default ''"
		),
		'skipEmpty' => array
		(
			'label'                   => &$GLOBALS['TL_LANG']['tl_form']['skipEmtpy'],
			'exclude'                 => true,
			'filter'                  => true,
			'inputType'               => 'checkbox',
			'eval'                    => array('tl_class'=>'w50 m12'),
			'sql'                     => "char(1) NOT NULL default ''"
		),
		'storeValues' => array
		(
			'label'                   => &$GLOBALS['TL_LANG']['tl_form']['storeValues'],
			'exclude'                 => true,
			'filter'                  => true,
			'inputType'               => 'checkbox',
			'eval'                    => array('submitOnChange'=>true),
			'sql'                     => "char(1) NOT NULL default ''"
		),
		'targetTable' => array
		(
			'label'                   => &$GLOBALS['TL_LANG']['tl_form']['targetTable'],
			'exclude'                 => true,
			'search'                  => true,
			'inputType'               => 'select',
			'options_callback'        => array('tl_form', 'getAllTables'),
			'eval'                    => array('chosen'=>true, 'tl_class'=>'w50'),
			'sql'                     => "varchar(64) NOT NULL default ''"
		),
		'customTpl' => array
		(
			'label'                   => &$GLOBALS['TL_LANG']['tl_form']['customTpl'],
			'exclude'                 => true,
			'inputType'               => 'select',
			'options_callback'        => array('tl_form', 'getFormWrapperTemplates'),
			'eval'                    => array('tl_class'=>'w50'),
			'sql'                     => "varchar(64) NOT NULL default ''"
		),
		'method' => array
		(
			'label'                   => &$GLOBALS['TL_LANG']['tl_form']['method'],
			'default'                 => 'POST',
			'exclude'                 => true,
			'filter'                  => true,
			'inputType'               => 'select',
			'options'                 => array('POST', 'GET'),
			'eval'                    => array('tl_class'=>'w50'),
			'sql'                     => "varchar(12) NOT NULL default ''"
		),
		'novalidate' => array
		(
			'label'                   => &$GLOBALS['TL_LANG']['tl_form']['novalidate'],
			'exclude'                 => true,
			'inputType'               => 'checkbox',
			'eval'                    => array('tl_class'=>'w50 m12'),
			'sql'                     => "char(1) NOT NULL default ''"
		),
		'attributes' => array
		(
			'label'                   => &$GLOBALS['TL_LANG']['tl_form']['attributes'],
			'exclude'                 => true,
			'inputType'               => 'text',
			'eval'                    => array('multiple'=>true, 'size'=>2, 'tl_class'=>'w50'),
			'sql'                     => "varchar(255) NOT NULL default ''"
		),
		'formID' => array
		(
			'label'                   => &$GLOBALS['TL_LANG']['tl_form']['formID'],
			'exclude'                 => true,
			'search'                  => true,
			'inputType'               => 'text',
			'eval'                    => array('nospace'=>true, 'maxlength'=>64, 'tl_class'=>'w50'),
			'sql'                     => "varchar(64) NOT NULL default ''"
		),
		'allowTags' => array
		(
			'label'                   => &$GLOBALS['TL_LANG']['tl_form']['allowTags'],
			'exclude'                 => true,
			'filter'                  => true,
			'inputType'               => 'checkbox',
			'eval'                    => array('tl_class'=>'w50'),
			'sql'                     => "char(1) NOT NULL default ''"
		)
	)
);


/**
 * Provide miscellaneous methods that are used by the data configuration array.
 *
 * @author Leo Feyer <https://github.com/leofeyer>
 */
class tl_form extends Backend
{

	/**
	 * Import the back end user object
	 */
	public function __construct()
	{
		parent::__construct();
		$this->import('BackendUser', 'User');
	}


	/**
	 * Check permissions to edit table tl_form
	 *
	 * @throws Contao\CoreBundle\Exception\AccessDeniedException
	 */
	public function checkPermission()
	{
		if ($this->User->isAdmin)
		{
			return;
		}

		// Set root IDs
		if (!is_array($this->User->forms) || empty($this->User->forms))
		{
			$root = array(0);
		}
		else
		{
			$root = $this->User->forms;
		}

		$GLOBALS['TL_DCA']['tl_form']['list']['sorting']['root'] = $root;

		// Check permissions to add forms
		if (!$this->User->hasAccess('create', 'formp'))
		{
			$GLOBALS['TL_DCA']['tl_form']['config']['closed'] = true;
		}

		/** @var Symfony\Component\HttpFoundation\Session\SessionInterface $objSession */
		$objSession = System::getContainer()->get('session');

		// Check current action
		switch (Input::get('act'))
		{
			case 'create':
			case 'select':
				// Allow
				break;

			case 'edit':
				// Dynamically add the record to the user profile
				if (!in_array(Input::get('id'), $root))
				{
					/** @var Symfony\Component\HttpFoundation\Session\Attribute\AttributeBagInterface $objSessionBag */
					$objSessionBag = $objSession->getBag('contao_backend');

					$arrNew = $objSessionBag->get('new_records');

					if (is_array($arrNew['tl_form']) && in_array(Input::get('id'), $arrNew['tl_form']))
					{
						// Add the permissions on group level
						if ($this->User->inherit != 'custom')
						{
<<<<<<< HEAD
							$objUser = $this->Database->prepare("SELECT forms, formp FROM tl_user WHERE id=?")
													   ->limit(1)
													   ->execute($this->User->id);

							$arrFormp = StringUtil::deserialize($objUser->formp);
=======
							$objGroup = $this->Database->execute("SELECT id, forms, formp FROM tl_user_group WHERE id IN(" . implode(',', array_map('intval', $this->User->groups)) . ")");
>>>>>>> 871f0235

							while ($objGroup->next())
							{
<<<<<<< HEAD
								$arrForms = StringUtil::deserialize($objUser->forms);
								$arrForms[] = Input::get('id');
=======
								$arrFormp = deserialize($objGroup->formp);
>>>>>>> 871f0235

								if (is_array($arrFormp) && in_array('create', $arrFormp))
								{
									$arrForms = deserialize($objGroup->forms, true);
									$arrForms[] = Input::get('id');

									$this->Database->prepare("UPDATE tl_user_group SET forms=? WHERE id=?")
												   ->execute(serialize($arrForms), $objGroup->id);
								}
							}
						}

						// Add the permissions on user level
						if ($this->User->inherit != 'group')
						{
							$objUser = $this->Database->prepare("SELECT forms, formp FROM tl_user WHERE id=?")
													   ->limit(1)
													   ->execute($this->User->id);

<<<<<<< HEAD
							$arrFormp = StringUtil::deserialize($objGroup->formp);

							if (is_array($arrFormp) && in_array('create', $arrFormp))
							{
								$arrForms = StringUtil::deserialize($objGroup->forms);
=======
							$arrFormp = deserialize($objUser->formp);

							if (is_array($arrFormp) && in_array('create', $arrFormp))
							{
								$arrForms = deserialize($objUser->forms, true);
>>>>>>> 871f0235
								$arrForms[] = Input::get('id');

								$this->Database->prepare("UPDATE tl_user SET forms=? WHERE id=?")
											   ->execute(serialize($arrForms), $this->User->id);
							}
						}

						// Add the new element to the user object
						$root[] = Input::get('id');
						$this->User->forms = $root;
					}
				}
				// No break;

			case 'copy':
			case 'delete':
			case 'show':
				if (!in_array(Input::get('id'), $root) || (Input::get('act') == 'delete' && !$this->User->hasAccess('delete', 'formp')))
				{
					throw new Contao\CoreBundle\Exception\AccessDeniedException('Not enough permissions to ' . Input::get('act') . ' form ID ' . Input::get('id') . '.');
				}
				break;

			case 'editAll':
			case 'deleteAll':
			case 'overrideAll':
				$session = $objSession->all();
				if (Input::get('act') == 'deleteAll' && !$this->User->hasAccess('delete', 'formp'))
				{
					$session['CURRENT']['IDS'] = array();
				}
				else
				{
					$session['CURRENT']['IDS'] = array_intersect($session['CURRENT']['IDS'], $root);
				}
				$objSession->replace($session);
				break;

			default:
				if (strlen(Input::get('act')))
				{
					throw new Contao\CoreBundle\Exception\AccessDeniedException('Not enough permissions to ' . Input::get('act') . ' forms.');
				}
				break;
		}
	}


	/**
	 * Auto-generate a form alias if it has not been set yet
	 *
	 * @param mixed         $varValue
	 * @param DataContainer $dc
	 *
	 * @return mixed
	 *
	 * @throws Exception
	 */
	public function generateAlias($varValue, DataContainer $dc)
	{
		$autoAlias = false;

		// Generate an alias if there is none
		if ($varValue == '')
		{
			$autoAlias = true;
			$varValue = StringUtil::generateAlias($dc->activeRecord->title);
		}

		$objAlias = $this->Database->prepare("SELECT id FROM tl_form WHERE id=? OR alias=?")
								   ->execute($dc->id, $varValue);

		// Check whether the page alias exists
		if ($objAlias->numRows > 1)
		{
			if (!$autoAlias)
			{
				throw new Exception(sprintf($GLOBALS['TL_LANG']['ERR']['aliasExists'], $varValue));
			}

			$varValue .= '-' . $dc->id;
		}

		return $varValue;
	}


	/**
	 * Get all tables and return them as array
	 *
	 * @return array
	 */
	public function getAllTables()
	{
		return $this->Database->listTables();
	}


	/**
	 * Return all form wrapper templates as array
	 *
	 * @return array
	 */
	public function getFormWrapperTemplates()
	{
		return $this->getTemplateGroup('form_wrapper_');
	}


	/**
	 * Return the edit header button
	 *
	 * @param array  $row
	 * @param string $href
	 * @param string $label
	 * @param string $title
	 * @param string $icon
	 * @param string $attributes
	 *
	 * @return string
	 */
	public function editHeader($row, $href, $label, $title, $icon, $attributes)
	{
		return $this->User->canEditFieldsOf('tl_form') ? '<a href="'.$this->addToUrl($href.'&amp;id='.$row['id']).'" title="'.StringUtil::specialchars($title).'"'.$attributes.'>'.Image::getHtml($icon, $label).'</a> ' : Image::getHtml(preg_replace('/\.svg$/i', '_.svg', $icon)).' ';
	}


	/**
	 * Return the copy form button
	 *
	 * @param array  $row
	 * @param string $href
	 * @param string $label
	 * @param string $title
	 * @param string $icon
	 * @param string $attributes
	 *
	 * @return string
	 */
	public function copyForm($row, $href, $label, $title, $icon, $attributes)
	{
		return $this->User->hasAccess('create', 'formp') ? '<a href="'.$this->addToUrl($href.'&amp;id='.$row['id']).'" title="'.StringUtil::specialchars($title).'"'.$attributes.'>'.Image::getHtml($icon, $label).'</a> ' : Image::getHtml(preg_replace('/\.svg$/i', '_.svg', $icon)).' ';
	}


	/**
	 * Return the delete form button
	 *
	 * @param array  $row
	 * @param string $href
	 * @param string $label
	 * @param string $title
	 * @param string $icon
	 * @param string $attributes
	 *
	 * @return string
	 */
	public function deleteForm($row, $href, $label, $title, $icon, $attributes)
	{
		return $this->User->hasAccess('delete', 'formp') ? '<a href="'.$this->addToUrl($href.'&amp;id='.$row['id']).'" title="'.StringUtil::specialchars($title).'"'.$attributes.'>'.Image::getHtml($icon, $label).'</a> ' : Image::getHtml(preg_replace('/\.svg$/i', '_.svg', $icon)).' ';
	}
}<|MERGE_RESOLUTION|>--- conflicted
+++ resolved
@@ -353,28 +353,15 @@
 						// Add the permissions on group level
 						if ($this->User->inherit != 'custom')
 						{
-<<<<<<< HEAD
-							$objUser = $this->Database->prepare("SELECT forms, formp FROM tl_user WHERE id=?")
-													   ->limit(1)
-													   ->execute($this->User->id);
-
-							$arrFormp = StringUtil::deserialize($objUser->formp);
-=======
 							$objGroup = $this->Database->execute("SELECT id, forms, formp FROM tl_user_group WHERE id IN(" . implode(',', array_map('intval', $this->User->groups)) . ")");
->>>>>>> 871f0235
 
 							while ($objGroup->next())
 							{
-<<<<<<< HEAD
-								$arrForms = StringUtil::deserialize($objUser->forms);
-								$arrForms[] = Input::get('id');
-=======
-								$arrFormp = deserialize($objGroup->formp);
->>>>>>> 871f0235
+								$arrFormp = StringUtil::deserialize($objGroup->formp);
 
 								if (is_array($arrFormp) && in_array('create', $arrFormp))
 								{
-									$arrForms = deserialize($objGroup->forms, true);
+									$arrForms = StringUtil::deserialize($objGroup->forms, true);
 									$arrForms[] = Input::get('id');
 
 									$this->Database->prepare("UPDATE tl_user_group SET forms=? WHERE id=?")
@@ -390,19 +377,11 @@
 													   ->limit(1)
 													   ->execute($this->User->id);
 
-<<<<<<< HEAD
-							$arrFormp = StringUtil::deserialize($objGroup->formp);
+							$arrFormp = StringUtil::deserialize($objUser->formp);
 
 							if (is_array($arrFormp) && in_array('create', $arrFormp))
 							{
-								$arrForms = StringUtil::deserialize($objGroup->forms);
-=======
-							$arrFormp = deserialize($objUser->formp);
-
-							if (is_array($arrFormp) && in_array('create', $arrFormp))
-							{
-								$arrForms = deserialize($objUser->forms, true);
->>>>>>> 871f0235
+								$arrForms = StringUtil::deserialize($objUser->forms, true);
 								$arrForms[] = Input::get('id');
 
 								$this->Database->prepare("UPDATE tl_user SET forms=? WHERE id=?")
