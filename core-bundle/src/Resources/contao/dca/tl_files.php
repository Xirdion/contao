<?php

/*
 * This file is part of Contao.
 *
 * (c) Leo Feyer
 *
 * @license LGPL-3.0-or-later
 */

$GLOBALS['TL_DCA']['tl_files'] = array
(

	// Config
	'config' => array
	(
		'dataContainer'               => 'Folder',
		'enableVersioning'            => true,
		'databaseAssisted'            => true,
		'onload_callback' => array
		(
			array('tl_files', 'checkPermission'),
			array('tl_files', 'addBreadcrumb'),
			array('tl_files', 'checkImportantPart')
		),
		'sql' => array
		(
			'keys' => array
			(
				'id' => 'primary',
				'pid' => 'index',
				'uuid' => 'unique',
				'path' => 'index', // not unique (see #7725)
				'extension' => 'index'
			)
		)
	),

	// List
	'list' => array
	(
		'sorting' => array
		(
			'panelLayout'             => 'search'
		),
		'global_operations' => array
		(
			'sync' => array
			(
				'label'               => &$GLOBALS['TL_LANG']['tl_files']['sync'],
				'href'                => 'act=sync',
				'class'               => 'header_sync',
				'button_callback'     => array('tl_files', 'syncFiles')
			),
			'toggleNodes' => array
			(
				'label'               => &$GLOBALS['TL_LANG']['MSC']['toggleAll'],
				'href'                => 'tg=all',
				'class'               => 'header_toggle',
				'showOnSelect'        => true
			),
			'all' => array
			(
				'label'               => &$GLOBALS['TL_LANG']['MSC']['all'],
				'href'                => 'act=select',
				'class'               => 'header_edit_all',
				'attributes'          => 'onclick="Backend.getScrollOffset()" accesskey="e"'
			)
		),
		'operations' => array
		(
			'edit' => array
			(
				'label'               => &$GLOBALS['TL_LANG']['tl_files']['edit'],
				'href'                => 'act=edit',
				'icon'                => 'edit.svg',
				'button_callback'     => array('tl_files', 'editFile')
			),
			'copy' => array
			(
				'label'               => &$GLOBALS['TL_LANG']['tl_files']['copy'],
				'href'                => 'act=paste&amp;mode=copy',
				'icon'                => 'copy.svg',
				'attributes'          => 'onclick="Backend.getScrollOffset()"',
				'button_callback'     => array('tl_files', 'copyFile')
			),
			'cut' => array
			(
				'label'               => &$GLOBALS['TL_LANG']['tl_files']['cut'],
				'href'                => 'act=paste&amp;mode=cut',
				'icon'                => 'cut.svg',
				'attributes'          => 'onclick="Backend.getScrollOffset()"',
				'button_callback'     => array('tl_files', 'cutFile')
			),
			'delete' => array
			(
				'label'               => &$GLOBALS['TL_LANG']['tl_files']['delete'],
				'href'                => 'act=delete',
				'icon'                => 'delete.svg',
				'attributes'          => 'onclick="if(!confirm(\'' . $GLOBALS['TL_LANG']['MSC']['deleteConfirmFile'] . '\'))return false;Backend.getScrollOffset()"',
				'button_callback'     => array('tl_files', 'deleteFile')
			),
			'show' => array
			(
				'label'               => &$GLOBALS['TL_LANG']['tl_files']['show'],
				'href'                => 'act=show',
				'icon'                => 'show.svg',
				'button_callback'     => array('tl_files', 'showFile')
			),
			'source' => array
			(
				'label'               => &$GLOBALS['TL_LANG']['tl_files']['source'],
				'href'                => 'act=source',
				'icon'                => 'editor.svg',
				'button_callback'     => array('tl_files', 'editSource')
			),
			'upload' => array
			(
				'label'               => &$GLOBALS['TL_LANG']['tl_files']['upload'],
				'href'                => 'act=move&amp;mode=2',
				'icon'                => 'new.svg',
				'button_callback'     => array('tl_files', 'uploadFile')
			),
			'drag' => array
			(
				'label'               => &$GLOBALS['TL_LANG']['tl_files']['cut'],
				'icon'                => 'drag.svg',
				'attributes'          => 'class="drag-handle" aria-hidden="true"',
				'button_callback'     => array('tl_files', 'dragFile')
			)
		)
	),

	// Palettes
	'palettes' => array
	(
		'default'                     => 'name,protected,syncExclude,importantPartX,importantPartY,importantPartWidth,importantPartHeight;meta'
	),

	// Fields
	'fields' => array
	(
		'id' => array
		(
			'sql'                     => "int(10) unsigned NOT NULL auto_increment"
		),
		'pid' => array
		(
			'sql'                     => "binary(16) NULL"
		),
		'tstamp' => array
		(
			'sql'                     => "int(10) unsigned NOT NULL default '0'"
		),
		'uuid' => array
		(
			'sql'                     => "binary(16) NULL"
		),
		'type' => array
		(
			'sql'                     => "varchar(16) NOT NULL default ''"
		),
		'path' => array
		(
			'label'                   => &$GLOBALS['TL_LANG']['tl_files']['path'],
			'eval'                    => array('unique'=>true),
			'sql'                     => "varchar(1022) BINARY NOT NULL default ''",
		),
		'extension' => array
		(
			'label'                   => &$GLOBALS['TL_LANG']['tl_files']['extension'],
			'sql'                     => "varchar(16) BINARY NOT NULL default ''"
		),
		'hash' => array
		(
			'sql'                     => "varchar(32) NOT NULL default ''"
		),
		'found' => array
		(
			'sql'                     => "char(1) NOT NULL default '1'"
		),
		'name' => array
		(
			'label'                   => &$GLOBALS['TL_LANG']['tl_files']['name'],
			'inputType'               => 'text',
			'eval'                    => array('mandatory'=>true, 'maxlength'=>255, 'decodeEntities'=>true, 'tl_class'=>'w50', 'addWizardClass'=>false),
			'wizard' => array
			(
				array('tl_files', 'addFileLocation')
			),
			'save_callback' => array
			(
				array('tl_files', 'checkFilename')
			),
			'sql'                     => "varchar(255) BINARY NOT NULL default ''"
		),
		'protected' => array
		(
			'label'                   => &$GLOBALS['TL_LANG']['tl_files']['protected'],
			'input_field_callback'    => array('tl_files', 'protectFolder'),
			'eval'                    => array('tl_class'=>'w50 clr')
		),
		'syncExclude' => array
		(
			'label'                   => &$GLOBALS['TL_LANG']['tl_files']['syncExclude'],
			'input_field_callback'    => array('tl_files', 'excludeFolder'),
			'eval'                    => array('tl_class'=>'w50')
		),
		'importantPartX' => array
		(
			'label'                   => &$GLOBALS['TL_LANG']['tl_files']['importantPartX'],
			'inputType'               => 'text',
			'eval'                    => array('rgxp'=>'natural', 'nospace'=>true, 'tl_class'=>'w50 clr'),
			'sql'                     => "int(10) NOT NULL default '0'"
		),
		'importantPartY' => array
		(
			'label'                   => &$GLOBALS['TL_LANG']['tl_files']['importantPartY'],
			'inputType'               => 'text',
			'eval'                    => array('rgxp'=>'natural', 'nospace'=>true, 'tl_class'=>'w50'),
			'sql'                     => "int(10) NOT NULL default '0'"
		),
		'importantPartWidth' => array
		(
			'label'                   => &$GLOBALS['TL_LANG']['tl_files']['importantPartWidth'],
			'inputType'               => 'text',
			'eval'                    => array('rgxp'=>'natural', 'nospace'=>true, 'tl_class'=>'w50 clr'),
			'sql'                     => "int(10) NOT NULL default '0'"
		),
		'importantPartHeight' => array
		(
			'label'                   => &$GLOBALS['TL_LANG']['tl_files']['importantPartHeight'],
			'inputType'               => 'text',
			'eval'                    => array('rgxp'=>'natural', 'nospace'=>true, 'tl_class'=>'w50'),
			'sql'                     => "int(10) NOT NULL default '0'"
		),
		'meta' => array
		(
			'label'                   => &$GLOBALS['TL_LANG']['tl_files']['meta'],
			'inputType'               => 'metaWizard',
<<<<<<< HEAD
			'eval'                    => array
			(
				'allowHtml'           => true,
				'metaFields'          => array
				(
					'title'           => 'maxlength="255"',
					'alt'             => 'maxlength="255"',
					'link'            => array('attributes'=>'maxlength="255"', 'dcaPicker'=>true),
					'caption'         => 'maxlength="255"'
				)
			),
=======
			'eval'                    => array('allowHtml'=>true, 'multiple'=>true, 'metaFields'=>array('title'=>'maxlength="255"', 'alt'=>'maxlength="255"', 'link'=>'maxlength="255"', 'caption'=>'maxlength="255"')),
>>>>>>> c1026282
			'sql'                     => "blob NULL"
		)
	)
);

/**
 * Provide miscellaneous methods that are used by the data configuration array.
 *
 * @author Leo Feyer <https://github.com/leofeyer>
 */
class tl_files extends Contao\Backend
{

	/**
	 * Import the back end user object
	 */
	public function __construct()
	{
		parent::__construct();
		$this->import('Contao\BackendUser', 'User');
	}

	/**
	 * Check permissions to edit the file system
	 *
	 * @throws Contao\CoreBundle\Exception\AccessDeniedException
	 */
	public function checkPermission()
	{
		if ($this->User->isAdmin)
		{
			return;
		}

		// Permissions
		if (!\is_array($this->User->fop))
		{
			$this->User->fop = array();
		}

		$canUpload = $this->User->hasAccess('f1', 'fop');
		$canEdit = $this->User->hasAccess('f2', 'fop');
		$canDeleteOne = $this->User->hasAccess('f3', 'fop');
		$canDeleteRecursive = $this->User->hasAccess('f4', 'fop');

		// Set the filemounts
		$GLOBALS['TL_DCA']['tl_files']['list']['sorting']['root'] = $this->User->filemounts;

		// Disable the upload button if uploads are not allowed
		if (!$canUpload)
		{
			$GLOBALS['TL_DCA']['tl_files']['config']['closed'] = true;
		}

		// Disable the edit_all button
		if (!$canEdit)
		{
			$GLOBALS['TL_DCA']['tl_files']['config']['notEditable'] = true;
		}

		// Disable the delete_all button
		if (!$canDeleteOne && !$canDeleteRecursive)
		{
			$GLOBALS['TL_DCA']['tl_files']['config']['notDeletable'] = true;
		}

		$container = Contao\System::getContainer();
		$rootDir = $container->getParameter('kernel.project_dir');
		$objSession = $container->get('session');

		$session = $objSession->all();

		// Set allowed page IDs (edit multiple)
		if (\is_array($session['CURRENT']['IDS']))
		{
			if (Contao\Input::get('act') == 'editAll')
			{
				if (!$canEdit)
				{
					$session['CURRENT']['IDS'] = array();
				}
			}

			// Check delete permissions
			else
			{
				$folders = array();
				$delete_all = array();

				foreach ($session['CURRENT']['IDS'] as $id)
				{
					if (is_dir($rootDir . '/' . $id))
					{
						$folders[] = $id;

						if ($canDeleteRecursive || ($canDeleteOne && \count(scan($rootDir . '/' . $id)) < 1))
						{
							$delete_all[] = $id;
						}
					}
					else
					{
						if (($canDeleteOne || $canDeleteRecursive) && !\in_array(\dirname($id), $folders))
						{
							$delete_all[] = $id;
						}
					}
				}

				$session['CURRENT']['IDS'] = $delete_all;
			}
		}

		// Set allowed clipboard IDs
		if (isset($session['CLIPBOARD']['tl_files']) && !$canEdit)
		{
			$session['CLIPBOARD']['tl_files'] = array();
		}

		// Overwrite session
		$objSession->replace($session);

		// Check current action
		if (Contao\Input::get('act') && Contao\Input::get('act') != 'paste')
		{
			switch (Contao\Input::get('act'))
			{
				case 'move':
					if (!$canUpload)
					{
						throw new Contao\CoreBundle\Exception\AccessDeniedException('No permission to upload files.');
					}
					break;

				case 'edit':
				case 'create':
				case 'copy':
				case 'copyAll':
				case 'cut':
				case 'cutAll':
					if (!$canEdit)
					{
						throw new Contao\CoreBundle\Exception\AccessDeniedException('No permission to create, edit, copy or move files.');
					}
					break;

				case 'delete':
					$strFile = Contao\Input::get('id', true);

					if (is_dir($rootDir . '/' . $strFile))
					{
						$finder = Symfony\Component\Finder\Finder::create()->in($rootDir . '/' . $strFile);

						if ($finder->count() > 0 && !$canDeleteRecursive)
						{
							throw new Contao\CoreBundle\Exception\AccessDeniedException('No permission to delete folder "' . $strFile . '" recursively.');
						}
						elseif (!$canDeleteOne)
						{
							throw new Contao\CoreBundle\Exception\AccessDeniedException('No permission to delete folder "' . $strFile . '".');
						}
					}
					elseif (!$canDeleteOne)
					{
						throw new Contao\CoreBundle\Exception\AccessDeniedException('No permission to delete file "' . $strFile . '".');
					}
					break;

				case 'source':
					if (!$this->User->hasAccess('f5', 'fop'))
					{
						throw new Contao\CoreBundle\Exception\AccessDeniedException('Not enough permissions to edit the source of file "' . Contao\Input::get('id', true) . '".');
					}
					break;

				case 'sync':
					if (!$this->User->hasAccess('f6', 'fop'))
					{
						throw new Contao\CoreBundle\Exception\AccessDeniedException('No permission to synchronize the file system with the database.');
					}
					break;

				default:
					if (empty($this->User->fop))
					{
						throw new Contao\CoreBundle\Exception\AccessDeniedException('No permission to manipulate files.');
					}
					break;
			}
		}
	}

	/**
	 * Add the breadcrumb menu
	 */
	public function addBreadcrumb()
	{
		Contao\Backend::addFilesBreadcrumb();
	}

	/**
	 * Only show the important part fields for images
	 *
	 * @param Contao\DataContainer $dc
	 */
	public function checkImportantPart(Contao\DataContainer $dc)
	{
		if (!$dc->id)
		{
			return;
		}

		$rootDir = Contao\System::getContainer()->getParameter('kernel.project_dir');

		if (is_dir($rootDir . '/' . $dc->id) || !\in_array(strtolower(substr($dc->id, strrpos($dc->id, '.') + 1)), Contao\StringUtil::trimsplit(',', strtolower(Contao\Config::get('validImageTypes')))))
		{
			$GLOBALS['TL_DCA'][$dc->table]['palettes'] = str_replace(',importantPartX,importantPartY,importantPartWidth,importantPartHeight', '', $GLOBALS['TL_DCA'][$dc->table]['palettes']);
		}
	}

	/**
	 * Add the file location instead of the help text (see #6503)
	 *
	 * @param Contao\DataContainer $dc
	 *
	 * @return string
	 */
	public function addFileLocation(Contao\DataContainer $dc)
	{
		// Unset the default help text
		unset($GLOBALS['TL_DCA'][$dc->table]['fields'][$dc->field]['label'][1]);

		return '<p class="tl_help tl_tip">' . sprintf($GLOBALS['TL_LANG']['tl_files']['fileLocation'], $dc->id) . '</p>';
	}

	/**
	 * Check a file name and romanize it
	 *
	 * @param string                                $varValue
	 * @param Contao\DataContainer|Contao\DC_Folder $dc
	 *
	 * @return mixed
	 *
	 * @throws Exception
	 */
	public function checkFilename($varValue, Contao\DataContainer $dc)
	{
		$varValue = str_replace('"', '', $varValue);

		if (strpos($varValue, '/') !== false || preg_match('/\.$/', $varValue))
		{
			throw new Exception($GLOBALS['TL_LANG']['ERR']['invalidName']);
		}

		// Check the length without the file extension
		if ($dc->activeRecord && $varValue != '')
		{
			$intMaxlength = $GLOBALS['TL_DCA'][$dc->table]['fields'][$dc->field]['eval']['maxlength'];

			if ($dc->activeRecord->type == 'file')
			{
				$intMaxlength -= (\strlen($dc->activeRecord->extension) + 1);
			}

			if ($intMaxlength && Patchwork\Utf8::strlen($varValue) > $intMaxlength)
			{
				throw new Exception(sprintf($GLOBALS['TL_LANG']['ERR']['maxlength'], $GLOBALS['TL_DCA'][$dc->table]['fields'][$dc->field]['label'][0], $intMaxlength));
			}
		}

		return $varValue;
	}

	/**
	 * Return the sync files button
	 *
	 * @param string $href
	 * @param string $label
	 * @param string $title
	 * @param string $class
	 * @param string $attributes
	 *
	 * @return string
	 */
	public function syncFiles($href, $label, $title, $class, $attributes)
	{
		return $this->User->hasAccess('f6', 'fop') ? '<a href="'.$this->addToUrl($href).'" title="'.Contao\StringUtil::specialchars($title).'" class="'.$class.'"'.$attributes.'>'.$label.'</a> ' : '';
	}

	/**
	 * Return the edit file button
	 *
	 * @param array  $row
	 * @param string $href
	 * @param string $label
	 * @param string $title
	 * @param string $icon
	 * @param string $attributes
	 *
	 * @return string
	 */
	public function editFile($row, $href, $label, $title, $icon, $attributes)
	{
		return $this->User->hasAccess('f2', 'fop') ? '<a href="'.$this->addToUrl($href.'&amp;id='.$row['id']).'" title="'.Contao\StringUtil::specialchars($title).'"'.$attributes.'>'.Contao\Image::getHtml($icon, $label).'</a> ' : Contao\Image::getHtml(preg_replace('/\.svg$/i', '_.svg', $icon)).' ';
	}

	/**
	 * Return the copy file button
	 *
	 * @param array  $row
	 * @param string $href
	 * @param string $label
	 * @param string $title
	 * @param string $icon
	 * @param string $attributes
	 *
	 * @return string
	 */
	public function copyFile($row, $href, $label, $title, $icon, $attributes)
	{
		return $this->User->hasAccess('f2', 'fop') ? '<a href="'.$this->addToUrl($href.'&amp;id='.$row['id']).'" title="'.Contao\StringUtil::specialchars($title).'"'.$attributes.'>'.Contao\Image::getHtml($icon, $label).'</a> ' : Contao\Image::getHtml(preg_replace('/\.svg$/i', '_.svg', $icon)).' ';
	}

	/**
	 * Return the cut file button
	 *
	 * @param array  $row
	 * @param string $href
	 * @param string $label
	 * @param string $title
	 * @param string $icon
	 * @param string $attributes
	 *
	 * @return string
	 */
	public function cutFile($row, $href, $label, $title, $icon, $attributes)
	{
		return $this->User->hasAccess('f2', 'fop') ? '<a href="'.$this->addToUrl($href.'&amp;id='.$row['id']).'" title="'.Contao\StringUtil::specialchars($title).'"'.$attributes.'>'.Contao\Image::getHtml($icon, $label).'</a> ' : Contao\Image::getHtml(preg_replace('/\.svg$/i', '_.svg', $icon)).' ';
	}

	/**
	 * Return the drag file button
	 *
	 * @param array  $row
	 * @param string $href
	 * @param string $label
	 * @param string $title
	 * @param string $icon
	 * @param string $attributes
	 *
	 * @return string
	 */
	public function dragFile($row, $href, $label, $title, $icon, $attributes)
	{
		return $this->User->hasAccess('f2', 'fop') ? '<button type="button" title="'.Contao\StringUtil::specialchars($title).'" '.$attributes.'>'.Contao\Image::getHtml($icon, $label).'</button> ' : ' ';
	}

	/**
	 * Return the upload file button
	 *
	 * @param array  $row
	 * @param string $href
	 * @param string $label
	 * @param string $title
	 * @param string $icon
	 * @param string $attributes
	 *
	 * @return string
	 */
	public function uploadFile($row, $href, $label, $title, $icon, $attributes)
	{
		if (!$GLOBALS['TL_DCA']['tl_files']['config']['closed'] && !$GLOBALS['TL_DCA']['tl_files']['config']['notCreatable'] && Contao\Input::get('act') != 'select' && isset($row['type']) && $row['type'] == 'folder')
		{
			return '<a href="'.$this->addToUrl($href.'&amp;pid='.$row['id']).'" title="'.Contao\StringUtil::specialchars($title).'" '.$attributes.'>'.Contao\Image::getHtml($icon, $label).'</a> ';
		}

		return ' ';
	}

	/**
	 * Return the delete file button
	 *
	 * @param array  $row
	 * @param string $href
	 * @param string $label
	 * @param string $title
	 * @param string $icon
	 * @param string $attributes
	 *
	 * @return string
	 */
	public function deleteFile($row, $href, $label, $title, $icon, $attributes)
	{
		$rootDir = Contao\System::getContainer()->getParameter('kernel.project_dir');
		$path = $rootDir . '/' . urldecode($row['id']);

		if (!is_dir($path))
		{
			return ($this->User->hasAccess('f3', 'fop') || $this->User->hasAccess('f4', 'fop')) ? '<a href="'.$this->addToUrl($href.'&amp;id='.$row['id']).'" title="'.Contao\StringUtil::specialchars($title).'"'.$attributes.'>'.Contao\Image::getHtml($icon, $label).'</a> ' : Contao\Image::getHtml(preg_replace('/\.svg$/i', '_.svg', $icon)).' ';
		}

		$finder = Symfony\Component\Finder\Finder::create()->in($path);

		if ($finder->count() > 0)
		{
			return $this->User->hasAccess('f4', 'fop') ? '<a href="'.$this->addToUrl($href.'&amp;id='.$row['id']).'" title="'.Contao\StringUtil::specialchars($title).'"'.$attributes.'>'.Contao\Image::getHtml($icon, $label).'</a> ' : Contao\Image::getHtml(preg_replace('/\.svg$/i', '_.svg', $icon)).' ';
		}

		return $this->User->hasAccess('f3', 'fop') ? '<a href="'.$this->addToUrl($href.'&amp;id='.$row['id']).'" title="'.Contao\StringUtil::specialchars($title).'"'.$attributes.'>'.Contao\Image::getHtml($icon, $label).'</a> ' : Contao\Image::getHtml(preg_replace('/\.svg$/i', '_.svg', $icon)).' ';
	}

	/**
	 * Return the edit file source button
	 *
	 * @param array  $row
	 * @param string $href
	 * @param string $label
	 * @param string $title
	 * @param string $icon
	 * @param string $attributes
	 *
	 * @return string
	 */
	public function editSource($row, $href, $label, $title, $icon, $attributes)
	{
		if (!$this->User->hasAccess('f5', 'fop'))
		{
			return '';
		}

		$strDecoded = rawurldecode($row['id']);
		$rootDir = Contao\System::getContainer()->getParameter('kernel.project_dir');

		if (is_dir($rootDir . '/' . $strDecoded))
		{
			return '';
		}

		$objFile = new Contao\File($strDecoded);

		if (!\in_array($objFile->extension, Contao\StringUtil::trimsplit(',', strtolower(Contao\Config::get('editableFiles')))))
		{
			return Contao\Image::getHtml(preg_replace('/\.svg$/i', '_.svg', $icon)).' ';
		}

		return '<a href="'.$this->addToUrl($href.'&amp;id='.$row['id']).'" title="'.Contao\StringUtil::specialchars($title).'"'.$attributes.'>'.Contao\Image::getHtml($icon, $label).'</a> ';
	}

	/**
	 * Return the show file button
	 *
	 * @param array  $row
	 * @param string $href
	 * @param string $label
	 * @param string $title
	 * @param string $icon
	 * @param string $attributes
	 *
	 * @return string
	 */
	public function showFile($row, $href, $label, $title, $icon, $attributes)
	{
		if (Contao\Input::get('popup'))
		{
			return '';
		}
		else
		{
			return '<a href="contao/popup.php?src=' . base64_encode($row['id']) . '" title="'.Contao\StringUtil::specialchars($title).'"'.$attributes.' onclick="Backend.openModalIframe({\'title\':\''.str_replace("'", "\\'", Contao\StringUtil::specialchars($row['fileNameEncoded'])).'\',\'url\':this.href});return false">'.Contao\Image::getHtml($icon, $label).'</a> ';
		}
	}

	/**
	 * Return a checkbox to protect a folder
	 *
	 * @param Contao\DataContainer $dc
	 *
	 * @return string
	 *
	 * @throws RuntimeException
	 */
	public function protectFolder(Contao\DataContainer $dc)
	{
		$strPath = $dc->id;
		$rootDir = Contao\System::getContainer()->getParameter('kernel.project_dir');

		// Check if the folder has been renamed (see #6432, #934)
		if (Contao\Input::post('name'))
		{
			if (Contao\Validator::isInsecurePath(Contao\Input::post('name')))
			{
				throw new RuntimeException('Invalid file or folder name ' . Contao\Input::post('name'));
			}

			$count = 0;
			$strName = basename($strPath);

			if (($strNewPath = str_replace($strName, Contao\Input::post('name'), $strPath, $count)) && $count > 0 && is_dir($rootDir . '/' . $strNewPath))
			{
				$strPath = $strNewPath;
			}
		}

		// Only show for folders (see #5660)
		if (!is_dir($rootDir . '/' . $strPath))
		{
			return '';
		}

		$objFolder = new Contao\Folder($strPath);

		// Check if the folder or a parent folder is public
		$blnUnprotected = $objFolder->isUnprotected();

		// Disable the checkbox if a parent folder is public (see #712)
		$blnDisable = $blnUnprotected && !file_exists($rootDir . '/' . $strPath . '/.public');

		// Protect or unprotect the folder
		if (!$blnDisable && Contao\Input::post('FORM_SUBMIT') == 'tl_files')
		{
			if (Contao\Input::post($dc->inputName))
			{
				if (!$blnUnprotected)
				{
					$blnUnprotected = true;
					$objFolder->unprotect();

					$this->import('Contao\Automator', 'Automator');
					$this->Automator->generateSymlinks();
				}
			}
			else
			{
				if ($blnUnprotected)
				{
					$blnUnprotected = false;
					$objFolder->protect();

					$this->import('Contao\Automator', 'Automator');
					$this->Automator->generateSymlinks();
				}
			}
		}

		$class = $GLOBALS['TL_DCA'][$dc->table]['fields'][$dc->field]['eval']['tl_class'] . ' cbx';

		if (Contao\Input::get('act') == 'editAll' || Contao\Input::get('act') == 'overrideAll')
		{
			$class = str_replace(array('w50', 'clr', 'wizard', 'long', 'm12', 'cbx'), '', $class);
		}

		$class = trim('widget ' . $class);

		return '
<div class="' . $class . '">
  <div id="ctrl_' . $dc->field . '" class="tl_checkbox_single_container">
    <input type="hidden" name="' . $dc->inputName . '" value=""><input type="checkbox" name="' . $dc->inputName . '" id="opt_' . $dc->inputName . '_0" class="tl_checkbox" value="1"' . (($blnUnprotected || basename($strPath) == '__new__') ? ' checked="checked"' : '') . ' onfocus="Backend.getScrollOffset()"' . ($blnDisable ? ' disabled' : '') . '> <label for="opt_' . $dc->inputName . '_0">' . $GLOBALS['TL_LANG']['tl_files']['protected'][0] . '</label>
  </div>' . (Contao\Config::get('showHelp') ? '
  <p class="tl_help tl_tip">' . $GLOBALS['TL_LANG']['tl_files']['protected'][1] . '</p>' : '') . '
</div>';
	}

	/**
	 * Return a checkbox to exclude a folder from synchronization
	 *
	 * @param Contao\DataContainer $dc
	 *
	 * @return string
	 *
	 * @throws RuntimeException
	 */
	public function excludeFolder(Contao\DataContainer $dc)
	{
		$strPath = $dc->id;
		$rootDir = Contao\System::getContainer()->getParameter('kernel.project_dir');

		// Check if the folder has been renamed (see #6432, #934)
		if (Contao\Input::post('name'))
		{
			if (Contao\Validator::isInsecurePath(Contao\Input::post('name')))
			{
				throw new RuntimeException('Invalid file or folder name ' . Contao\Input::post('name'));
			}

			$count = 0;
			$strName = basename($strPath);

			if (($strNewPath = str_replace($strName, Contao\Input::post('name'), $strPath, $count)) && $count > 0 && is_dir($rootDir . '/' . $strNewPath))
			{
				$strPath = $strNewPath;
			}
		}

		// Only show for folders (see #5660)
		if (!is_dir($rootDir . '/' . $strPath))
		{
			return '';
		}

		$objFolder = new Contao\Folder($strPath);

		// Check if the folder or a parent folder is unsynchronized
		$blnUnsynchronized = $objFolder->isUnsynchronized();

		// Disable the checkbox if a parent folder is unsynchronized
		$blnDisable = $blnUnsynchronized && !file_exists($rootDir . '/' . $strPath . '/.nosync');

		// Synchronize or unsynchronize the folder
		if (!$blnDisable && Contao\Input::post('FORM_SUBMIT') == 'tl_files')
		{
			if (Contao\Input::post($dc->inputName))
			{
				if (!$blnUnsynchronized)
				{
					$blnUnsynchronized = true;
					$objFolder->unsynchronize();
				}
			}
			else
			{
				if ($blnUnsynchronized)
				{
					$blnUnsynchronized = false;
					$objFolder->synchronize();
				}
			}
		}

		$class = $GLOBALS['TL_DCA'][$dc->table]['fields'][$dc->field]['eval']['tl_class'] . ' cbx';

		if (Contao\Input::get('act') == 'editAll' || Contao\Input::get('act') == 'overrideAll')
		{
			$class = str_replace(array('w50', 'clr', 'wizard', 'long', 'm12', 'cbx'), '', $class);
		}

		$class = trim('widget ' . $class);

		return '
<div class="' . $class . '">
  <div id="ctrl_' . $dc->field . '" class="tl_checkbox_single_container">
    <input type="hidden" name="' . $dc->inputName . '" value=""><input type="checkbox" name="' . $dc->inputName . '" id="opt_' . $dc->inputName . '_0" class="tl_checkbox" value="1"' . ($blnUnsynchronized ? ' checked="checked"' : '') . ' onfocus="Backend.getScrollOffset()"' . ($blnDisable ? ' disabled' : '') . '> <label for="opt_' . $dc->inputName . '_0">' . $GLOBALS['TL_LANG']['tl_files']['syncExclude'][0] . '</label>
  </div>' . (Contao\Config::get('showHelp') ? '
  <p class="tl_help tl_tip">' . $GLOBALS['TL_LANG']['tl_files']['syncExclude'][1] . '</p>' : '') . '
</div>';
	}
}<|MERGE_RESOLUTION|>--- conflicted
+++ resolved
@@ -238,10 +238,10 @@
 		(
 			'label'                   => &$GLOBALS['TL_LANG']['tl_files']['meta'],
 			'inputType'               => 'metaWizard',
-<<<<<<< HEAD
 			'eval'                    => array
 			(
 				'allowHtml'           => true,
+				'multiple'            => true,
 				'metaFields'          => array
 				(
 					'title'           => 'maxlength="255"',
@@ -250,9 +250,6 @@
 					'caption'         => 'maxlength="255"'
 				)
 			),
-=======
-			'eval'                    => array('allowHtml'=>true, 'multiple'=>true, 'metaFields'=>array('title'=>'maxlength="255"', 'alt'=>'maxlength="255"', 'link'=>'maxlength="255"', 'caption'=>'maxlength="255"')),
->>>>>>> c1026282
 			'sql'                     => "blob NULL"
 		)
 	)
