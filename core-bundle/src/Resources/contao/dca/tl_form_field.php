--- conflicted
+++ resolved
@@ -346,10 +346,7 @@
 		(
 			'exclude'                 => true,
 			'inputType'               => 'select',
-			'options_callback' => static function (Contao\DataContainer $dc)
-			{
-				return Contao\Controller::getTemplateGroup('form_' . $dc->activeRecord->type . '_');
-			},
+			'options_callback'        => array('tl_form_field', 'getFormFieldTemplates'),
 			'eval'                    => array('includeBlankOption'=>true, 'chosen'=>true, 'tl_class'=>'w50'),
 			'sql'                     => "varchar(64) NOT NULL default ''"
 		),
@@ -589,8 +586,6 @@
 	}
 
 	/**
-<<<<<<< HEAD
-=======
 	 * Return all form field templates as array
 	 *
 	 * @param Contao\DataContainer $dc
@@ -609,7 +604,6 @@
 	}
 
 	/**
->>>>>>> e2234567
 	 * Return the "toggle visibility" button
 	 *
 	 * @param array  $row
