--- conflicted
+++ resolved
@@ -106,25 +106,9 @@
 	(
 		'__selector__'                => array('type', 'multiple', 'storeFile', 'imageSubmit'),
 		'default'                     => '{type_legend},type',
-<<<<<<< HEAD
-		'explanation'                 => '{type_legend},type;{text_legend},text;{expert_legend:hide},class;{template_legend:hide},customTpl',
-		'fieldsetStart'               => '{type_legend},type;{fconfig_legend},label;{expert_legend:hide},class;{template_legend:hide},customTpl',
-		'fieldsetStop'                => '{type_legend},type;{template_legend:hide},customTpl',
-		'html'                        => '{type_legend},type;{text_legend},html;{template_legend:hide},customTpl',
-		'text'                        => '{type_legend},type,name,label;{fconfig_legend},mandatory,rgxp,placeholder;{expert_legend:hide},class,value,minlength,maxlength,accesskey,tabindex;{template_legend:hide},customTpl',
-		'password'                    => '{type_legend},type,name,label;{fconfig_legend},mandatory,rgxp,placeholder;{expert_legend:hide},class,value,minlength,maxlength,accesskey,tabindex;{template_legend:hide},customTpl',
-		'textarea'                    => '{type_legend},type,name,label;{fconfig_legend},mandatory,rgxp,placeholder;{size_legend},size;{expert_legend:hide},class,value,minlength,maxlength,accesskey,tabindex;{template_legend:hide},customTpl',
-		'select'                      => '{type_legend},type,name,label;{fconfig_legend},mandatory,multiple;{options_legend},options;{expert_legend:hide},class,accesskey,tabindex;{template_legend:hide},customTpl',
-		'radio'                       => '{type_legend},type,name,label;{fconfig_legend},mandatory;{options_legend},options;{expert_legend:hide},class;{template_legend:hide},customTpl',
-		'checkbox'                    => '{type_legend},type,name,label;{fconfig_legend},mandatory;{options_legend},options;{expert_legend:hide},class;{template_legend:hide},customTpl',
-		'upload'                      => '{type_legend},type,name,label;{fconfig_legend},mandatory,extensions,maxlength;{store_legend:hide},storeFile;{expert_legend:hide},class,accesskey,tabindex,fSize;{template_legend:hide},customTpl',
-		'hidden'                      => '{type_legend},type,name,value;{fconfig_legend},mandatory,rgxp;{template_legend:hide},customTpl',
-		'captcha'                     => '{type_legend},type,label;{fconfig_legend},placeholder;{expert_legend:hide},class,accesskey,tabindex;{template_legend:hide},customTpl',
-		'submit'                      => '{type_legend},type,slabel;{image_legend:hide},imageSubmit;{expert_legend:hide},class,accesskey,tabindex;{template_legend:hide},customTpl'
-=======
 		'explanation'                 => '{type_legend},type;{text_legend},text;{expert_legend:hide},class;{template_legend:hide},customTpl;{invisible_legend:hide},invisible',
-		'fieldsetfsStart'             => '{type_legend},type;{fconfig_legend},fsType,label;{expert_legend:hide},class;{template_legend:hide},customTpl;{invisible_legend:hide},invisible',
-		'fieldsetfsStop'              => '{type_legend},type;{fconfig_legend},fsType;{template_legend:hide},customTpl;{invisible_legend:hide},invisible',
+		'fieldsetStart'               => '{type_legend},type;{fconfig_legend},label;{expert_legend:hide},class;{template_legend:hide},customTpl;{invisible_legend:hide},invisible',
+		'fieldsetStop'                => '{type_legend},type;{template_legend:hide},customTpl;{invisible_legend:hide},invisible',
 		'html'                        => '{type_legend},type;{text_legend},html;{template_legend:hide},customTpl;{invisible_legend:hide},invisible',
 		'text'                        => '{type_legend},type,name,label;{fconfig_legend},mandatory,rgxp,placeholder;{expert_legend:hide},class,value,minlength,maxlength,accesskey,tabindex;{template_legend:hide},customTpl;{invisible_legend:hide},invisible',
 		'password'                    => '{type_legend},type,name,label;{fconfig_legend},mandatory,rgxp,placeholder;{expert_legend:hide},class,value,minlength,maxlength,accesskey,tabindex;{template_legend:hide},customTpl;{invisible_legend:hide},invisible',
@@ -136,7 +120,6 @@
 		'hidden'                      => '{type_legend},type,name,value;{fconfig_legend},mandatory,rgxp;{template_legend:hide},customTpl;{invisible_legend:hide},invisible',
 		'captcha'                     => '{type_legend},type,label;{fconfig_legend},placeholder;{expert_legend:hide},class,accesskey,tabindex;{template_legend:hide},customTpl;{invisible_legend:hide},invisible',
 		'submit'                      => '{type_legend},type,slabel;{image_legend:hide},imageSubmit;{expert_legend:hide},class,accesskey,tabindex;{template_legend:hide},customTpl;{invisible_legend:hide},invisible'
->>>>>>> dd23aa44
 	),
 
 	// Subpalettes
