<?php

/*
 * This file is part of Contao.
 *
 * (c) Leo Feyer
 *
 * @license LGPL-3.0-or-later
 */

use Contao\Backend;
use Contao\BackendUser;
use Contao\Config;
use Contao\CoreBundle\Exception\AccessDeniedException;
use Contao\DataContainer;
use Contao\Image;
use Contao\Input;
use Contao\StringUtil;
use Contao\System;
use Contao\Versions;
use Contao\Widget;
use Symfony\Component\HttpFoundation\Session\SessionInterface;

$GLOBALS['TL_DCA']['tl_form_field'] = array
(
	// Config
	'config' => array
	(
		'dataContainer'               => 'Table',
		'enableVersioning'            => true,
		'ptable'                      => 'tl_form',
		'markAsCopy'                  => 'label',
		'onload_callback' => array
		(
			array('tl_form_field', 'checkPermission'),
			array('tl_form_field', 'filterFormFields')
		),
		'sql' => array
		(
			'keys' => array
			(
				'id' => 'primary',
				'pid' => 'index'
			)
		)
	),

	// List
	'list' => array
	(
		'sorting' => array
		(
			'mode'                    => 4,
			'fields'                  => array('sorting'),
			'panelLayout'             => 'filter;search,limit',
			'headerFields'            => array('title', 'tstamp', 'formID', 'storeValues', 'sendViaEmail', 'recipient', 'subject'),
			'child_record_callback'   => array('tl_form_field', 'listFormFields')
		),
		'global_operations' => array
		(
			'all' => array
			(
				'href'                => 'act=select',
				'class'               => 'header_edit_all',
				'attributes'          => 'onclick="Backend.getScrollOffset()" accesskey="e"'
			)
		),
		'operations' => array
		(
			'edit' => array
			(
				'href'                => 'act=edit',
				'icon'                => 'edit.svg',
				'button_callback'     => array('tl_form_field', 'disableButton')
			),
			'copy' => array
			(
				'href'                => 'act=paste&amp;mode=copy',
				'icon'                => 'copy.svg',
				'attributes'          => 'onclick="Backend.getScrollOffset()"',
				'button_callback'     => array('tl_form_field', 'disableButton')
			),
			'cut' => array
			(
				'href'                => 'act=paste&amp;mode=cut',
				'icon'                => 'cut.svg',
				'attributes'          => 'onclick="Backend.getScrollOffset()"'
			),
			'delete' => array
			(
				'href'                => 'act=delete',
				'icon'                => 'delete.svg',
				'attributes'          => 'onclick="if(!confirm(\'' . $GLOBALS['TL_LANG']['MSC']['deleteConfirm'] . '\'))return false;Backend.getScrollOffset()"',
				'button_callback'     => array('tl_form_field', 'disableButton')
			),
			'toggle' => array
			(
				'icon'                => 'visible.svg',
				'attributes'          => 'onclick="Backend.getScrollOffset();return AjaxRequest.toggleVisibility(this,%s)"',
				'button_callback'     => array('tl_form_field', 'toggleIcon')
			),
			'show' => array
			(
				'href'                => 'act=show',
				'icon'                => 'show.svg'
			)
		)
	),

	// Palettes
	'palettes' => array
	(
		'__selector__'                => array('type', 'multiple', 'storeFile', 'imageSubmit', 'rgxp'),
		'default'                     => '{type_legend},type',
		'explanation'                 => '{type_legend},type;{text_legend},text;{expert_legend:hide},class;{template_legend:hide},customTpl;{invisible_legend:hide},invisible',
		'fieldsetStart'               => '{type_legend},type;{fconfig_legend},label;{expert_legend:hide},class;{template_legend:hide},customTpl;{invisible_legend:hide},invisible',
		'fieldsetStop'                => '{type_legend},type;{template_legend:hide},customTpl;{invisible_legend:hide},invisible',
		'html'                        => '{type_legend},type;{text_legend},html;{template_legend:hide},customTpl;{invisible_legend:hide},invisible',
		'text'                        => '{type_legend},type,name,label;{fconfig_legend},mandatory,rgxp,placeholder;{expert_legend:hide},class,value,minlength,maxlength,accesskey,tabindex;{template_legend:hide},customTpl;{invisible_legend:hide},invisible',
		'textdigit'                   => '{type_legend},type,name,label;{fconfig_legend},mandatory,rgxp,placeholder;{expert_legend:hide},class,value,minval,maxval,step,accesskey,tabindex;{template_legend:hide},customTpl;{invisible_legend:hide},invisible',
		'password'                    => '{type_legend},type,name,label;{fconfig_legend},mandatory,rgxp,placeholder;{expert_legend:hide},class,value,minlength,maxlength,accesskey,tabindex;{template_legend:hide},customTpl;{invisible_legend:hide},invisible',
		'textarea'                    => '{type_legend},type,name,label;{fconfig_legend},mandatory,rgxp,placeholder;{size_legend},size;{expert_legend:hide},class,value,minlength,maxlength,accesskey,tabindex;{template_legend:hide},customTpl;{invisible_legend:hide},invisible',
		'select'                      => '{type_legend},type,name,label;{fconfig_legend},mandatory,multiple;{options_legend},options;{expert_legend:hide},class,accesskey,tabindex;{template_legend:hide},customTpl;{invisible_legend:hide},invisible',
		'radio'                       => '{type_legend},type,name,label;{fconfig_legend},mandatory;{options_legend},options;{expert_legend:hide},class;{template_legend:hide},customTpl;{invisible_legend:hide},invisible',
		'checkbox'                    => '{type_legend},type,name,label;{fconfig_legend},mandatory;{options_legend},options;{expert_legend:hide},class;{template_legend:hide},customTpl;{invisible_legend:hide},invisible',
		'upload'                      => '{type_legend},type,name,label;{fconfig_legend},mandatory,extensions,maxlength;{store_legend:hide},storeFile;{expert_legend:hide},class,accesskey,tabindex,fSize;{template_legend:hide},customTpl;{invisible_legend:hide},invisible',
		'range'                       => '{type_legend},type,name,label;{fconfig_legend},mandatory;{expert_legend:hide},class,value,minval,maxval,step,accesskey,tabindex;{template_legend:hide},customTpl;{invisible_legend:hide},invisible',
		'hidden'                      => '{type_legend},type,name,value;{fconfig_legend},mandatory,rgxp;{template_legend:hide},customTpl;{invisible_legend:hide},invisible',
		'captcha'                     => '{type_legend},type,label;{fconfig_legend},placeholder;{expert_legend:hide},class,accesskey,tabindex;{template_legend:hide},customTpl;{invisible_legend:hide},invisible',
		'submit'                      => '{type_legend},type,slabel;{image_legend:hide},imageSubmit;{expert_legend:hide},class,accesskey,tabindex;{template_legend:hide},customTpl;{invisible_legend:hide},invisible'
	),

	// Subpalettes
	'subpalettes' => array
	(
		'multiple'                    => 'mSize',
		'storeFile'                   => 'uploadFolder,useHomeDir,doNotOverwrite',
		'imageSubmit'                 => 'singleSRC'
	),

	// Fields
	'fields' => array
	(
		'id' => array
		(
			'sql'                     => "int(10) unsigned NOT NULL auto_increment"
		),
		'pid' => array
		(
			'foreignKey'              => 'tl_form.title',
			'sql'                     => "int(10) unsigned NOT NULL default 0",
			'relation'                => array('type'=>'belongsTo', 'load'=>'lazy')
		),
		'sorting' => array
		(
			'sql'                     => "int(10) unsigned NOT NULL default 0"
		),
		'tstamp' => array
		(
			'sql'                     => "int(10) unsigned NOT NULL default 0"
		),
		'type' => array
		(
			'exclude'                 => true,
			'filter'                  => true,
			'inputType'               => 'select',
			'options_callback'        => array('tl_form_field', 'getFields'),
			'eval'                    => array('helpwizard'=>true, 'submitOnChange'=>true, 'tl_class'=>'w50'),
			'reference'               => &$GLOBALS['TL_LANG']['FFL'],
			'sql'                     => array('name'=>'type', 'type'=>'string', 'length'=>64, 'default'=>'text')
		),
		'label' => array
		(
			'exclude'                 => true,
			'search'                  => true,
			'inputType'               => 'text',
			'eval'                    => array('maxlength'=>255, 'tl_class'=>'w50'),
			'sql'                     => "varchar(255) NOT NULL default ''"
		),
		'name' => array
		(
			'exclude'                 => true,
			'search'                  => true,
			'inputType'               => 'text',
			'eval'                    => array('mandatory'=>true, 'rgxp'=>'fieldname', 'spaceToUnderscore'=>true, 'maxlength'=>64, 'tl_class'=>'w50 clr'),
			'sql'                     => "varchar(64) NOT NULL default ''"
		),
		'text' => array
		(
			'exclude'                 => true,
			'search'                  => true,
			'inputType'               => 'textarea',
			'eval'                    => array('rte'=>'tinyMCE', 'helpwizard'=>true),
			'explanation'             => 'insertTags',
			'sql'                     => "text NULL"
		),
		'html' => array
		(
			'exclude'                 => true,
			'search'                  => true,
			'inputType'               => 'textarea',
			'eval'                    => array('mandatory'=>true, 'allowHtml'=>true, 'class'=>'monospace', 'rte'=>'ace|html'),
			'sql'                     => "text NULL"
		),
		'options' => array
		(
			'exclude'                 => true,
			'inputType'               => 'optionWizard',
			'eval'                    => array('mandatory'=>true, 'allowHtml'=>true),
			'xlabel' => array
			(
				array('tl_form_field', 'optionImportWizard')
			),
			'sql'                     => "blob NULL"
		),
		'mandatory' => array
		(
			'exclude'                 => true,
			'filter'                  => true,
			'inputType'               => 'checkbox',
			'sql'                     => "char(1) NOT NULL default ''"
		),
		'rgxp' => array
		(
			'exclude'                 => true,
			'inputType'               => 'select',
			'options'                 => array('digit', 'alpha', 'alnum', 'extnd', 'date', 'time', 'datim', 'phone', 'email', 'url'),
			'reference'               => &$GLOBALS['TL_LANG']['tl_form_field'],
			'eval'                    => array('helpwizard'=>true, 'includeBlankOption'=>true, 'submitOnChange'=>true, 'tl_class'=>'w50'),
			'sql'                     => "varchar(32) NOT NULL default ''"
		),
		'placeholder' => array
		(
			'exclude'                 => true,
			'search'                  => true,
			'inputType'               => 'text',
			'eval'                    => array('decodeEntities'=>true, 'maxlength'=>255, 'tl_class'=>'w50'),
			'sql'                     => "varchar(255) NOT NULL default ''"
		),
		'minlength' => array
		(
			'exclude'                 => true,
			'inputType'               => 'text',
			'eval'                    => array('rgxp'=>'natural', 'tl_class'=>'w50'),
			'sql'                     => "int(10) unsigned NOT NULL default 0"
		),
		'maxlength' => array
		(
			'exclude'                 => true,
			'inputType'               => 'text',
			'eval'                    => array('rgxp'=>'natural', 'tl_class'=>'w50'),
			'sql'                     => "int(10) unsigned NOT NULL default 0"
		),
		'minval' => array
		(
			'exclude'                 => true,
			'inputType'               => 'text',
			'eval'                    => array('rgxp'=>'digit', 'tl_class'=>'w50'),
			'sql'                     => "varchar(10) NOT NULL default ''"
		),
		'maxval' => array
		(
			'exclude'                 => true,
			'inputType'               => 'text',
			'eval'                    => array('rgxp'=>'digit', 'tl_class'=>'w50'),
			'sql'                     => "varchar(10) NOT NULL default ''"
		),
		'step' => array
		(
			'exclude'                 => true,
			'inputType'               => 'text',
			'eval'                    => array('rgxp'=>'digit', 'tl_class'=>'w50'),
			'sql'                     => "varchar(10) NOT NULL default ''"
		),
		'size' => array
		(
			'exclude'                 => true,
			'inputType'               => 'text',
			'eval'                    => array('mandatory'=>true, 'multiple'=>true, 'size'=>2, 'rgxp'=>'natural', 'tl_class'=>'w50'),
			'sql'                     => "varchar(255) NOT NULL default 'a:2:{i:0;i:4;i:1;i:40;}'"
		),
		'multiple' => array
		(
			'exclude'                 => true,
			'inputType'               => 'checkbox',
			'eval'                    => array('submitOnChange'=>true, 'tl_class'=>'clr'),
			'sql'                     => "char(1) NOT NULL default ''"
		),
		'mSize' => array
		(
			'exclude'                 => true,
			'inputType'               => 'text',
			'eval'                    => array('rgxp'=>'natural'),
			'sql'                     => "smallint(5) unsigned NOT NULL default 0"
		),
		'extensions' => array
		(
			'exclude'                 => true,
			'inputType'               => 'text',
			'eval'                    => array('mandatory'=>true, 'rgxp'=>'extnd', 'maxlength'=>255, 'tl_class'=>'w50'),
			'save_callback' => array
			(
				array('tl_form_field', 'checkExtensions')
			),
			'sql'                     => "varchar(255) NOT NULL default 'jpg,jpeg,gif,png,pdf,doc,docx,xls,xlsx,ppt,pptx'"
		),
		'storeFile' => array
		(
			'exclude'                 => true,
			'inputType'               => 'checkbox',
			'eval'                    => array('submitOnChange'=>true),
			'sql'                     => "char(1) NOT NULL default ''"
		),
		'uploadFolder' => array
		(
			'exclude'                 => true,
			'inputType'               => 'fileTree',
			'eval'                    => array('fieldType'=>'radio', 'tl_class'=>'clr'),
			'sql'                     => "binary(16) NULL"
		),
		'useHomeDir' => array
		(
			'exclude'                 => true,
			'inputType'               => 'checkbox',
			'eval'                    => array('tl_class'=>'w50'),
			'sql'                     => "char(1) NOT NULL default ''"
		),
		'doNotOverwrite' => array
		(
			'exclude'                 => true,
			'inputType'               => 'checkbox',
			'eval'                    => array('tl_class'=>'w50'),
			'sql'                     => "char(1) NOT NULL default ''"
		),
		'class' => array
		(
			'exclude'                 => true,
			'search'                  => true,
			'inputType'               => 'text',
			'eval'                    => array('maxlength'=>255, 'tl_class'=>'w50'),
			'sql'                     => "varchar(255) NOT NULL default ''"
		),
		'value' => array
		(
			'exclude'                 => true,
			'search'                  => true,
			'inputType'               => 'text',
			'eval'                    => array('decodeEntities'=>true, 'maxlength'=>255, 'tl_class'=>'w50'),
			'sql'                     => "varchar(255) NOT NULL default ''"
		),
		'accesskey' => array
		(
			'exclude'                 => true,
			'search'                  => true,
			'inputType'               => 'text',
			'eval'                    => array('rgxp'=>'alnum', 'maxlength'=>1, 'tl_class'=>'w50'),
			'sql'                     => "char(1) NOT NULL default ''"
		),
		'tabindex' => array
		(
			'exclude'                 => true,
			'search'                  => true,
			'inputType'               => 'text',
			'eval'                    => array('rgxp'=>'natural', 'tl_class'=>'w50'),
			'sql'                     => "smallint(5) unsigned NOT NULL default 0"
		),
		'fSize' => array
		(
			'exclude'                 => true,
			'inputType'               => 'text',
			'eval'                    => array('rgxp'=>'natural', 'tl_class'=>'w50'),
			'sql'                     => "smallint(5) unsigned NOT NULL default 0"
		),
		'customTpl' => array
		(
			'exclude'                 => true,
			'inputType'               => 'select',
			'options_callback'        => array('tl_form_field', 'getFormFieldTemplates'),
			'eval'                    => array('chosen'=>true, 'tl_class'=>'w50'),
			'sql'                     => "varchar(64) NOT NULL default ''"
		),
		'slabel' => array
		(
			'exclude'                 => true,
			'inputType'               => 'text',
			'eval'                    => array('mandatory'=>true, 'maxlength'=>255, 'tl_class'=>'w50 clr'),
			'sql'                     => "varchar(255) NOT NULL default ''"
		),
		'imageSubmit' => array
		(
			'exclude'                 => true,
			'inputType'               => 'checkbox',
			'eval'                    => array('submitOnChange'=>true),
			'sql'                     => "char(1) NOT NULL default ''"
		),
		'singleSRC' => array
		(
			'exclude'                 => true,
			'inputType'               => 'fileTree',
			'eval'                    => array('fieldType'=>'radio', 'filesOnly'=>true, 'mandatory'=>true, 'tl_class'=>'clr'),
			'sql'                     => "binary(16) NULL"
		),
		'invisible' => array
		(
			'exclude'                 => true,
			'filter'                  => true,
			'inputType'               => 'checkbox',
			'sql'                     => "char(1) NOT NULL default ''"
		)
	)
);

/**
 * Provide miscellaneous methods that are used by the data configuration array.
 *
 * @author Leo Feyer <https://github.com/leofeyer>
 */
class tl_form_field extends Backend
{
	/**
	 * Import the back end user object
	 */
	public function __construct()
	{
		parent::__construct();
		$this->import(BackendUser::class, 'User');
	}

	/**
	 * Check permissions to edit table tl_form_field
	 *
	 * @throws AccessDeniedException
	 */
	public function checkPermission()
	{
		if ($this->User->isAdmin)
		{
			return;
		}

		/** @var SessionInterface $objSession */
		$objSession = System::getContainer()->get('session');

		// Set root IDs
		if (empty($this->User->forms) || !is_array($this->User->forms))
		{
			$root = array(0);
		}
		else
		{
			$root = $this->User->forms;
		}

		$id = strlen(Input::get('id')) ? Input::get('id') : CURRENT_ID;

		// Check current action
		switch (Input::get('act'))
		{
			case 'paste':
			case 'select':
				// Check CURRENT_ID here (see #247)
				if (!in_array(CURRENT_ID, $root))
				{
					throw new AccessDeniedException('Not enough permissions to access form ID ' . $id . '.');
				}
				break;

			case 'create':
			case 'cut':
			case 'copy':
				$pid = Input::get('pid');

				// Get form ID
				if (Input::get('mode') == 1)
				{
					$objField = $this->Database->prepare("SELECT pid FROM tl_form_field WHERE id=?")
											   ->limit(1)
											   ->execute(Input::get('pid'));

					if ($objField->numRows < 1)
					{
						throw new AccessDeniedException('Invalid form field ID ' . Input::get('pid') . '.');
					}

					$pid = $objField->pid;
				}

				if (!in_array($pid, $root))
				{
					throw new AccessDeniedException('Not enough permissions to ' . Input::get('act') . ' form field ID ' . $id . ' to form ID ' . $pid . '.');
				}

				if (Input::get('act') == 'create')
				{
					break;
				}
				// no break

			case 'edit':
			case 'show':
			case 'delete':
			case 'toggle':
				$objField = $this->Database->prepare("SELECT pid FROM tl_form_field WHERE id=?")
										   ->limit(1)
										   ->execute($id);

				if ($objField->numRows < 1)
				{
					throw new AccessDeniedException('Invalid form field ID ' . $id . '.');
				}

				if (!in_array($objField->pid, $root))
				{
					throw new AccessDeniedException('Not enough permissions to ' . Input::get('act') . ' form field ID ' . $id . ' of form ID ' . $objField->pid . '.');
				}
				break;

			case 'editAll':
			case 'deleteAll':
			case 'overrideAll':
			case 'cutAll':
			case 'copyAll':
				if (!in_array($id, $root))
				{
					throw new AccessDeniedException('Not enough permissions to access form ID ' . $id . '.');
				}

				$objForm = $this->Database->prepare("SELECT id FROM tl_form_field WHERE pid=?")
										  ->execute($id);

				$session = $objSession->all();
				$session['CURRENT']['IDS'] = array_intersect((array) $session['CURRENT']['IDS'], $objForm->fetchEach('id'));
				$objSession->replace($session);
				break;

			default:
				if (Input::get('act'))
				{
					throw new AccessDeniedException('Invalid command "' . Input::get('act') . '".');
				}

				if (!in_array($id, $root))
				{
					throw new AccessDeniedException('Not enough permissions to access form ID ' . $id . '.');
				}
				break;
		}
	}

	/**
	 * Filter the form fields
	 */
	public function filterFormFields()
	{
		if ($this->User->isAdmin)
		{
			return;
		}

		if (empty($this->User->fields))
		{
			$GLOBALS['TL_DCA']['tl_form_field']['config']['closed'] = true;
			$GLOBALS['TL_DCA']['tl_form_field']['config']['notEditable'] = true;
		}
		elseif (!in_array($GLOBALS['TL_DCA']['tl_form_field']['fields']['type']['sql']['default'], $this->User->fields))
		{
			$GLOBALS['TL_DCA']['tl_form_field']['fields']['type']['default'] = $this->User->fields[0];
		}

		/** @var SessionInterface $objSession */
		$objSession = System::getContainer()->get('session');

		// Prevent editing form fields with not allowed types
		if (Input::get('act') == 'edit' || Input::get('act') == 'delete' || (Input::get('act') == 'paste' && Input::get('mode') == 'copy'))
		{
			$objField = $this->Database->prepare("SELECT type FROM tl_form_field WHERE id=?")
									   ->execute(Input::get('id'));

			if ($objField->numRows && !in_array($objField->type, $this->User->fields))
			{
				throw new AccessDeniedException('Not enough permissions to modify form fields of type "' . $objField->type . '".');
			}
		}

		// Prevent editing content elements with not allowed types
		if (Input::get('act') == 'editAll' || Input::get('act') == 'overrideAll' || Input::get('act') == 'deleteAll')
		{
			$session = $objSession->all();

			if (!empty($session['CURRENT']['IDS']) && is_array($session['CURRENT']['IDS']))
			{
				if (empty($this->User->fields))
				{
					$session['CURRENT']['IDS'] = array();
				}
				else
				{
					$objFields = $this->Database->prepare("SELECT id FROM tl_form_field WHERE id IN(" . implode(',', array_map('\intval', $session['CURRENT']['IDS'])) . ") AND type IN(" . implode(',', array_fill(0, count($this->User->fields), '?')) . ")")
												->execute(...$this->User->fields);

					$session['CURRENT']['IDS'] = $objFields->fetchEach('id');
				}

				$objSession->replace($session);
			}
		}

		// Prevent copying content elements with not allowed types
		if (Input::get('act') == 'copyAll')
		{
			$session = $objSession->all();

			if (!empty($session['CLIPBOARD']['tl_form_field']['id']) && is_array($session['CLIPBOARD']['tl_form_field']['id']))
			{
				if (empty($this->User->fields))
				{
					$session['CLIPBOARD']['tl_form_field']['id'] = array();
				}
				else
				{
					$objFields = $this->Database->prepare("SELECT id, type FROM tl_form_field WHERE id IN(" . implode(',', array_map('\intval', $session['CLIPBOARD']['tl_form_field']['id'])) . ") AND type IN(" . implode(',', array_fill(0, count($this->User->fields), '?')) . ")")
												->execute(...$this->User->fields);

					$session['CLIPBOARD']['tl_form_field']['id'] = $objFields->fetchEach('id');
				}

				$objSession->replace($session);
			}
		}
	}

	/**
	 * Add the type of input field
	 *
	 * @param array $arrRow
	 *
	 * @return string
	 */
	public function listFormFields($arrRow)
	{
		$arrRow['required'] = $arrRow['mandatory'];
		$key = $arrRow['invisible'] ? 'unpublished' : 'published';

		$strType = '
<div class="cte_type ' . $key . '">' . $GLOBALS['TL_LANG']['FFL'][$arrRow['type']][0] . ($arrRow['name'] ? ' (' . $arrRow['name'] . ')' : '') . '</div>
<div class="limit_height' . (!Config::get('doNotCollapse') ? ' h32' : '') . '">';

		$strClass = $GLOBALS['TL_FFL'][$arrRow['type']];

		if (!class_exists($strClass))
		{
			return '';
		}

		/** @var Widget $objWidget */
		$objWidget = new $strClass($arrRow);

		$strWidget = $objWidget->parse();
		$strWidget = preg_replace('/ name="[^"]+"/i', '', $strWidget);
		$strWidget = str_replace(array(' type="submit"', ' autofocus', ' required'), array(' type="button"', '', ''), $strWidget);

		if ($objWidget instanceof FormHidden)
		{
			return $strType . "\n" . $objWidget->value . "\n</div>\n";
		}

		return $strType . StringUtil::insertTagToSrc($strWidget) . '
</div>' . "\n";
	}

	/**
	 * Add a link to the option items import wizard
	 *
	 * @return string
	 */
	public function optionImportWizard()
	{
		return ' <a href="' . $this->addToUrl('key=option') . '" title="' . StringUtil::specialchars($GLOBALS['TL_LANG']['MSC']['ow_import'][1]) . '" onclick="Backend.getScrollOffset()">' . Image::getHtml('tablewizard.svg', $GLOBALS['TL_LANG']['MSC']['ow_import'][0]) . '</a>';
	}

	/**
	 * Check the configured extensions against the upload types
	 *
	 * @param mixed         $varValue
	 * @param DataContainer $dc
	 *
	 * @return string
	 */
	public function checkExtensions($varValue, DataContainer $dc)
	{
		// Convert the extensions to lowercase
		$varValue = strtolower($varValue);
		$arrExtensions = StringUtil::trimsplit(',', $varValue);
		$arrUploadTypes = StringUtil::trimsplit(',', strtolower(Config::get('uploadTypes')));
		$arrNotAllowed = array_diff($arrExtensions, $arrUploadTypes);

		if (0 !== count($arrNotAllowed))
		{
			throw new Exception(sprintf($GLOBALS['TL_LANG']['ERR']['forbiddenExtensions'], implode(', ', $arrNotAllowed)));
		}

		return $varValue;
	}

	/**
	 * Return a list of form fields
	 *
	 * @return array
	 */
	public function getFields()
	{
		$fields = array();

		foreach ($GLOBALS['TL_FFL'] as $k=>$v)
		{
			if ($this->User->hasAccess($k, 'fields'))
			{
				$fields[] = $k;
			}
		}

		return $fields;
	}

	/**
	 * Return all form field templates as array
	 *
	 * @param DataContainer $dc
	 *
	 * @return array
	 */
	public function getFormFieldTemplates(DataContainer $dc)
	{
		if (Input::get('act') == 'overrideAll')
		{
			return $this->getTemplateGroup('form_');
		}

		$arrTemplates = $this->getTemplateGroup('form_' . $dc->activeRecord->type . '_', array(), 'form_' . $dc->activeRecord->type);

		// Backwards compatibility
		if ($dc->activeRecord->type == 'text')
		{
			$arrTemplates += $this->getTemplateGroup('form_textfield_');
		}

		return $arrTemplates;
	}

	/**
	 * Disable the button if the element type is not allowed
	 *
	 * @param array  $row
	 * @param string $href
	 * @param string $label
	 * @param string $title
	 * @param string $icon
	 * @param string $attributes
	 *
	 * @return string
	 */
	public function disableButton($row, $href, $label, $title, $icon, $attributes)
	{
		return $this->User->hasAccess($row['type'], 'fields') ? '<a href="' . $this->addToUrl($href . '&amp;id=' . $row['id']) . '" title="' . StringUtil::specialchars($title) . '"' . $attributes . '>' . Image::getHtml($icon, $label) . '</a> ' : Image::getHtml(preg_replace('/\.svg$/i', '_.svg', $icon)) . ' ';
	}

	/**
	 * Return the "toggle visibility" button
	 *
	 * @param array  $row
	 * @param string $href
	 * @param string $label
	 * @param string $title
	 * @param string $icon
	 * @param string $attributes
	 *
	 * @return string
	 */
	public function toggleIcon($row, $href, $label, $title, $icon, $attributes)
	{
<<<<<<< HEAD
		// Disable the button if the element type is not allowed
		if (!$this->User->hasAccess($row['type'], 'fields'))
		{
			return Image::getHtml(preg_replace('/\.svg$/i', '_.svg', $icon)) . ' ';
		}

		if (Input::get('tid'))
=======
		if (Contao\Input::get('tid'))
>>>>>>> 12a36967
		{
			$this->toggleVisibility(Input::get('tid'), (Input::get('state') == 1), (@func_get_arg(12) ?: null));
			$this->redirect($this->getReferer());
		}

		// Check permissions AFTER checking the tid, so hacking attempts are logged
		if (!$this->User->hasAccess('tl_form_field::invisible', 'alexf'))
		{
			return '';
		}

		// Disable the button if the element type is not allowed
		if (!$this->User->hasAccess($row['type'], 'fields'))
		{
			return Contao\Image::getHtml(preg_replace('/\.svg$/i', '_.svg', $icon)) . ' ';
		}

		$href .= '&amp;tid=' . $row['id'] . '&amp;state=' . $row['invisible'];

		if ($row['invisible'])
		{
			$icon = 'invisible.svg';
		}

		return '<a href="' . $this->addToUrl($href) . '" title="' . StringUtil::specialchars($title) . '"' . $attributes . '>' . Image::getHtml($icon, $label, 'data-state="' . ($row['invisible'] ? 0 : 1) . '"') . '</a> ';
	}

	/**
	 * Toggle the visibility of a form field
	 *
	 * @param integer       $intId
	 * @param boolean       $blnVisible
	 * @param DataContainer $dc
	 */
	public function toggleVisibility($intId, $blnVisible, DataContainer $dc=null)
	{
		// Set the ID and action
		Input::setGet('id', $intId);
		Input::setGet('act', 'toggle');

		if ($dc)
		{
			$dc->id = $intId; // see #8043
		}

		// Trigger the onload_callback
		if (is_array($GLOBALS['TL_DCA']['tl_form_field']['config']['onload_callback']))
		{
			foreach ($GLOBALS['TL_DCA']['tl_form_field']['config']['onload_callback'] as $callback)
			{
				if (is_array($callback))
				{
					$this->import($callback[0]);
					$this->{$callback[0]}->{$callback[1]}($dc);
				}
				elseif (is_callable($callback))
				{
					$callback($dc);
				}
			}
		}

		// Check the field access
		if (!$this->User->hasAccess('tl_form_field::invisible', 'alexf'))
		{
			throw new AccessDeniedException('Not enough permissions to publish/unpublish form field ID ' . $intId . '.');
		}

		$objRow = $this->Database->prepare("SELECT * FROM tl_form_field WHERE id=?")
								 ->limit(1)
								 ->execute($intId);

		if ($objRow->numRows < 1)
		{
			throw new Contao\CoreBundle\Exception\AccessDeniedException('Invalid form field ID ' . $intId . '.');
		}

		if (!$this->User->hasAccess($objRow->type, 'fields'))
		{
			throw new Contao\CoreBundle\Exception\AccessDeniedException('Not enough permissions to modify form fields of type "' . $objRow->type . '".');
		}

<<<<<<< HEAD
				if (!$this->User->hasAccess($objRow->type, 'fields'))
				{
					throw new AccessDeniedException('Not enough permissions to modify form fields of type "' . $objRow->type . '".');
				}
			}
=======
		// Set the current record
		if ($dc)
		{
			$dc->activeRecord = $objRow;
>>>>>>> 12a36967
		}

		$objVersions = new Versions('tl_form_field', $intId);
		$objVersions->initialize();

		// Reverse the logic (form fields have invisible=1)
		$blnVisible = !$blnVisible;

		// Trigger the save_callback
		if (is_array($GLOBALS['TL_DCA']['tl_form_field']['fields']['invisible']['save_callback']))
		{
			foreach ($GLOBALS['TL_DCA']['tl_form_field']['fields']['invisible']['save_callback'] as $callback)
			{
				if (is_array($callback))
				{
					$this->import($callback[0]);
					$blnVisible = $this->{$callback[0]}->{$callback[1]}($blnVisible, $dc);
				}
				elseif (is_callable($callback))
				{
					$blnVisible = $callback($blnVisible, $dc);
				}
			}
		}

		$time = time();

		// Update the database
		$this->Database->prepare("UPDATE tl_form_field SET tstamp=$time, invisible='" . ($blnVisible ? '1' : '') . "' WHERE id=?")
					   ->execute($intId);

		if ($dc)
		{
			$dc->activeRecord->tstamp = $time;
			$dc->activeRecord->invisible = ($blnVisible ? '1' : '');
		}

		// Trigger the onsubmit_callback
		if (is_array($GLOBALS['TL_DCA']['tl_form_field']['config']['onsubmit_callback']))
		{
			foreach ($GLOBALS['TL_DCA']['tl_form_field']['config']['onsubmit_callback'] as $callback)
			{
				if (is_array($callback))
				{
					$this->import($callback[0]);
					$this->{$callback[0]}->{$callback[1]}($dc);
				}
				elseif (is_callable($callback))
				{
					$callback($dc);
				}
			}
		}

		$objVersions->create();
	}
}<|MERGE_RESOLUTION|>--- conflicted
+++ resolved
@@ -778,32 +778,22 @@
 	 */
 	public function toggleIcon($row, $href, $label, $title, $icon, $attributes)
 	{
-<<<<<<< HEAD
+		if (Input::get('tid'))
+		{
+			$this->toggleVisibility(Input::get('tid'), (Input::get('state') == 1), (@func_get_arg(12) ?: null));
+			$this->redirect($this->getReferer());
+		}
+
+		// Check permissions AFTER checking the tid, so hacking attempts are logged
+		if (!$this->User->hasAccess('tl_form_field::invisible', 'alexf'))
+		{
+			return '';
+		}
+
 		// Disable the button if the element type is not allowed
 		if (!$this->User->hasAccess($row['type'], 'fields'))
 		{
 			return Image::getHtml(preg_replace('/\.svg$/i', '_.svg', $icon)) . ' ';
-		}
-
-		if (Input::get('tid'))
-=======
-		if (Contao\Input::get('tid'))
->>>>>>> 12a36967
-		{
-			$this->toggleVisibility(Input::get('tid'), (Input::get('state') == 1), (@func_get_arg(12) ?: null));
-			$this->redirect($this->getReferer());
-		}
-
-		// Check permissions AFTER checking the tid, so hacking attempts are logged
-		if (!$this->User->hasAccess('tl_form_field::invisible', 'alexf'))
-		{
-			return '';
-		}
-
-		// Disable the button if the element type is not allowed
-		if (!$this->User->hasAccess($row['type'], 'fields'))
-		{
-			return Contao\Image::getHtml(preg_replace('/\.svg$/i', '_.svg', $icon)) . ' ';
 		}
 
 		$href .= '&amp;tid=' . $row['id'] . '&amp;state=' . $row['invisible'];
@@ -863,26 +853,18 @@
 
 		if ($objRow->numRows < 1)
 		{
-			throw new Contao\CoreBundle\Exception\AccessDeniedException('Invalid form field ID ' . $intId . '.');
+			throw new AccessDeniedException('Invalid form field ID ' . $intId . '.');
 		}
 
 		if (!$this->User->hasAccess($objRow->type, 'fields'))
 		{
-			throw new Contao\CoreBundle\Exception\AccessDeniedException('Not enough permissions to modify form fields of type "' . $objRow->type . '".');
-		}
-
-<<<<<<< HEAD
-				if (!$this->User->hasAccess($objRow->type, 'fields'))
-				{
-					throw new AccessDeniedException('Not enough permissions to modify form fields of type "' . $objRow->type . '".');
-				}
-			}
-=======
+			throw new AccessDeniedException('Not enough permissions to modify form fields of type "' . $objRow->type . '".');
+		}
+
 		// Set the current record
 		if ($dc)
 		{
 			$dc->activeRecord = $objRow;
->>>>>>> 12a36967
 		}
 
 		$objVersions = new Versions('tl_form_field', $intId);
