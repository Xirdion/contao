<?php

/**
 * Contao Open Source CMS
 *
 * Copyright (c) 2005-2014 Leo Feyer
 *
 * @package Core
 * @link    https://contao.org
 * @license http://www.gnu.org/licenses/lgpl-3.0.html LGPL
 */


/**
 * Table tl_page
 */
$GLOBALS['TL_DCA']['tl_page'] = array
(

	// Config
	'config' => array
	(
		'label'                       => Config::get('websiteTitle'),
		'dataContainer'               => 'Table',
		'ctable'                      => array('tl_article'),
		'enableVersioning'            => true,
		'onload_callback' => array
		(
			array('tl_page', 'checkPermission'),
			array('tl_page', 'addBreadcrumb'),
			array('tl_page', 'setRootType'),
			array('tl_page', 'showFallbackWarning')
		),
		'onsubmit_callback' => array
		(
			array('tl_page', 'updateSitemap'),
			array('tl_page', 'generateArticle')
		),
		'ondelete_callback' => array
		(
			array('tl_page', 'purgeSearchIndex')
		),
		'sql' => array
		(
			'keys' => array
			(
				'id' => 'primary',
				'pid' => 'index',
				'alias' => 'index',
				'type' => 'index'
			)
		)
	),

	// List
	'list' => array
	(
		'sorting' => array
		(
			'mode'                    => 5,
			'icon'                    => 'pagemounts.gif',
			'paste_button_callback'   => array('tl_page', 'pastePage'),
			'panelLayout'             => 'filter,search'
		),
		'label' => array
		(
			'fields'                  => array('title'),
			'format'                  => '%s',
			'label_callback'          => array('tl_page', 'addIcon')
		),
		'global_operations' => array
		(
			'toggleNodes' => array
			(
				'label'               => &$GLOBALS['TL_LANG']['MSC']['toggleAll'],
				'href'                => 'ptg=all',
				'class'               => 'header_toggle'
			),
			'all' => array
			(
				'label'               => &$GLOBALS['TL_LANG']['MSC']['all'],
				'href'                => 'act=select',
				'class'               => 'header_edit_all',
				'attributes'          => 'onclick="Backend.getScrollOffset()" accesskey="e"'
			)
		),
		'operations' => array
		(
			'edit' => array
			(
				'label'               => &$GLOBALS['TL_LANG']['tl_page']['edit'],
				'href'                => 'act=edit',
				'icon'                => 'edit.gif',
				'button_callback'     => array('tl_page', 'editPage')
			),
			'copy' => array
			(
				'label'               => &$GLOBALS['TL_LANG']['tl_page']['copy'],
				'href'                => 'act=paste&amp;mode=copy',
				'icon'                => 'copy.gif',
				'attributes'          => 'onclick="Backend.getScrollOffset()"',
				'button_callback'     => array('tl_page', 'copyPage')
			),
			'copyChilds' => array
			(
				'label'               => &$GLOBALS['TL_LANG']['tl_page']['copyChilds'],
				'href'                => 'act=paste&amp;mode=copy&amp;childs=1',
				'icon'                => 'copychilds.gif',
				'attributes'          => 'onclick="Backend.getScrollOffset()"',
				'button_callback'     => array('tl_page', 'copyPageWithSubpages')
			),
			'cut' => array
			(
				'label'               => &$GLOBALS['TL_LANG']['tl_page']['cut'],
				'href'                => 'act=paste&amp;mode=cut',
				'icon'                => 'cut.gif',
				'attributes'          => 'onclick="Backend.getScrollOffset()"',
				'button_callback'     => array('tl_page', 'cutPage')
			),
			'delete' => array
			(
				'label'               => &$GLOBALS['TL_LANG']['tl_page']['delete'],
				'href'                => 'act=delete',
				'icon'                => 'delete.gif',
				'attributes'          => 'onclick="if(!confirm(\'' . $GLOBALS['TL_LANG']['MSC']['deleteConfirm'] . '\'))return false;Backend.getScrollOffset()"',
				'button_callback'     => array('tl_page', 'deletePage')
			),
			'toggle' => array
			(
				'label'               => &$GLOBALS['TL_LANG']['tl_page']['toggle'],
				'icon'                => 'visible.gif',
				'attributes'          => 'onclick="Backend.getScrollOffset();return AjaxRequest.toggleVisibility(this,%s)"',
				'button_callback'     => array('tl_page', 'toggleIcon')
			),
			'show' => array
			(
				'label'               => &$GLOBALS['TL_LANG']['tl_page']['show'],
				'href'                => 'act=show',
				'icon'                => 'show.gif'
			),
			'articles' => array
			(
				'label'               => &$GLOBALS['TL_LANG']['tl_page']['articles'],
				'href'                => 'do=article',
				'icon'                => 'article.gif',
				'button_callback'     => array('tl_page', 'editArticles')
			)
		)
	),

	// Select
	'select' => array
	(
		'buttons_callback' => array
		(
			array('tl_page', 'addAliasButton')
		)
	),

	// Palettes
	'palettes' => array
	(
		'__selector__'                => array('type', 'autoforward', 'protected', 'createSitemap', 'includeLayout', 'includeCache', 'includeChmod'),
		'default'                     => '{title_legend},title,alias,type;followup,start,stop',
		'regular'                     => '{title_legend},title,alias,type;{meta_legend},pageTitle,robots,description;{protected_legend:hide},protected;{layout_legend:hide},includeLayout;{cache_legend:hide},includeCache;{chmod_legend:hide},includeChmod;{search_legend},noSearch;{expert_legend:hide},cssClass,sitemap,hide,guests;{tabnav_legend:hide},tabindex,accesskey;{publish_legend},published,start,stop',
		'forward'                     => '{title_legend},title,alias,type;{meta_legend},pageTitle;{redirect_legend},redirect,jumpTo;{protected_legend:hide},protected;{layout_legend:hide},includeLayout;{cache_legend:hide},includeCache;{chmod_legend:hide},includeChmod;{expert_legend:hide},cssClass,sitemap,hide,guests;{tabnav_legend:hide},tabindex,accesskey;{publish_legend},published,start,stop',
		'redirect'                    => '{title_legend},title,alias,type;{meta_legend},pageTitle;{redirect_legend},redirect,url,target;{protected_legend:hide},protected;{layout_legend:hide},includeLayout;{cache_legend:hide},includeCache;{chmod_legend:hide},includeChmod;{expert_legend:hide},cssClass,sitemap,hide,guests;{tabnav_legend:hide},tabindex,accesskey;{publish_legend},published,start,stop',
		'root'                        => '{title_legend},title,alias,type;{meta_legend},pageTitle;{dns_legend},dns,useSSL,staticFiles,staticPlugins,language,fallback;{global_legend:hide},dateFormat,timeFormat,datimFormat,adminEmail;{sitemap_legend:hide},createSitemap;{protected_legend:hide},protected;{layout_legend},includeLayout;{cache_legend:hide},includeCache;{chmod_legend:hide},includeChmod;{publish_legend},published,start,stop',
		'error_403'                   => '{title_legend},title,alias,type;{meta_legend},pageTitle,robots,description;{forward_legend},autoforward;{layout_legend:hide},includeLayout;{cache_legend:hide},includeCache;{chmod_legend:hide},includeChmod;{expert_legend:hide},cssClass;{publish_legend},published,start,stop',
		'error_404'                   => '{title_legend},title,alias,type;{meta_legend},pageTitle,robots,description;{forward_legend},autoforward;{layout_legend:hide},includeLayout;{cache_legend:hide},includeCache;{chmod_legend:hide},includeChmod;{expert_legend:hide},cssClass;{publish_legend},published,start,stop'
	),

	// Subpalettes
	'subpalettes' => array
	(
		'autoforward'                 => 'redirect,jumpTo',
		'protected'                   => 'groups',
		'createSitemap'               => 'sitemapName',
		'includeLayout'               => 'layout,mobileLayout',
		'includeCache'                => 'cache',
		'includeChmod'                => 'cuser,cgroup,chmod'
	),

	// Fields
	'fields' => array
	(
		'id' => array
		(
			'label'                   => array('ID'),
			'search'                  => true,
			'sql'                     => "int(10) unsigned NOT NULL auto_increment"
		),
		'pid' => array
		(
			'sql'                     => "int(10) unsigned NOT NULL default '0'"
		),
		'sorting' => array
		(
			'sql'                     => "int(10) unsigned NOT NULL default '0'"
		),
		'tstamp' => array
		(
			'sql'                     => "int(10) unsigned NOT NULL default '0'"
		),
		'title' => array
		(
			'label'                   => &$GLOBALS['TL_LANG']['tl_page']['title'],
			'exclude'                 => true,
			'inputType'               => 'text',
			'search'                  => true,
			'eval'                    => array('mandatory'=>true, 'maxlength'=>255, 'decodeEntities'=>true),
			'sql'                     => "varchar(255) NOT NULL default ''"
		),
		'alias' => array
		(
			'label'                   => &$GLOBALS['TL_LANG']['tl_page']['alias'],
			'exclude'                 => true,
			'inputType'               => 'text',
			'search'                  => true,
			'eval'                    => array('rgxp'=>'folderalias', 'doNotCopy'=>true, 'maxlength'=>128, 'tl_class'=>'w50'),
			'save_callback' => array
			(
				array('tl_page', 'generateAlias')
			),
			'sql'                     => "varchar(128) COLLATE utf8_bin NOT NULL default ''"
		),
		'type' => array
		(
			'label'                   => &$GLOBALS['TL_LANG']['tl_page']['type'],
			'default'                 => 'regular',
			'exclude'                 => true,
			'inputType'               => 'select',
			'options_callback'        => array('tl_page', 'getPageTypes'),
			'eval'                    => array('helpwizard'=>true, 'submitOnChange'=>true, 'tl_class'=>'w50'),
			'reference'               => &$GLOBALS['TL_LANG']['PTY'],
			'save_callback' => array
			(
				array('tl_page', 'checkRootType')
			),
			'sql'                     => "varchar(32) NOT NULL default ''"
		),
		'pageTitle' => array
		(
			'label'                   => &$GLOBALS['TL_LANG']['tl_page']['pageTitle'],
			'exclude'                 => true,
			'inputType'               => 'text',
			'search'                  => true,
			'eval'                    => array('maxlength'=>255, 'decodeEntities'=>true, 'tl_class'=>'w50'),
			'sql'                     => "varchar(255) NOT NULL default ''"
		),
		'language' => array
		(
			'label'                   => &$GLOBALS['TL_LANG']['tl_page']['language'],
			'exclude'                 => true,
			'inputType'               => 'text',
			'search'                  => true,
			'eval'                    => array('mandatory'=>true, 'rgxp'=>'language', 'maxlength'=>5, 'nospace'=>true, 'tl_class'=>'w50 clr'),
			'sql'                     => "varchar(5) NOT NULL default ''"
		),
		'robots' => array
		(
			'label'                   => &$GLOBALS['TL_LANG']['tl_page']['robots'],
			'exclude'                 => true,
			'inputType'               => 'select',
			'search'                  => true,
			'options'                 => array('index,follow', 'index,nofollow', 'noindex,follow', 'noindex,nofollow'),
			'eval'                    => array('tl_class'=>'w50'),
			'sql'                     => "varchar(32) NOT NULL default ''"
		),
		'description' => array
		(
			'label'                   => &$GLOBALS['TL_LANG']['tl_page']['description'],
			'exclude'                 => true,
			'inputType'               => 'textarea',
			'search'                  => true,
			'eval'                    => array('style'=>'height:60px', 'decodeEntities'=>true, 'tl_class'=>'clr'),
			'sql'                     => "text NULL"
		),
		'redirect' => array
		(
			'label'                   => &$GLOBALS['TL_LANG']['tl_page']['redirect'],
			'default'                 => 'permanent',
			'exclude'                 => true,
			'inputType'               => 'select',
			'options'                 => array('permanent', 'temporary'),
			'reference'               => &$GLOBALS['TL_LANG']['tl_page'],
			'sql'                     => "varchar(32) NOT NULL default ''"
		),
		'jumpTo' => array
		(
			'label'                   => &$GLOBALS['TL_LANG']['tl_page']['jumpTo'],
			'exclude'                 => true,
			'inputType'               => 'pageTree',
			'foreignKey'              => 'tl_page.title',
			'eval'                    => array('fieldType'=>'radio'), // do not set mandatory (see #5453)
			'save_callback' => array
			(
				array('tl_page', 'checkJumpTo')
			),
			'sql'                     => "int(10) unsigned NOT NULL default '0'",
			'relation'                => array('type'=>'hasOne', 'load'=>'lazy')
		),
		'url' => array
		(
			'label'                   => &$GLOBALS['TL_LANG']['MSC']['url'],
			'exclude'                 => true,
			'inputType'               => 'text',
			'eval'                    => array('mandatory'=>true, 'rgxp'=>'url', 'decodeEntities'=>true, 'tl_class'=>'w50'),
			'sql'                     => "varchar(255) NOT NULL default ''"
		),
		'target' => array
		(
			'label'                   => &$GLOBALS['TL_LANG']['MSC']['target'],
			'exclude'                 => true,
			'inputType'               => 'checkbox',
			'eval'                    => array('tl_class'=>'w50 m12'),
			'sql'                     => "char(1) NOT NULL default ''"
		),
		'dns' => array
		(
			'label'                   => &$GLOBALS['TL_LANG']['tl_page']['dns'],
			'exclude'                 => true,
			'inputType'               => 'text',
			'search'                  => true,
			'eval'                    => array('rgxp'=>'url', 'decodeEntities'=>true, 'maxlength'=>255, 'tl_class'=>'w50'),
			'save_callback' => array
			(
				array('tl_page', 'checkDns')
			),
			'sql'                     => "varchar(255) NOT NULL default ''"
		),
		'staticFiles' => array
		(
			'label'                   => &$GLOBALS['TL_LANG']['MSC']['staticFiles'],
			'inputType'               => 'text',
			'eval'                    => array('rgxp'=>'url', 'trailingSlash'=>false, 'tl_class'=>'w50'),
			'save_callback' => array
			(
				array('tl_page', 'checkStaticUrl')
			),
			'sql'                     => "varchar(255) NOT NULL default ''"
		),
		'staticPlugins' => array
		(
			'label'                   => &$GLOBALS['TL_LANG']['MSC']['staticPlugins'],
			'inputType'               => 'text',
			'eval'                    => array('rgxp'=>'url', 'trailingSlash'=>false, 'tl_class'=>'w50'),
			'save_callback' => array
			(
				array('tl_page', 'checkStaticUrl')
			),
			'sql'                     => "varchar(255) NOT NULL default ''"
		),
		'fallback' => array
		(
			'label'                   => &$GLOBALS['TL_LANG']['tl_page']['fallback'],
			'exclude'                 => true,
			'inputType'               => 'checkbox',
			'eval'                    => array('tl_class'=>'w50 m12'),
			'save_callback' => array
			(
				array('tl_page', 'checkFallback')
			),
			'sql'                     => "char(1) NOT NULL default ''"
		),
		'adminEmail' => array
		(
			'label'                   => &$GLOBALS['TL_LANG']['tl_page']['adminEmail'],
			'exclude'                 => true,
			'inputType'               => 'text',
			'eval'                    => array('maxlength'=>255, 'rgxp'=>'friendly', 'decodeEntities'=>true, 'tl_class'=>'w50'),
			'sql'                     => "varchar(255) NOT NULL default ''"
		),
		'dateFormat' => array
		(
			'label'                   => &$GLOBALS['TL_LANG']['tl_page']['dateFormat'],
			'exclude'                 => true,
			'inputType'               => 'text',
			'eval'                    => array('helpwizard'=>true, 'decodeEntities'=>true, 'tl_class'=>'w50'),
			'explanation'             => 'dateFormat',
			'sql'                     => "varchar(32) NOT NULL default ''"

		),
		'timeFormat' => array
		(
			'label'                   => &$GLOBALS['TL_LANG']['tl_page']['timeFormat'],
			'exclude'                 => true,
			'inputType'               => 'text',
			'eval'                    => array('decodeEntities'=>true, 'tl_class'=>'w50'),
			'sql'                     => "varchar(32) NOT NULL default ''"
		),
		'datimFormat' => array
		(
			'label'                   => &$GLOBALS['TL_LANG']['tl_page']['datimFormat'],
			'exclude'                 => true,
			'inputType'               => 'text',
			'eval'                    => array('decodeEntities'=>true, 'tl_class'=>'w50'),
			'sql'                     => "varchar(32) NOT NULL default ''"
		),
		'createSitemap' => array
		(
			'label'                   => &$GLOBALS['TL_LANG']['tl_page']['createSitemap'],
			'exclude'                 => true,
			'inputType'               => 'checkbox',
			'eval'                    => array('submitOnChange'=>true),
			'sql'                     => "char(1) NOT NULL default ''"
		),
		'sitemapName' => array
		(
			'label'                   => &$GLOBALS['TL_LANG']['tl_page']['sitemapName'],
			'exclude'                 => true,
			'inputType'               => 'text',
			'eval'                    => array('mandatory'=>true, 'unique'=>true, 'rgxp'=>'alnum', 'decodeEntities'=>true, 'maxlength'=>32, 'tl_class'=>'w50'),
			'save_callback' => array
			(
				array('tl_page', 'checkFeedAlias')
			),
			'sql'                     => "varchar(32) NOT NULL default ''"
		),
		'useSSL' => array
		(
			'label'                   => &$GLOBALS['TL_LANG']['tl_page']['useSSL'],
			'exclude'                 => true,
			'inputType'               => 'checkbox',
			'eval'                    => array('tl_class'=>'w50 m12'),
			'sql'                     => "char(1) NOT NULL default ''"
		),
		'autoforward' => array
		(
			'label'                   => &$GLOBALS['TL_LANG']['tl_page']['autoforward'],
			'exclude'                 => true,
			'inputType'               => 'checkbox',
			'eval'                    => array('submitOnChange'=>true),
			'sql'                     => "char(1) NOT NULL default ''"
		),
		'protected' => array
		(
			'label'                   => &$GLOBALS['TL_LANG']['tl_page']['protected'],
			'exclude'                 => true,
			'inputType'               => 'checkbox',
			'eval'                    => array('submitOnChange'=>true),
			'sql'                     => "char(1) NOT NULL default ''"
		),
		'groups' => array
		(
			'label'                   => &$GLOBALS['TL_LANG']['tl_page']['groups'],
			'exclude'                 => true,
			'inputType'               => 'checkbox',
			'foreignKey'              => 'tl_member_group.name',
			'eval'                    => array('mandatory'=>true, 'multiple'=>true),
			'sql'                     => "blob NULL",
			'relation'                => array('type'=>'hasMany', 'load'=>'lazy')
		),
		'includeLayout' => array
		(
			'label'                   => &$GLOBALS['TL_LANG']['tl_page']['includeLayout'],
			'exclude'                 => true,
			'inputType'               => 'checkbox',
			'eval'                    => array('submitOnChange'=>true),
			'sql'                     => "char(1) NOT NULL default ''"
		),
		'layout' => array
		(
			'label'                   => &$GLOBALS['TL_LANG']['tl_page']['layout'],
			'exclude'                 => true,
			'inputType'               => 'select',
			'foreignKey'              => 'tl_layout.name',
			'options_callback'        => array('tl_page', 'getPageLayouts'),
			'eval'                    => array('chosen'=>true, 'tl_class'=>'w50'),
			'sql'                     => "int(10) unsigned NOT NULL default '0'",
			'relation'                => array('type'=>'hasOne', 'load'=>'lazy')
		),
		'mobileLayout' => array
		(
			'label'                   => &$GLOBALS['TL_LANG']['tl_page']['mobileLayout'],
			'exclude'                 => true,
			'inputType'               => 'select',
			'foreignKey'              => 'tl_layout.name',
			'options_callback'        => array('tl_page', 'getPageLayouts'),
			'eval'                    => array('includeBlankOption'=>true, 'chosen'=>true, 'tl_class'=>'w50'),
			'sql'                     => "int(10) unsigned NOT NULL default '0'",
			'relation'                => array('type'=>'hasOne', 'load'=>'lazy')
		),
		'includeCache' => array
		(
			'label'                   => &$GLOBALS['TL_LANG']['tl_page']['includeCache'],
			'exclude'                 => true,
			'inputType'               => 'checkbox',
			'eval'                    => array('submitOnChange'=>true),
			'sql'                     => "char(1) NOT NULL default ''"
		),
		'cache' => array
		(
			'label'                   => &$GLOBALS['TL_LANG']['tl_page']['cache'],
			'default'                 => 0,
			'exclude'                 => true,
			'inputType'               => 'select',
			'options'                 => array(0, 5, 15, 30, 60, 300, 900, 1800, 3600, 10800, 21600, 43200, 86400, 259200, 604800, 2592000),
			'reference'               => &$GLOBALS['TL_LANG']['CACHE'],
			'sql'                     => "int(10) unsigned NOT NULL default '0'"
		),
		'includeChmod' => array
		(
			'label'                   => &$GLOBALS['TL_LANG']['tl_page']['includeChmod'],
			'exclude'                 => true,
			'inputType'               => 'checkbox',
			'eval'                    => array('submitOnChange'=>true),
			'sql'                     => "char(1) NOT NULL default ''"
		),
		'cuser' => array
		(
			'label'                   => &$GLOBALS['TL_LANG']['tl_page']['cuser'],
			'default'                 => intval(Config::get('defaultUser')),
			'exclude'                 => true,
			'inputType'               => 'select',
			'foreignKey'              => 'tl_user.username',
			'eval'                    => array('mandatory'=>true, 'chosen'=>true, 'includeBlankOption'=>true, 'tl_class'=>'w50'),
			'sql'                     => "int(10) unsigned NOT NULL default '0'",
			'relation'                => array('type'=>'hasOne', 'load'=>'lazy')
		),
		'cgroup' => array
		(
			'label'                   => &$GLOBALS['TL_LANG']['tl_page']['cgroup'],
			'default'                 => intval(Config::get('defaultGroup')),
			'exclude'                 => true,
			'inputType'               => 'select',
			'foreignKey'              => 'tl_user_group.name',
			'eval'                    => array('mandatory'=>true, 'chosen'=>true, 'includeBlankOption'=>true, 'tl_class'=>'w50'),
			'sql'                     => "int(10) unsigned NOT NULL default '0'",
			'relation'                => array('type'=>'hasOne', 'load'=>'lazy')
		),
		'chmod' => array
		(
			'label'                   => &$GLOBALS['TL_LANG']['tl_page']['chmod'],
			'default'                 => Config::get('defaultChmod'),
			'exclude'                 => true,
			'inputType'               => 'chmod',
			'eval'                    => array('tl_class'=>'clr'),
			'sql'                     => "varchar(255) NOT NULL default ''"
		),
		'noSearch' => array
		(
			'label'                   => &$GLOBALS['TL_LANG']['tl_page']['noSearch'],
			'exclude'                 => true,
			'inputType'               => 'checkbox',
			'sql'                     => "char(1) NOT NULL default ''"
		),
		'cssClass' => array
		(
			'label'                   => &$GLOBALS['TL_LANG']['tl_page']['cssClass'],
			'exclude'                 => true,
			'inputType'               => 'text',
			'search'                  => true,
			'eval'                    => array('maxlength'=>64, 'tl_class'=>'w50'),
			'sql'                     => "varchar(64) NOT NULL default ''"
		),
		'sitemap' => array
		(
			'label'                   => &$GLOBALS['TL_LANG']['tl_page']['sitemap'],
			'exclude'                 => true,
			'inputType'               => 'select',
			'options'                 => array('map_default', 'map_always', 'map_never'),
			'eval'                    => array('maxlength'=>32, 'tl_class'=>'w50'),
			'reference'               => &$GLOBALS['TL_LANG']['tl_page'],
			'sql'                     => "varchar(32) NOT NULL default ''"
		),
		'hide' => array
		(
			'label'                   => &$GLOBALS['TL_LANG']['tl_page']['hide'],
			'exclude'                 => true,
			'inputType'               => 'checkbox',
			'eval'                    => array('tl_class'=>'w50'),
			'sql'                     => "char(1) NOT NULL default ''"
		),
		'guests' => array
		(
			'label'                   => &$GLOBALS['TL_LANG']['tl_page']['guests'],
			'exclude'                 => true,
			'inputType'               => 'checkbox',
			'eval'                    => array('tl_class'=>'w50'),
			'sql'                     => "char(1) NOT NULL default ''"
		),
		'tabindex' => array
		(
			'label'                   => &$GLOBALS['TL_LANG']['tl_page']['tabindex'],
			'exclude'                 => true,
			'inputType'               => 'text',
			'eval'                    => array('rgxp'=>'digit', 'nospace'=>true, 'tl_class'=>'w50'),
			'sql'                     => "smallint(5) unsigned NOT NULL default '0'"
		),
		'accesskey' => array
		(
			'label'                   => &$GLOBALS['TL_LANG']['tl_page']['accesskey'],
			'exclude'                 => true,
			'inputType'               => 'text',
			'eval'                    => array('rgxp'=>'alnum', 'maxlength'=>1, 'tl_class'=>'w50'),
			'sql'                     => "char(1) NOT NULL default ''"
		),
		'published' => array
		(
			'label'                   => &$GLOBALS['TL_LANG']['tl_page']['published'],
			'exclude'                 => true,
			'inputType'               => 'checkbox',
			'eval'                    => array('doNotCopy'=>true),
			'sql'                     => "char(1) NOT NULL default ''"
		),
		'start' => array
		(
			'label'                   => &$GLOBALS['TL_LANG']['tl_page']['start'],
			'exclude'                 => true,
			'inputType'               => 'text',
			'eval'                    => array('rgxp'=>'datim', 'datepicker'=>true, 'tl_class'=>'w50 wizard'),
			'sql'                     => "varchar(10) NOT NULL default ''"
		),
		'stop' => array
		(
			'label'                   => &$GLOBALS['TL_LANG']['tl_page']['stop'],
			'exclude'                 => true,
			'inputType'               => 'text',
			'eval'                    => array('rgxp'=>'datim', 'datepicker'=>true, 'tl_class'=>'w50 wizard'),
			'sql'                     => "varchar(10) NOT NULL default ''"
		)
	)
);

// Disable certain operations in the modal dialog
if (Input::get('popup'))
{
	unset($GLOBALS['TL_DCA']['tl_page']['list']['operations']['show']);
	unset($GLOBALS['TL_DCA']['tl_page']['list']['operations']['articles']);
}


/**
 * Class tl_page
 *
 * Provide miscellaneous methods that are used by the data configuration array.
 * @copyright  Leo Feyer 2005-2014
 * @author     Leo Feyer <https://contao.org>
 * @package    Core
 */
class tl_page extends Backend
{

	/**
	 * Import the back end user object
	 */
	public function __construct()
	{
		parent::__construct();
		$this->import('BackendUser', 'User');
	}


	/**
	 * Check permissions to edit table tl_page
	 */
	public function checkPermission()
	{
		if ($this->User->isAdmin)
		{
			return;
		}

		$session = $this->Session->getData();

		// Set the default page user and group
		$GLOBALS['TL_DCA']['tl_page']['fields']['cuser']['default'] = intval(Config::get('defaultUser') ?: $this->User->id);
		$GLOBALS['TL_DCA']['tl_page']['fields']['cgroup']['default'] = intval(Config::get('defaultGroup') ?: $this->User->groups[0]);

		// Restrict the page tree
		$GLOBALS['TL_DCA']['tl_page']['list']['sorting']['root'] = $this->User->pagemounts;

		// Set allowed page IDs (edit multiple)
		if (is_array($session['CURRENT']['IDS']))
		{
			$edit_all = array();
			$delete_all = array();

			foreach ($session['CURRENT']['IDS'] as $id)
			{
				$objPage = $this->Database->prepare("SELECT id, pid, type, includeChmod, chmod, cuser, cgroup FROM tl_page WHERE id=?")
										  ->limit(1)
										  ->execute($id);

				if ($objPage->numRows < 1 || !$this->User->hasAccess($objPage->type, 'alpty'))
				{
					continue;
				}

				$row = $objPage->row();

				if ($this->User->isAllowed(BackendUser::CAN_EDIT_PAGE, $row))
				{
					$edit_all[] = $id;
				}

				// Mounted pages cannot be deleted
				if ($this->User->isAllowed(BackendUser::CAN_DELETE_PAGE, $row) && !$this->User->hasAccess($id, 'pagemounts'))
				{
					$delete_all[] = $id;
				}
			}

			$session['CURRENT']['IDS'] = (Input::get('act') == 'deleteAll') ? $delete_all : $edit_all;
		}

		// Set allowed clipboard IDs
		if (isset($session['CLIPBOARD']['tl_page']) && is_array($session['CLIPBOARD']['tl_page']['id']))
		{
			$clipboard = array();

			foreach ($session['CLIPBOARD']['tl_page']['id'] as $id)
			{
				$objPage = $this->Database->prepare("SELECT id, pid, type, includeChmod, chmod, cuser, cgroup FROM tl_page WHERE id=?")
										  ->limit(1)
										  ->execute($id);

				if ($objPage->numRows < 1 || !$this->User->hasAccess($objPage->type, 'alpty'))
				{
					continue;
				}

				if ($this->User->isAllowed(BackendUser::CAN_EDIT_PAGE_HIERARCHY, $objPage->row()))
				{
					$clipboard[] = $id;
				}
			}

			$session['CLIPBOARD']['tl_page']['id'] = $clipboard;
		}

		// Overwrite session
		$this->Session->setData($session);

		// Check permissions to save and create new
		if (Input::get('act') == 'edit')
		{
			$objPage = $this->Database->prepare("SELECT * FROM tl_page WHERE id=(SELECT pid FROM tl_page WHERE id=?)")
									  ->limit(1)
									  ->execute(Input::get('id'));

			if ($objPage->numRows && !$this->User->isAllowed(BackendUser::CAN_EDIT_PAGE_HIERARCHY, $objPage->row()))
			{
				$GLOBALS['TL_DCA']['tl_page']['config']['closed'] = true;
			}
		}

		// Check current action
		if (Input::get('act') && Input::get('act') != 'paste')
		{
			$permission = 0;
			$cid = CURRENT_ID ?: Input::get('id');
			$ids = ($cid != '') ? array($cid) : array();

			// Set permission
			switch (Input::get('act'))
			{
				case 'edit':
				case 'toggle':
					$permission = BackendUser::CAN_EDIT_PAGE;
					break;

				case 'move':
					$permission = BackendUser::CAN_EDIT_PAGE_HIERARCHY;
					$ids[] = Input::get('sid');
					break;

				case 'create':
				case 'copy':
				case 'copyAll':
				case 'cut':
				case 'cutAll':
					$permission = BackendUser::CAN_EDIT_PAGE_HIERARCHY;

					// Check the parent page in "paste into" mode
					if (Input::get('mode') == 2)
					{
						$ids[] = Input::get('pid');
					}
					// Check the parent's parent page in "paste after" mode
					else
					{
						$objPage = $this->Database->prepare("SELECT pid FROM tl_page WHERE id=?")
												  ->limit(1)
												  ->execute(Input::get('pid'));

						$ids[] = $objPage->pid;
					}
					break;

				case 'delete':
					$permission = BackendUser::CAN_DELETE_PAGE;
					break;
			}

			// Check user permissions
			if (Input::get('act') != 'show')
			{
				$pagemounts = array();

				// Get all allowed pages for the current user
				foreach ($this->User->pagemounts as $root)
				{
					if (Input::get('act') != 'delete')
					{
						$pagemounts[] = $root;
					}

					$pagemounts = array_merge($pagemounts, $this->Database->getChildRecords($root, 'tl_page'));
				}

				$error = false;
				$pagemounts = array_unique($pagemounts);

				// Do not allow to paste after pages on the root level (pagemounts)
				if ((Input::get('act') == 'cut' || Input::get('act') == 'cutAll') && Input::get('mode') == 1 && in_array(Input::get('pid'), $this->eliminateNestedPages($this->User->pagemounts)))
				{
					$this->log('Not enough permissions to paste page ID '. Input::get('id') .' after mounted page ID '. Input::get('pid') .' (root level)', __METHOD__, TL_ERROR);
					$this->redirect('contao/main.php?act=error');
				}

				// Check each page
				foreach ($ids as $i=>$id)
				{
					if (!in_array($id, $pagemounts))
					{
						$this->log('Page ID '. $id .' was not mounted', __METHOD__, TL_ERROR);

						$error = true;
						break;
					}

					// Get the page object
					$objPage = $this->Database->prepare("SELECT * FROM tl_page WHERE id=?")
											  ->limit(1)
											  ->execute($id);

					if ($objPage->numRows < 1)
					{
						continue;
					}

					// Check whether the current user is allowed to access the current page
					if (!$this->User->isAllowed($permission, $objPage->row()))
					{
						$error = true;
						break;
					}

					// Check the type of the first page (not the following parent pages)
					// In "edit multiple" mode, $ids contains only the parent ID, therefore check $id != $_GET['pid'] (see #5620)
					if ($i == 0 && $id != Input::get('pid') && Input::get('act') != 'create' && !$this->User->hasAccess($objPage->type, 'alpty'))
					{
						$this->log('Not enough permissions to  '. Input::get('act') .' '. $objPage->type .' pages', __METHOD__, TL_ERROR);

						$error = true;
						break;
					}
				}

				// Redirect if there is an error
				if ($error)
				{
					$this->log('Not enough permissions to '. Input::get('act') .' page ID '. $cid .' or paste after/into page ID '. Input::get('pid'), __METHOD__, TL_ERROR);
					$this->redirect('contao/main.php?act=error');
				}
			}
		}
	}


	/**
	 * Add the breadcrumb menu
	 */
	public function addBreadcrumb()
	{
		Backend::addPagesBreadcrumb();
	}


	/**
	 * Make new top-level pages root pages
	 * @param \DataContainer
	 */
	public function setRootType(DataContainer $dc)
	{
		if (Input::get('act') != 'create')
		{
			return;
		}

		// Insert into
		if (Input::get('pid') == 0)
		{
			$GLOBALS['TL_DCA']['tl_page']['fields']['type']['default'] = 'root';
		}
		elseif (Input::get('mode') == 1)
		{
			$objPage = $this->Database->prepare("SELECT * FROM " . $dc->table . " WHERE id=?")
									  ->limit(1)
									  ->execute(Input::get('pid'));

			if ($objPage->pid == 0)
			{
				$GLOBALS['TL_DCA']['tl_page']['fields']['type']['default'] = 'root';
			}
		}
	}


	/**
	 * Make sure that top-level pages are root pages
	 * @param mixed
	 * @param \DataContainer
	 * @return mixed
	 * @throws \Exception
	 */
	public function checkRootType($varValue, DataContainer $dc)
	{
		if ($varValue != 'root' && $dc->activeRecord->pid == 0)
		{
			throw new Exception($GLOBALS['TL_LANG']['ERR']['topLevelRoot']);
		}

		return $varValue;
	}


	/**
	 * Show a warning if there is no language fallback page
	 */
	public function showFallbackWarning()
	{
		if (Input::get('act') != '')
		{
			return;
		}

		$this->import('Messages');
		Message::addRaw($this->Messages->languageFallback());
		Message::addRaw($this->Messages->topLevelRoot());
	}


	/**
	 * Auto-generate a page alias if it has not been set yet
	 * @param mixed
	 * @param \DataContainer
	 * @return string
	 * @throws \Exception
	 */
	public function generateAlias($varValue, DataContainer $dc)
	{
		$autoAlias = false;

		// Generate an alias if there is none
		if ($varValue == '')
		{
			$autoAlias = true;
			$varValue = standardize(String::restoreBasicEntities($dc->activeRecord->title));

			// Generate folder URL aliases (see #4933)
			if (Config::get('folderUrl'))
			{
				$objPage = PageModel::findWithDetails($dc->activeRecord->id);

				if ($objPage->folderUrl != '')
				{
					$varValue = $objPage->folderUrl . $varValue;
				}
			}
		}

		$objAlias = $this->Database->prepare("SELECT id FROM tl_page WHERE id=? OR alias=?")
								   ->execute($dc->id, $varValue);

		// Check whether the page alias exists
		if ($objAlias->numRows > ($autoAlias ? 0 : 1))
		{
			$arrPages = array();
			$strDomain = '';
			$strLanguage = '';

			while ($objAlias->next())
			{
				$objCurrentPage = PageModel::findWithDetails($objAlias->id);
				$domain = $objCurrentPage->domain ?: '*';
				$language = (!$objCurrentPage->rootIsFallback) ? $objCurrentPage->rootLanguage : '*';

				// Store the current page's data
				if ($objCurrentPage->id == $dc->id)
				{
					// Get the DNS and language settings from the POST data (see #4610)
					if ($objCurrentPage->type == 'root')
					{
						$strDomain = Input::post('dns');
						$strLanguage = Input::post('language');
					}
					else
					{
						$strDomain = $domain;
						$strLanguage = $language;
					}
				}
				else
				{
					// Check the domain and language or the domain only
					if (Config::get('addLanguageToUrl'))
					{
						$arrPages[$domain][$language][] = $objAlias->id;
					}
					else
					{
						$arrPages[$domain][] = $objAlias->id;
					}
				}
			}

			$arrCheck = Config::get('addLanguageToUrl') ? $arrPages[$strDomain][$strLanguage] : $arrPages[$strDomain];

			// Check if there are multiple results for the current domain
			if (!empty($arrCheck))
			{
				if ($autoAlias)
				{
					$varValue .= '-' . $dc->id;
				}
				else
				{
					throw new Exception(sprintf($GLOBALS['TL_LANG']['ERR']['aliasExists'], $varValue));
				}
			}
		}

		return $varValue;
	}


	/**
	 * Automatically create an article in the main column of a new page
	 * @param \DataContainer
	 */
	public function generateArticle(DataContainer $dc)
	{
		// Return if there is no active record (override all)
		if (!$dc->activeRecord)
		{
			return;
		}

		// Existing or not a regular page
		if ($dc->activeRecord->tstamp > 0 || !in_array($dc->activeRecord->type, array('regular', 'error_403', 'error_404')))
		{
			return;
		}

		$new_records = $this->Session->get('new_records');

		// Not a new page
		if (!$new_records || (is_array($new_records[$dc->table]) && !in_array($dc->id, $new_records[$dc->table])))
		{
			return;
		}

		// Check whether there are articles (e.g. on copied pages)
		$objTotal = $this->Database->prepare("SELECT COUNT(*) AS count FROM tl_article WHERE pid=?")
								   ->execute($dc->id);

		if ($objTotal->count > 0)
		{
			return;
		}

		// Create article
		$arrSet['pid'] = $dc->id;
		$arrSet['sorting'] = 128;
		$arrSet['tstamp'] = time();
		$arrSet['author'] = $this->User->id;
		$arrSet['inColumn'] = 'main';
		$arrSet['title'] = $dc->activeRecord->title;
		$arrSet['alias'] = str_replace('/', '-', $dc->activeRecord->alias); // see #5168
		$arrSet['published'] = $dc->activeRecord->published;

		$this->Database->prepare("INSERT INTO tl_article %s")->set($arrSet)->execute();
	}


	/**
	 * Purge the search index if a page is being deleted
	 * @param \DataContainer
	 */
	public function purgeSearchIndex(DataContainer $dc)
	{
		if (!$dc->id)
		{
			return;
		}

		$this->Database->prepare("DELETE FROM tl_search_index WHERE pid IN(SELECT id FROM tl_search WHERE pid=?)")
					   ->execute($dc->id);

		$this->Database->prepare("DELETE FROM tl_search WHERE pid=?")
					   ->execute($dc->id);
	}


	/**
	 * Check the sitemap alias
	 * @param mixed
	 * @param \DataContainer
	 * @return mixed
	 * @throws \Exception
	 */
	public function checkFeedAlias($varValue, DataContainer $dc)
	{
		// No change or empty value
		if ($varValue == $dc->value || $varValue == '')
		{
			return $varValue;
		}

		$varValue = standardize($varValue); // see #5096

		$this->import('Automator');
		$arrFeeds = $this->Automator->purgeXmlFiles(true);

		// Alias exists
		if (array_search($varValue, $arrFeeds) !== false)
		{
			throw new Exception(sprintf($GLOBALS['TL_LANG']['ERR']['aliasExists'], $varValue));
		}

		return $varValue;
	}


	/**
	 * Prevent circular references
	 * @param mixed
	 * @param \DataContainer
	 * @return mixed
	 * @throws \Exception
	 */
	public function checkJumpTo($varValue, DataContainer $dc)
	{
		if ($varValue == $dc->id)
		{
			throw new Exception($GLOBALS['TL_LANG']['ERR']['circularReference']);
		}

		return $varValue;
	}


	/**
	 * Check the DNS settings
	 * @param mixed
	 * @return mixed
	 */
	public function checkDns($varValue)
	{
		return str_ireplace(array('http://', 'https://', 'ftp://'), '', $varValue);
	}


	/**
	 * Make sure there is only one fallback per domain (thanks to Andreas Schempp)
	 * @param mixed
	 * @param \DataContainer
	 * @return mixed
	 * @throws \Exception
	 */
	public function checkFallback($varValue, DataContainer $dc)
	{
		if ($varValue == '')
		{
			return '';
		}

		$objPage = $this->Database->prepare("SELECT id FROM tl_page WHERE type='root' AND fallback=1 AND dns=? AND id!=?")
								  ->execute($dc->activeRecord->dns, $dc->activeRecord->id);

		if ($objPage->numRows)
		{
			throw new Exception($GLOBALS['TL_LANG']['ERR']['multipleFallback']);
		}

		return $varValue;
	}


	/**
	 * Check a static URL
	 * @param mixed
	 * @return mixed
	 */
	public function checkStaticUrl($varValue)
	{
		if ($varValue != '' && !preg_match('@^https?://@', $varValue))
		{
			$varValue = (Environment::get('ssl') ? 'https://' : 'http://') . $varValue;
		}

		return $varValue;
	}


	/**
	 * Returns all allowed page types as array
	 * @param \DataContainer
	 * @return string
	 */
	public function getPageTypes(DataContainer $dc)
	{
		$arrOptions = array();

		foreach (array_keys($GLOBALS['TL_PTY']) as $pty)
		{
			// Root pages are allowed on the first level only (see #6360)
			if ($pty == 'root' && $dc->activeRecord && $dc->activeRecord->pid > 0)
			{
				continue;
			}

			// Allow the currently selected option and anything the user has access to
			if ($pty == $dc->value || $this->User->hasAccess($pty, 'alpty'))
			{
				$arrOptions[] = $pty;
			}
		}

		return $arrOptions;
	}


	/**
	 * Return all page layouts grouped by theme
	 * @return array
	 */
	public function getPageLayouts()
	{
		$objLayout = $this->Database->execute("SELECT l.id, l.name, t.name AS theme FROM tl_layout l LEFT JOIN tl_theme t ON l.pid=t.id ORDER BY t.name, l.name");

		if ($objLayout->numRows < 1)
		{
			return array();
		}

		$return = array();

		while ($objLayout->next())
		{
			$return[$objLayout->theme][$objLayout->id] = $objLayout->name;
		}

		return $return;
	}


	/**
	 * Add an image to each page in the tree
	 * @param array
	 * @param string
	 * @param \DataContainer
	 * @param string
	 * @param boolean
	 * @param boolean
	 * @return string
	 */
	public function addIcon($row, $label, DataContainer $dc=null, $imageAttribute='', $blnReturnImage=false, $blnProtected=false)
	{
		return Backend::addPageIcon($row, $label, $dc, $imageAttribute, $blnReturnImage, $blnProtected);
	}


	/**
	 * Return the edit page button
	 * @param array
	 * @param string
	 * @param string
	 * @param string
	 * @param string
	 * @param string
	 * @return string
	 */
	public function editPage($row, $href, $label, $title, $icon, $attributes)
	{
		return ($this->User->hasAccess($row['type'], 'alpty') && $this->User->isAllowed(BackendUser::CAN_EDIT_PAGE, $row)) ? '<a href="'.$this->addToUrl($href.'&amp;id='.$row['id']).'" title="'.specialchars($title).'"'.$attributes.'>'.Image::getHtml($icon, $label).'</a> ' : Image::getHtml(preg_replace('/\.gif$/i', '_.gif', $icon)).' ';
	}


	/**
	 * Return the copy page button
	 * @param array
	 * @param string
	 * @param string
	 * @param string
	 * @param string
	 * @param string
	 * @param string
	 * @return string
	 */
	public function copyPage($row, $href, $label, $title, $icon, $attributes, $table)
	{
		if ($GLOBALS['TL_DCA'][$table]['config']['closed'])
		{
			return '';
		}

		return ($this->User->hasAccess($row['type'], 'alpty') && $this->User->isAllowed(BackendUser::CAN_EDIT_PAGE_HIERARCHY, $row)) ? '<a href="'.$this->addToUrl($href.'&amp;id='.$row['id']).'" title="'.specialchars($title).'"'.$attributes.'>'.Image::getHtml($icon, $label).'</a> ' : Image::getHtml(preg_replace('/\.gif$/i', '_.gif', $icon)).' ';
	}


	/**
	 * Return the copy page with subpages button
	 * @param array
	 * @param string
	 * @param string
	 * @param string
	 * @param string
	 * @param string
	 * @param string
	 * @return string
	 */
	public function copyPageWithSubpages($row, $href, $label, $title, $icon, $attributes, $table)
	{
		if ($GLOBALS['TL_DCA'][$table]['config']['closed'])
		{
			return '';
		}

		$objSubpages = $this->Database->prepare("SELECT * FROM tl_page WHERE pid=?")
									  ->limit(1)
									  ->execute($row['id']);

		return ($objSubpages->numRows && $this->User->hasAccess($row['type'], 'alpty') && $this->User->isAllowed(BackendUser::CAN_EDIT_PAGE_HIERARCHY, $row)) ? '<a href="'.$this->addToUrl($href.'&amp;id='.$row['id']).'" title="'.specialchars($title).'"'.$attributes.'>'.Image::getHtml($icon, $label).'</a> ' : Image::getHtml(preg_replace('/\.gif$/i', '_.gif', $icon)).' ';
	}


	/**
	 * Return the cut page button
	 * @param array
	 * @param string
	 * @param string
	 * @param string
	 * @param string
	 * @param string
	 * @return string
	 */
	public function cutPage($row, $href, $label, $title, $icon, $attributes)
	{
		return ($this->User->hasAccess($row['type'], 'alpty') && $this->User->isAllowed(BackendUser::CAN_EDIT_PAGE_HIERARCHY, $row)) ? '<a href="'.$this->addToUrl($href.'&amp;id='.$row['id']).'" title="'.specialchars($title).'"'.$attributes.'>'.Image::getHtml($icon, $label).'</a> ' : Image::getHtml(preg_replace('/\.gif$/i', '_.gif', $icon)).' ';
	}


	/**
	 * Return the paste page button
	 * @param \DataContainer
	 * @param array
	 * @param string
	 * @param boolean
	 * @param array
	 * @return string
	 */
	public function pastePage(DataContainer $dc, $row, $table, $cr, $arrClipboard=null)
	{
		$disablePA = false;
		$disablePI = false;

		// Disable all buttons if there is a circular reference
		if ($arrClipboard !== false && ($arrClipboard['mode'] == 'cut' && ($cr == 1 || $arrClipboard['id'] == $row['id']) || $arrClipboard['mode'] == 'cutAll' && ($cr == 1 || in_array($row['id'], $arrClipboard['id']))))
		{
			$disablePA = true;
			$disablePI = true;
		}

		// Prevent adding non-root pages on top-level
		if (Input::get('mode') != 'create' && $row['pid'] == 0)
		{
			$objPage = $this->Database->prepare("SELECT * FROM " . $table . " WHERE id=?")
									  ->limit(1)
									  ->execute(Input::get('id'));

			if ($objPage->type != 'root')
			{
				$disablePA = true;

				if ($row['id'] == 0)
				{
					$disablePI = true;
				}
			}
		}

		// Check permissions if the user is not an administrator
		if (!$this->User->isAdmin)
		{
			// Disable "paste into" button if there is no permission 2 (move) or 1 (create) for the current page
			if (!$disablePI)
			{
				if (!$this->User->isAllowed(BackendUser::CAN_EDIT_PAGE_HIERARCHY, $row) || (Input::get('mode') == 'create' && !$this->User->isAllowed(BackendUser::CAN_EDIT_PAGE, $row)))
				{
					$disablePI = true;
				}
			}

			$objPage = $this->Database->prepare("SELECT * FROM " . $table . " WHERE id=?")
									  ->limit(1)
									  ->execute($row['pid']);

			// Disable "paste after" button if there is no permission 2 (move) or 1 (create) for the parent page
			if (!$disablePA && $objPage->numRows)
			{
				if (!$this->User->isAllowed(BackendUser::CAN_EDIT_PAGE_HIERARCHY, $objPage->row()) || (Input::get('mode') == 'create' && !$this->User->isAllowed(BackendUser::CAN_EDIT_PAGE, $objPage->row())))
				{
					$disablePA = true;
				}
			}

			// Disable "paste after" button if the parent page is a root page and the user is not an administrator
			if (!$disablePA && ($row['pid'] < 1 || in_array($row['id'], $dc->rootIds)))
			{
				$disablePA = true;
			}
		}

		$return = '';

		// Return the buttons
		$imagePasteAfter = Image::getHtml('pasteafter.gif', sprintf($GLOBALS['TL_LANG'][$table]['pasteafter'][1], $row['id']));
		$imagePasteInto = Image::getHtml('pasteinto.gif', sprintf($GLOBALS['TL_LANG'][$table]['pasteinto'][1], $row['id']));

		if ($row['id'] > 0)
		{
			$return = $disablePA ? Image::getHtml('pasteafter_.gif').' ' : '<a href="'.$this->addToUrl('act='.$arrClipboard['mode'].'&amp;mode=1&amp;pid='.$row['id'].(!is_array($arrClipboard['id']) ? '&amp;id='.$arrClipboard['id'] : '')).'" title="'.specialchars(sprintf($GLOBALS['TL_LANG'][$table]['pasteafter'][1], $row['id'])).'" onclick="Backend.getScrollOffset()">'.$imagePasteAfter.'</a> ';
		}

		return $return.($disablePI ? Image::getHtml('pasteinto_.gif').' ' : '<a href="'.$this->addToUrl('act='.$arrClipboard['mode'].'&amp;mode=2&amp;pid='.$row['id'].(!is_array($arrClipboard['id']) ? '&amp;id='.$arrClipboard['id'] : '')).'" title="'.specialchars(sprintf($GLOBALS['TL_LANG'][$table]['pasteinto'][1], $row['id'])).'" onclick="Backend.getScrollOffset()">'.$imagePasteInto.'</a> ');
	}


	/**
	 * Return the delete page button
	 * @param array
	 * @param string
	 * @param string
	 * @param string
	 * @param string
	 * @param string
	 * @return string
	 */
	public function deletePage($row, $href, $label, $title, $icon, $attributes)
	{
		$root = func_get_arg(7);
		return ($this->User->hasAccess($row['type'], 'alpty') && $this->User->isAllowed(BackendUser::CAN_DELETE_PAGE, $row) && !in_array($row['id'], $root)) ? '<a href="'.$this->addToUrl($href.'&amp;id='.$row['id']).'" title="'.specialchars($title).'"'.$attributes.'>'.Image::getHtml($icon, $label).'</a> ' : Image::getHtml(preg_replace('/\.gif$/i', '_.gif', $icon)).' ';
	}


	/**
	 * Generate an "edit articles" button and return it as string
	 * @param array
	 * @param string
	 * @param string
	 * @param string
	 * @param string
	 * @return string
	 */
	public function editArticles($row, $href, $label, $title, $icon)
	{
		if (!$this->User->hasAccess('article', 'modules'))
		{
			return '';
		}

		return ($row['type'] == 'regular' || $row['type'] == 'error_403' || $row['type'] == 'error_404') ? '<a href="' . $this->addToUrl($href.'&amp;node='.$row['id']) . '" title="'.specialchars($title).'">'.Image::getHtml($icon, $label).'</a> ' : Image::getHtml(preg_replace('/\.gif$/i', '_.gif', $icon)).' ';
	}


	/**
	 * Automatically generate the folder URL aliases
	 * @param array
	 * @param DataContainer
	 * @return array
	 */
	public function addAliasButton($arrButtons, DataContainer $dc)
	{
		// Generate the aliases
		if (Input::post('FORM_SUBMIT') == 'tl_select' && isset($_POST['alias']))
		{
			$session = $this->Session->getData();
			$ids = $session['CURRENT']['IDS'];

			foreach ($ids as $id)
			{
				$objPage = PageModel::findWithDetails($id);

				if ($objPage === null)
				{
					continue;
				}

				$dc->id = $id;
				$dc->activeRecord = $objPage;

<<<<<<< HEAD
				// Prepend the folder URL
				if (Config::get('folderUrl'))
=======
				$strAlias = '';

				// Generate new alias through save callbacks
				foreach ($GLOBALS['TL_DCA'][$dc->table]['fields']['alias']['save_callback'] as $callback)
>>>>>>> 1a77baa6
				{
					if (is_array($callback))
					{
						$this->import($callback[0]);
						$strAlias = $this->$callback[0]->$callback[1]($strAlias, $dc);
					}
					elseif (is_callable($callback))
					{
						$strAlias = $callback($strAlias, $dc);
					}
				}

				// The alias has not changed
				if ($strAlias == $objPage->alias)
				{
					continue;
				}

				// Initialize the version manager
				$objVersions = new Versions('tl_page', $id);
				$objVersions->initialize();

				// Store the new alias
				$this->Database->prepare("UPDATE tl_page SET alias=? WHERE id=?")
							   ->execute($strAlias, $id);

				// Create a new version
				$objVersions->create();
			}

			$this->redirect($this->getReferer());
		}

		// Add the button
		$arrButtons['alias'] = '<input type="submit" name="alias" id="alias" class="tl_submit" accesskey="a" value="'.specialchars($GLOBALS['TL_LANG']['MSC']['aliasSelected']).'"> ';

		return $arrButtons;
	}


	/**
	 * Recursively add pages to a sitemap
	 * @param \DataContainer
	 */
	public function updateSitemap(DataContainer $dc)
	{
		$this->import('Automator');
		$this->Automator->generateSitemap($dc->id);
	}


	/**
	 * Return the "toggle visibility" button
	 * @param array
	 * @param string
	 * @param string
	 * @param string
	 * @param string
	 * @param string
	 * @return string
	 */
	public function toggleIcon($row, $href, $label, $title, $icon, $attributes)
	{
		if (strlen(Input::get('tid')))
		{
			$this->toggleVisibility(Input::get('tid'), (Input::get('state') == 1));
			$this->redirect($this->getReferer());
		}

		// Check permissions AFTER checking the tid, so hacking attempts are logged
		if (!$this->User->hasAccess('tl_page::published', 'alexf'))
		{
			return '';
		}

		$href .= '&amp;tid='.$row['id'].'&amp;state='.($row['published'] ? '' : 1);

		if (!$row['published'])
		{
			$icon = 'invisible.gif';
		}

		$objPage = $this->Database->prepare("SELECT * FROM tl_page WHERE id=?")
								  ->limit(1)
								  ->execute($row['id']);

		if (!$this->User->isAllowed(BackendUser::CAN_EDIT_PAGE, $objPage->row()))
		{
			return Image::getHtml($icon) . ' ';
		}

		return '<a href="'.$this->addToUrl($href).'" title="'.specialchars($title).'"'.$attributes.'>'.Image::getHtml($icon, $label).'</a> ';
	}


	/**
	 * Disable/enable a user group
	 * @param integer
	 * @param boolean
	 */
	public function toggleVisibility($intId, $blnVisible)
	{
		// Check permissions to edit
		Input::setGet('id', $intId);
		Input::setGet('act', 'toggle');
		$this->checkPermission();

		// Check permissions to publish
		if (!$this->User->hasAccess('tl_page::published', 'alexf'))
		{
			$this->log('Not enough permissions to publish/unpublish page ID "'.$intId.'"', __METHOD__, TL_ERROR);
			$this->redirect('contao/main.php?act=error');
		}

		$objVersions = new Versions('tl_page', $intId);
		$objVersions->initialize();

		// Trigger the save_callback
		if (is_array($GLOBALS['TL_DCA']['tl_page']['fields']['published']['save_callback']))
		{
			foreach ($GLOBALS['TL_DCA']['tl_page']['fields']['published']['save_callback'] as $callback)
			{
				if (is_array($callback))
				{
					$this->import($callback[0]);
					$blnVisible = $this->$callback[0]->$callback[1]($blnVisible, $this);
				}
				elseif (is_callable($callback))
				{
					$blnVisible = $callback($blnVisible, $this);
				}
			}
		}

		// Update the database
		$this->Database->prepare("UPDATE tl_page SET tstamp=". time() .", published='" . ($blnVisible ? 1 : '') . "' WHERE id=?")
					   ->execute($intId);

		$objVersions->create();
		$this->log('A new version of record "tl_page.id='.$intId.'" has been created'.$this->getParentEntries('tl_page', $intId), __METHOD__, TL_GENERAL);
	}
}<|MERGE_RESOLUTION|>--- conflicted
+++ resolved
@@ -1503,15 +1503,10 @@
 				$dc->id = $id;
 				$dc->activeRecord = $objPage;
 
-<<<<<<< HEAD
-				// Prepend the folder URL
-				if (Config::get('folderUrl'))
-=======
 				$strAlias = '';
 
 				// Generate new alias through save callbacks
 				foreach ($GLOBALS['TL_DCA'][$dc->table]['fields']['alias']['save_callback'] as $callback)
->>>>>>> 1a77baa6
 				{
 					if (is_array($callback))
 					{
