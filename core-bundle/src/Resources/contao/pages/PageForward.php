<?php

/**
 * Contao Open Source CMS
 *
 * Copyright (c) 2005-2015 Leo Feyer
 *
 * @license LGPL-3.0+
 */

namespace Contao;

use Contao\CoreBundle\Exception\ForwardPageNotFoundException;
use Symfony\Component\HttpFoundation\RedirectResponse;


/**
 * Provide methods to handle a forward page.
 *
 * @author Leo Feyer <https://github.com/leofeyer>
 * @author Yanick Witschi <https://github.com/Toflar>
 */
class PageForward extends \Frontend
{

	/**
	 * Redirect to an internal page
	 *
	 * @param PageModel $objPage
	 */
	public function generate($objPage)
	{
		$this->redirect($this->getForwardUrl($objPage), $this->getRedirectStatusCode($objPage));
	}

	/**
	 * Return a response object
	 *
	 * @param PageModel $objPage
	 *
	 * @return RedirectResponse
	 */
	public function getResponse($objPage)
	{
		return new RedirectResponse($this->getForwardUrl($objPage), $this->getRedirectStatusCode($objPage));
	}

	/**
	 * Return the URL to the jumpTo or first published page
	 *
	 * @param PageModel $objPage
	 *
	 * @return string
	 *
	 * @throws ForwardPageNotFoundException
	 */
	private function getForwardUrl($objPage)
	{
		if ($objPage->jumpTo)
		{
			/** @var PageModel $objNextPage */
			$objNextPage = $objPage->getRelated('jumpTo');
		}
		else
		{
			$objNextPage = \PageModel::findFirstPublishedRegularByPid($objPage->id);
		}

		// Forward page does not exist
		if ($objNextPage === null)
		{
			$this->log('Forward page ID "' . $objPage->jumpTo . '" does not exist', __METHOD__, TL_ERROR);
			throw new ForwardPageNotFoundException('Forward page not found');
		}

		$objNextPage->loadDetails();

		// Check the target page language (see #4706)
		$strForceLang = \Config::get('addLanguageToUrl') ? $objNextPage->language : null;

		$strGet = '';
		$strQuery = \Environment::get('queryString');
		$arrQuery = array();

		// Extract the query string keys (see #5867)
		if ($strQuery != '')
		{
			$arrChunks = explode('&', $strQuery);

			foreach ($arrChunks as $strChunk)
			{
				list($k) = explode('=', $strChunk, 2);
				$arrQuery[] = $k;
			}
		}

		// Add $_GET parameters
		if (!empty($_GET))
		{
			foreach (array_keys($_GET) as $key)
			{
				if (\Config::get('addLanguageToUrl') && $key == 'language')
				{
					continue;
				}

				// Ignore the query string parameters (see #5867)
				if (in_array($key, $arrQuery))
				{
					continue;
				}

				// Ignore the auto_item parameter (see #5886)
				if ($key == 'auto_item')
				{
					$strGet .= '/' . \Input::get($key);
				}
				else
				{
					$strGet .= '/' . $key . '/' . \Input::get($key);
				}
			}
		}

		// Append the query string (see #5867)
		if ($strQuery != '')
		{
			$strQuery = '?' . $strQuery;
		}

<<<<<<< HEAD
		return $this->generateFrontendUrl($objNextPage->row(), $strGet, $strForceLang) . $strQuery;
	}

	/**
	 * Return the redirect status code
	 *
	 * @param PageModel $objPage
	 *
	 * @return integer
	 */
	protected function getRedirectStatusCode($objPage)
	{
		return ($objPage->redirect == 'temporary') ? 302 : 301;
=======
		$this->redirect($this->generateFrontendUrl($objNextPage->row(), $strGet, $strForceLang, true) . $strQuery, (($objPage->redirect == 'temporary') ? 302 : 301));
>>>>>>> 7097ac8c
	}
}<|MERGE_RESOLUTION|>--- conflicted
+++ resolved
@@ -128,8 +128,7 @@
 			$strQuery = '?' . $strQuery;
 		}
 
-<<<<<<< HEAD
-		return $this->generateFrontendUrl($objNextPage->row(), $strGet, $strForceLang) . $strQuery;
+		return $this->generateFrontendUrl($objNextPage->row(), $strGet, $strForceLang, true) . $strQuery;
 	}
 
 	/**
@@ -142,8 +141,5 @@
 	protected function getRedirectStatusCode($objPage)
 	{
 		return ($objPage->redirect == 'temporary') ? 302 : 301;
-=======
-		$this->redirect($this->generateFrontendUrl($objNextPage->row(), $strGet, $strForceLang, true) . $strQuery, (($objPage->redirect == 'temporary') ? 302 : 301));
->>>>>>> 7097ac8c
 	}
 }