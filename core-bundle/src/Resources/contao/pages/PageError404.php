<?php

/**
 * Contao Open Source CMS
 *
 * Copyright (c) 2005-2015 Leo Feyer
 *
 * @license LGPL-3.0+
 */

namespace Contao;

use Contao\CoreBundle\Exception\ForwardPageNotFoundException;
use Contao\CoreBundle\Exception\PageNotFoundException;
use Symfony\Component\HttpFoundation\Response;


/**
 * Provide methods to handle an error 404 page.
 *
 * @author Leo Feyer <https://github.com/leofeyer>
 */
class PageError404 extends \Frontend
{

	/**
	 * Generate an error 404 page
	 */
	public function generate()
	{
		/** @var PageModel $objPage */
		global $objPage;

		$obj404 = $this->prepare();
		$objPage = $obj404->loadDetails();

		/** @var PageRegular $objHandler */
		$objHandler = new $GLOBALS['TL_PTY']['regular']();

		header('HTTP/1.1 404 Not Found');
		$objHandler->generate($objPage);
	}


	/**
	 * Return a response object
	 *
	 * @return Response
	 */
	public function getResponse()
	{
		/** @var PageModel $objPage */
		global $objPage;

		$obj404 = $this->prepare();
		$objPage = $obj404->loadDetails();

		/** @var PageRegular $objHandler */
		$objHandler = new $GLOBALS['TL_PTY']['regular']();

		return $objHandler->getResponse($objPage)->setStatusCode(404);
	}


	/**
	 * Prepare the output
	 *
	 * @return PageModel
	 *
	 * @internal Do not call this method in your code. It will be made private in Contao 5.0.
	 */
	protected function prepare()
	{
		// Check the search index (see #3761)
		\Search::removeEntry(\Environment::get('relativeRequest'));

		// Find the matching root page
		$objRootPage = $this->getRootPageFromUrl();

		// Forward if the language should be but is not set (see #4028)
		if (\Config::get('addLanguageToUrl'))
		{
			// Get the request string without the script name
			$strRequest = \Environment::get('relativeRequest');

			// Only redirect if there is no language fragment (see #4669)
			if ($strRequest != '' && !preg_match('@^[a-z]{2}(-[A-Z]{2})?/@', $strRequest))
			{
				// Handle language fragments without trailing slash (see #7666)
				if (preg_match('@^[a-z]{2}(-[A-Z]{2})?$@', $strRequest))
				{
					$this->redirect(\Environment::get('request') . '/', 301);
				}
				else
				{
					if ($strRequest == \Environment::get('request'))
					{
						$strRequest = $objRootPage->language . '/' . $strRequest;
					}
					else
					{
						$strRequest = \Environment::get('script') . '/' . $objRootPage->language . '/' . $strRequest;
					}

					$this->redirect($strRequest, 301);
				}
			}
		}

		// Look for a 404 page
		$obj404 = \PageModel::find404ByPid($objRootPage->id);

		// Die if there is no page at all
		if (null === $obj404)
		{
			throw new PageNotFoundException('Page not found');
		}

		// Forward to another page
		if ($obj404->autoforward && $obj404->jumpTo)
		{
			$objNextPage = \PageModel::findPublishedById($obj404->jumpTo);

			if (null === $objNextPage)
			{
				$this->log('Forward page ID "' . $obj404->jumpTo . '" does not exist', __METHOD__, TL_ERROR);
				throw new ForwardPageNotFoundException('Forward page not found');
			}

			$this->redirect($this->generateFrontendUrl($objNextPage->row(), null, $objRootPage->language), (($obj404->redirect == 'temporary') ? 302 : 301));
		}

<<<<<<< HEAD
		return $obj404;
=======
		$this->redirect($this->generateFrontendUrl($objNextPage->loadDetails()->row(), null, $objRootPage->language, true), (($obj404->redirect == 'temporary') ? 302 : 301));
>>>>>>> 7097ac8c
	}
}<|MERGE_RESOLUTION|>--- conflicted
+++ resolved
@@ -127,13 +127,9 @@
 				throw new ForwardPageNotFoundException('Forward page not found');
 			}
 
-			$this->redirect($this->generateFrontendUrl($objNextPage->row(), null, $objRootPage->language), (($obj404->redirect == 'temporary') ? 302 : 301));
+			$this->redirect($this->generateFrontendUrl($objNextPage->loadDetails()->row(), null, $objRootPage->language, true), (($obj404->redirect == 'temporary') ? 302 : 301));
 		}
 
-<<<<<<< HEAD
 		return $obj404;
-=======
-		$this->redirect($this->generateFrontendUrl($objNextPage->loadDetails()->row(), null, $objRootPage->language, true), (($obj404->redirect == 'temporary') ? 302 : 301));
->>>>>>> 7097ac8c
 	}
 }