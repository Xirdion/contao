<?php

/**
 * Contao Open Source CMS
 *
 * Copyright (c) 2005-2014 Leo Feyer
 *
 * @package Core
 * @link    https://contao.org
 * @license http://www.gnu.org/licenses/lgpl-3.0.html LGPL
 */


/**
 * Run in a custom namespace, so the class can be replaced
 */
namespace Contao;


/**
 * Class PageRegular
 *
 * Provide methods to handle a regular front end page.
 * @copyright  Leo Feyer 2005-2014
 * @author     Leo Feyer <https://contao.org>
 * @package    Core
 */
class PageRegular extends \Frontend
{

	/**
	 * Generate a regular page
	 * @param object
	 * @param boolean
	 */
	public function generate($objPage, $blnCheckRequest=false)
	{
		$GLOBALS['TL_KEYWORDS'] = '';
		$GLOBALS['TL_LANGUAGE'] = $objPage->language;

		\System::loadLanguageFile('default');

		// Static URLs
		$this->setStaticUrls();

		// Get the page layout
		$objLayout = $this->getPageLayout($objPage);

		// HOOK: modify the page or layout object (see #4736)
		if (isset($GLOBALS['TL_HOOKS']['getPageLayout']) && is_array($GLOBALS['TL_HOOKS']['getPageLayout']))
		{
			foreach ($GLOBALS['TL_HOOKS']['getPageLayout'] as $callback)
			{
				$this->import($callback[0]);
				$this->$callback[0]->$callback[1]($objPage, $objLayout, $this);
			}
		}

		// Set the layout template and template group
		$objPage->template = $objLayout->template ?: 'fe_page';
		$objPage->templateGroup = $objLayout->getRelated('pid')->templates;

		// Store the output format
		list($strFormat, $strVariant) = explode('_', $objLayout->doctype);
		$objPage->outputFormat = $strFormat;
		$objPage->outputVariant = $strVariant;

		// Initialize the template
		$this->createTemplate($objPage, $objLayout);

		// Initialize modules and sections
		$arrCustomSections = array();
		$arrSections = array('header', 'left', 'right', 'main', 'footer');
		$arrModules = deserialize($objLayout->modules);

		$arrModuleIds = array();

		// Filter the disabled modules
		foreach ($arrModules as $module)
		{
			if ($module['enable'])
			{
				$arrModuleIds[] = $module['mod'];
			}
		}

		// Get all modules in a single DB query
		$objModules = \ModuleModel::findMultipleByIds($arrModuleIds);

		if ($objModules !== null || $arrModules[0]['mod'] == 0) // see #4137
		{
			$arrMapper = array();

			// Create a mapper array in case a module is included more than once (see #4849)
			if ($objModules !== null)
			{
				while ($objModules->next())
				{
					$arrMapper[$objModules->id] = $objModules->current();
				}
			}

			foreach ($arrModules as $arrModule)
			{
				// Disabled module
				if (!$arrModule['enable'])
				{
					continue;
				}

				// Replace the module ID with the module model
				if ($arrModule['mod'] > 0 && isset($arrMapper[$arrModule['mod']]))
				{
					$arrModule['mod'] = $arrMapper[$arrModule['mod']];
				}

				// Generate the modules
				if (in_array($arrModule['col'], $arrSections))
				{
					// Filter active sections (see #3273)
					if ($arrModule['col'] == 'header' && $objLayout->rows != '2rwh' && $objLayout->rows != '3rw')
					{
						continue;
					}
					if ($arrModule['col'] == 'left' && $objLayout->cols != '2cll' && $objLayout->cols != '3cl')
					{
						continue;
					}
					if ($arrModule['col'] == 'right' && $objLayout->cols != '2clr' && $objLayout->cols != '3cl')
					{
						continue;
					}
					if ($arrModule['col'] == 'footer' && $objLayout->rows != '2rwf' && $objLayout->rows != '3rw')
					{
						continue;
					}

					$this->Template->$arrModule['col'] .= $this->getFrontendModule($arrModule['mod'], $arrModule['col']);
				}
				else
				{
					$arrCustomSections[$arrModule['col']] .= $this->getFrontendModule($arrModule['mod'], $arrModule['col']);
				}
			}
		}

		$this->Template->sections = $arrCustomSections;

		// HOOK: modify the page or layout object
		if (isset($GLOBALS['TL_HOOKS']['generatePage']) && is_array($GLOBALS['TL_HOOKS']['generatePage']))
		{
			foreach ($GLOBALS['TL_HOOKS']['generatePage'] as $callback)
			{
				$this->import($callback[0]);
				$this->$callback[0]->$callback[1]($objPage, $objLayout, $this);
			}
		}

		// Set the page title and description AFTER the modules have been generated
		$this->Template->mainTitle = $objPage->rootTitle;
		$this->Template->pageTitle = $objPage->pageTitle ?: $objPage->title;

		// Meta robots tag
		$this->Template->robots = $objPage->robots ?: 'index,follow';

		// Remove shy-entities (see #2709)
		$this->Template->mainTitle = str_replace('[-]', '', $this->Template->mainTitle);
		$this->Template->pageTitle = str_replace('[-]', '', $this->Template->pageTitle);

		// Assign the title and description
<<<<<<< HEAD
		$this->Template->title = $objLayout->titleTag ?: '{{page::pageTitle}} - {{page::mainTitle}}';
=======
		$this->Template->title = $objLayout->titleTag ?: '{{page::pageTitle}} - {{page::rootTitle}}';
>>>>>>> 01f055e5
		$this->Template->description = str_replace(array("\n", "\r", '"'), array(' ' , '', ''), $objPage->description);

		// Body onload and body classes
		$this->Template->onload = trim($objLayout->onload);
		$this->Template->class = trim($objLayout->cssClass . ' ' . $objPage->cssClass);

		// Execute AFTER the modules have been generated and create footer scripts first
		$this->createFooterScripts($objLayout);
		$this->createHeaderScripts($objPage, $objLayout);

		// Print the template to the screen
		$this->Template->output($blnCheckRequest);
	}


	/**
	 * Get a page layout and return it as database result object
	 * @param \Model
	 * @return \Model
	 */
	protected function getPageLayout($objPage)
	{
		$blnMobile = ($objPage->mobileLayout && \Environment::get('agent')->mobile);

		// Set the cookie
		if (isset($_GET['toggle_view']))
		{
			if (\Input::get('toggle_view') == 'mobile')
			{
				$this->setCookie('TL_VIEW', 'mobile', 0);
			}
			else
			{
				$this->setCookie('TL_VIEW', 'desktop', 0);
			}

			$this->redirect($this->getReferer());
		}

		// Override the autodetected value
		if (\Input::cookie('TL_VIEW') == 'mobile')
		{
			$blnMobile = true;
		}
		elseif (\Input::cookie('TL_VIEW') == 'desktop')
		{
			$blnMobile = false;
		}

		$intId = ($blnMobile && $objPage->mobileLayout) ? $objPage->mobileLayout : $objPage->layout;
		$objLayout = \LayoutModel::findByPk($intId);

		// Die if there is no layout
		if ($objLayout === null)
		{
			header('HTTP/1.1 501 Not Implemented');
			$this->log('Could not find layout ID "' . $intId . '"', __METHOD__, TL_ERROR);
			die_nicely('be_no_layout', 'No layout specified');
		}

		$objPage->hasJQuery = $objLayout->addJQuery;
		$objPage->hasMooTools = $objLayout->addMooTools;
		$objPage->isMobile = $blnMobile;

		return $objLayout;
	}


	/**
	 * Create a new template
	 * @param object
	 * @param object
	 */
	protected function createTemplate($objPage, $objLayout)
	{
		$blnXhtml = ($objPage->outputFormat == 'xhtml');
		$this->Template = new \FrontendTemplate($objPage->template);

		// Generate the DTD
		if ($blnXhtml)
		{
			if ($objPage->outputVariant == 'strict')
			{
				$this->Template->doctype = '<!DOCTYPE html PUBLIC "-//W3C//DTD XHTML 1.0 Strict//EN" "http://www.w3.org/TR/xhtml1/DTD/xhtml1-strict.dtd">' . "\n";
			}
			else
			{
				$this->Template->doctype = '<!DOCTYPE html PUBLIC "-//W3C//DTD XHTML 1.0 Transitional//EN" "http://www.w3.org/TR/xhtml1/DTD/xhtml1-transitional.dtd">' . "\n";
			}
		}

		$arrFramework = deserialize($objLayout->framework);

		$this->Template->viewport = '';
		$this->Template->framework = '';

		// Generate the CSS framework
		if (is_array($arrFramework) && in_array('layout.css', $arrFramework))
		{
			$strFramework = '';

			if (in_array('responsive.css', $arrFramework))
			{
				$this->Template->viewport = '<meta name="viewport" content="width=device-width,initial-scale=1.0"' . ($blnXhtml ? ' />' : '>') . "\n";
			}

			// Wrapper
			if ($objLayout->static)
			{
				$arrSize = deserialize($objLayout->width);

				if (isset($arrSize['value']) && $arrSize['value'] != '' && $arrSize['value'] >= 0)
				{
					$arrMargin = array('left'=>'0 auto 0 0', 'center'=>'0 auto', 'right'=>'0 0 0 auto');
					$strFramework .= sprintf('#wrapper{width:%s;margin:%s}', $arrSize['value'] . $arrSize['unit'], $arrMargin[$objLayout->align]);
				}
			}

			// Header
			if ($objLayout->rows == '2rwh' || $objLayout->rows == '3rw')
			{
				$arrSize = deserialize($objLayout->headerHeight);

				if (isset($arrSize['value']) && $arrSize['value'] != '' && $arrSize['value'] >= 0)
				{
					$strFramework .= sprintf('#header{height:%s}', $arrSize['value'] . $arrSize['unit']);
				}
			}

			$strContainer = '';

			// Left column
			if ($objLayout->cols == '2cll' || $objLayout->cols == '3cl')
			{
				$arrSize = deserialize($objLayout->widthLeft);

				if (isset($arrSize['value']) && $arrSize['value'] != '' && $arrSize['value'] >= 0)
				{
					$strFramework .= sprintf('#left{width:%s;right:%s}', $arrSize['value'] . $arrSize['unit'], $arrSize['value'] . $arrSize['unit']);
					$strContainer .= sprintf('padding-left:%s;', $arrSize['value'] . $arrSize['unit']);
				}
			}

			// Right column
			if ($objLayout->cols == '2clr' || $objLayout->cols == '3cl')
			{
				$arrSize = deserialize($objLayout->widthRight);

				if (isset($arrSize['value']) && $arrSize['value'] != '' && $arrSize['value'] >= 0)
				{
					$strFramework .= sprintf('#right{width:%s}', $arrSize['value'] . $arrSize['unit']);
					$strContainer .= sprintf('padding-right:%s;', $arrSize['value'] . $arrSize['unit']);
				}
			}

			// Main column
			if ($strContainer != '')
			{
				$strFramework .= sprintf('#container{%s}', substr($strContainer, 0, -1));
			}

			// Footer
			if ($objLayout->rows == '2rwf' || $objLayout->rows == '3rw')
			{
				$arrSize = deserialize($objLayout->footerHeight);

				if (isset($arrSize['value']) && $arrSize['value'] != '' && $arrSize['value'] >= 0)
				{
					$strFramework .= sprintf('#footer{height:%s}', $arrSize['value'] . $arrSize['unit']);
				}
			}

			// Add the layout specific CSS
			if ($strFramework != '')
			{
				$this->Template->framework = \Template::generateInlineStyle($strFramework, $blnXhtml) . "\n";
			}
		}

		// Overwrite the viewport tag (see #6251)
		if ($objLayout->viewport != '')
		{
			$this->Template->viewport = '<meta name="viewport" content="' . $objLayout->viewport . '"' . ($blnXhtml ? ' />' : '>') . "\n";
		}

		$this->Template->mooScripts = '';

		// Make sure TL_JAVASCRIPT exists (see #4890)
		if (isset($GLOBALS['TL_JAVASCRIPT']) && is_array($GLOBALS['TL_JAVASCRIPT']))
		{
			$arrAppendJs = $GLOBALS['TL_JAVASCRIPT'];
			$GLOBALS['TL_JAVASCRIPT'] = array();
		}
		else
		{
			$arrAppendJs = array();
			$GLOBALS['TL_JAVASCRIPT'] = array();
		}

		// jQuery scripts
		if ($objLayout->addJQuery)
		{
			if ($objLayout->jSource == 'j_googleapis' || $objLayout->jSource == 'j_fallback')
			{
				$this->Template->mooScripts .= \Template::generateScriptTag((\Environment::get('ssl') ? 'https://' : 'http://') . 'code.jquery.com/jquery-' . $GLOBALS['TL_ASSETS']['JQUERY'] . '.min.js', $blnXhtml) . "\n";

				// Local fallback (thanks to DyaGa)
				if ($objLayout->jSource == 'j_fallback')
				{
					$this->Template->mooScripts .= \Template::generateInlineScript('window.jQuery || document.write(\'<script src="' . TL_ASSETS_URL . 'assets/jquery/core/' . $GLOBALS['TL_ASSETS']['JQUERY'] . '/jquery.min.js">\x3C/script>\')', $blnXhtml) . "\n";
				}
			}
			else
			{
				$GLOBALS['TL_JAVASCRIPT'][] = 'assets/jquery/core/' . $GLOBALS['TL_ASSETS']['JQUERY'] . '/jquery.min.js|static';
			}
		}

		// MooTools scripts
		if ($objLayout->addMooTools)
		{
			if ($objLayout->mooSource == 'moo_googleapis' || $objLayout->mooSource == 'moo_fallback')
			{
				$this->Template->mooScripts .= \Template::generateScriptTag((\Environment::get('ssl') ? 'https://' : 'http://') . 'ajax.googleapis.com/ajax/libs/mootools/' . $GLOBALS['TL_ASSETS']['MOOTOOLS'] . '/mootools-yui-compressed.js', $blnXhtml) . "\n";

				// Local fallback (thanks to DyaGa)
				if ($objLayout->mooSource == 'moo_fallback')
				{
					$this->Template->mooScripts .= \Template::generateInlineScript('window.MooTools || document.write(\'<script src="' . TL_ASSETS_URL . 'assets/mootools/core/' . $GLOBALS['TL_ASSETS']['MOOTOOLS'] . '/mootools-core.js">\x3C/script>\')', $blnXhtml) . "\n";
				}

				$GLOBALS['TL_JAVASCRIPT'][] = 'assets/mootools/core/' . $GLOBALS['TL_ASSETS']['MOOTOOLS'] . '/mootools-more.js|static';
				$GLOBALS['TL_JAVASCRIPT'][] = 'assets/mootools/core/' . $GLOBALS['TL_ASSETS']['MOOTOOLS'] . '/mootools-mobile.js|static';
			}
			else
			{
				$GLOBALS['TL_JAVASCRIPT'][] = 'assets/mootools/core/' . $GLOBALS['TL_ASSETS']['MOOTOOLS'] . '/mootools.js|static';
			}
		}

		// Load MooTools core for the debug bar (see #5195)
		if (\Config::get('debugMode') && !$objLayout->addMooTools)
		{
			$GLOBALS['TL_JAVASCRIPT'][] = 'assets/mootools/core/' . $GLOBALS['TL_ASSETS']['MOOTOOLS'] . '/mootools-core.js|static';
		}

		// Check whether TL_APPEND_JS exists (see #4890)
		if (!empty($arrAppendJs))
		{
			$GLOBALS['TL_JAVASCRIPT'] = array_merge($GLOBALS['TL_JAVASCRIPT'], $arrAppendJs);
		}

		// Initialize the sections
		$this->Template->header = '';
		$this->Template->left = '';
		$this->Template->main = '';
		$this->Template->right = '';
		$this->Template->footer = '';

		// Initialize the custom layout sections
		$this->Template->sections = array();
		$this->Template->sPosition = $objLayout->sPosition;

		// Default settings
		$this->Template->layout = $objLayout;
		$this->Template->language = $GLOBALS['TL_LANGUAGE'];
		$this->Template->charset = \Config::get('characterSet');
		$this->Template->base = \Environment::get('base');
		$this->Template->disableCron = \Config::get('disableCron');
		$this->Template->cronTimeout = $this->getCronTimeout();
	}


	/**
	 * Create all header scripts
	 * @param object
	 * @param object
	 * @throws \Exception
	 */
	protected function createHeaderScripts($objPage, $objLayout)
	{
		$strStyleSheets = '';
		$strCcStyleSheets = '';
		$arrStyleSheets = deserialize($objLayout->stylesheet);
		$blnXhtml = ($objPage->outputFormat == 'xhtml');
		$arrFramework = deserialize($objLayout->framework);

		// Google web fonts
		if ($objLayout->webfonts != '')
		{
			$strStyleSheets .= \Template::generateStyleTag((\Environment::get('ssl') ? 'https://' : 'http://') . 'fonts.googleapis.com/css?family=' . $objLayout->webfonts, 'all', $blnXhtml) . "\n";
		}

		// Add the Contao CSS framework style sheets
		if (is_array($arrFramework))
		{
			foreach ($arrFramework as $strFile)
			{
				if ($strFile != 'tinymce.css')
				{
					$GLOBALS['TL_FRAMEWORK_CSS'][] = 'assets/contao/css/' . $strFile;
				}
			}
		}

		// Add the TinyMCE style sheet
		if (is_array($arrFramework) && in_array('tinymce.css', $arrFramework) && file_exists(TL_ROOT . '/' . \Config::get('uploadPath') . '/tinymce.css'))
		{
			$GLOBALS['TL_FRAMEWORK_CSS'][] = \Config::get('uploadPath') . '/tinymce.css';
		}

		// User style sheets
		if (is_array($arrStyleSheets) && strlen($arrStyleSheets[0]))
		{
			$objStylesheets = \StyleSheetModel::findByIds($arrStyleSheets);

			if ($objStylesheets !== null)
			{
				while ($objStylesheets->next())
				{
					$media = implode(',', deserialize($objStylesheets->media));

					// Overwrite the media type with a custom media query
					if ($objStylesheets->mediaQuery != '')
					{
						$media = $objStylesheets->mediaQuery;
					}

					// Style sheets with a CC or a combination of font-face and media-type != all cannot be aggregated (see #5216)
					if ($objStylesheets->cc || ($objStylesheets->hasFontFace && $media != 'all'))
					{
						// External style sheet
						if ($objStylesheets->type == 'external')
						{
							$objFile = \FilesModel::findByPk($objStylesheets->singleSRC);

							if ($objFile !== null)
							{
								$strStyleSheet = \Template::generateStyleTag(TL_ASSETS_URL . $objFile->path, $media, $blnXhtml);
							}
						}
						else
						{
							$strStyleSheet = \Template::generateStyleTag(TL_ASSETS_URL . 'assets/css/' . $objStylesheets->name . '.css', $media, $blnXhtml);
						}

						if ($objStylesheets->cc)
						{
							$strStyleSheet = '<!--[' . $objStylesheets->cc . ']>' . $strStyleSheet . '<![endif]-->';
						}

						$strCcStyleSheets .= $strStyleSheet . "\n";
					}
					else
					{
						// External style sheet
						if ($objStylesheets->type == 'external')
						{
							$objFile = \FilesModel::findByPk($objStylesheets->singleSRC);

							if ($objFile !== null)
							{
								$GLOBALS['TL_USER_CSS'][] = $objFile->path . '|' . $media . '|static|' . filemtime(TL_ROOT . '/' . $objFile->path);
							}
						}
						else
						{
							$GLOBALS['TL_USER_CSS'][] = 'assets/css/' . $objStylesheets->name . '.css|' . $media . '|static|' . max($objStylesheets->tstamp, $objStylesheets->tstamp2, $objStylesheets->tstamp3);
						}
					}
				}
			}
		}

		$arrExternal = deserialize($objLayout->external);

		// External style sheets
		if (!empty($arrExternal) && is_array($arrExternal))
		{
			// Consider the sorting order (see #5038)
			if ($objLayout->orderExt != '')
			{
				$tmp = deserialize($objLayout->orderExt);

				if (!empty($tmp) && is_array($tmp))
				{
					// Remove all values
					$arrOrder = array_map(function(){}, array_flip($tmp));

					// Move the matching elements to their position in $arrOrder
					foreach ($arrExternal as $k=>$v)
					{
						if (array_key_exists($v, $arrOrder))
						{
							$arrOrder[$v] = $v;
							unset($arrExternal[$k]);
						}
					}

					// Append the left-over style sheets at the end
					if (!empty($arrExternal))
					{
						$arrOrder = array_merge($arrOrder, array_values($arrExternal));
					}

					// Remove empty (unreplaced) entries
					$arrExternal = array_values(array_filter($arrOrder));
					unset($arrOrder);
				}
			}

			// Get the file entries from the database
			$objFiles = \FilesModel::findMultipleByUuids($arrExternal);

			if ($objFiles !== null)
			{
				while ($objFiles->next())
				{
					if (file_exists(TL_ROOT . '/' . $objFiles->path))
					{
						$GLOBALS['TL_USER_CSS'][] = $objFiles->path . '||static';
					}
				}
			}
		}

		// Add a placeholder for dynamic style sheets (see #4203)
		$strStyleSheets .= '[[TL_CSS]]';

		// Add the debug style sheet
		if (\Config::get('debugMode'))
		{
			$strStyleSheets .= \Template::generateStyleTag($this->addStaticUrlTo('assets/contao/css/debug.css'), 'all', $blnXhtml) . "\n";
		}

		// Always add conditional style sheets at the end
		$strStyleSheets .= $strCcStyleSheets;

		$newsfeeds = deserialize($objLayout->newsfeeds);
		$calendarfeeds = deserialize($objLayout->calendarfeeds);

		// Add newsfeeds
		if (!empty($newsfeeds) && is_array($newsfeeds))
		{
			$objFeeds = \NewsFeedModel::findByIds($newsfeeds);

			if ($objFeeds !== null)
			{
				while($objFeeds->next())
				{
					$strStyleSheets .= \Template::generateFeedTag(($objFeeds->feedBase ?: \Environment::get('base')) . 'share/' . $objFeeds->alias . '.xml', $objFeeds->format, $objFeeds->title, $blnXhtml) . "\n";
				}
			}
		}

		// Add calendarfeeds
		if (!empty($calendarfeeds) && is_array($calendarfeeds))
		{
			$objFeeds = \CalendarFeedModel::findByIds($calendarfeeds);

			if ($objFeeds !== null)
			{
				while($objFeeds->next())
				{
					$strStyleSheets .= \Template::generateFeedTag(($objFeeds->feedBase ?: \Environment::get('base')) . 'share/' . $objFeeds->alias . '.xml', $objFeeds->format, $objFeeds->title, $blnXhtml) . "\n";
				}
			}
		}

		// Add a placeholder for dynamic <head> tags (see #4203)
		$strHeadTags = '[[TL_HEAD]]';

		// Add the user <head> tags
		if (($strHead = trim($objLayout->head)) != false)
		{
			$strHeadTags .= $strHead . "\n";
		}

		$this->Template->stylesheets = $strStyleSheets;
		$this->Template->head = $strHeadTags;
	}


	/**
	 * Create all footer scripts
	 * @param object
	 */
	protected function createFooterScripts($objLayout)
	{
		$strScripts = '';

		// jQuery
		if ($objLayout->addJQuery)
		{
			$arrJquery = deserialize($objLayout->jquery, true);

			foreach ($arrJquery as $strTemplate)
			{
				if ($strTemplate != '')
				{
					$objTemplate = new \FrontendTemplate($strTemplate);
					$strScripts .= $objTemplate->parse();
				}
			}

			// Add a placeholder for dynamic scripts (see #4203)
			$strScripts .= '[[TL_JQUERY]]';
		}

		// MooTools
		if ($objLayout->addMooTools)
		{
			$arrMootools = deserialize($objLayout->mootools, true);

			foreach ($arrMootools as $strTemplate)
			{
				if ($strTemplate != '')
				{
					$objTemplate = new \FrontendTemplate($strTemplate);
					$strScripts .= $objTemplate->parse();
				}
			}

			// Add a placeholder for dynamic scripts (see #4203)
			$strScripts .= '[[TL_MOOTOOLS]]';
		}

		// Add a placeholder for dynamic scripts (see #4203, #5583)
		$strScripts .= '[[TL_BODY]]';

		// Add the custom JavaScript
		if ($objLayout->script != '')
		{
			$strScripts .= "\n" . trim($objLayout->script) . "\n";
		}

		// Add the analytics scripts
		if ($objLayout->analytics != '')
		{
			$arrAnalytics = deserialize($objLayout->analytics, true);

			foreach ($arrAnalytics as $strTemplate)
			{
				if ($strTemplate != '')
				{
					$objTemplate = new \FrontendTemplate($strTemplate);
					$strScripts .= $objTemplate->parse();
				}
			}
		}

		$this->Template->mootools = $strScripts;
	}
}<|MERGE_RESOLUTION|>--- conflicted
+++ resolved
@@ -168,11 +168,7 @@
 		$this->Template->pageTitle = str_replace('[-]', '', $this->Template->pageTitle);
 
 		// Assign the title and description
-<<<<<<< HEAD
-		$this->Template->title = $objLayout->titleTag ?: '{{page::pageTitle}} - {{page::mainTitle}}';
-=======
 		$this->Template->title = $objLayout->titleTag ?: '{{page::pageTitle}} - {{page::rootTitle}}';
->>>>>>> 01f055e5
 		$this->Template->description = str_replace(array("\n", "\r", '"'), array(' ' , '', ''), $objPage->description);
 
 		// Body onload and body classes
