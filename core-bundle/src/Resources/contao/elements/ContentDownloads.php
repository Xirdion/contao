--- conflicted
+++ resolved
@@ -293,40 +293,7 @@
 				// no break
 
 			case 'custom':
-<<<<<<< HEAD
 				$files = ArrayUtil::sortByOrderField($files, $this->orderSRC);
-=======
-				if ($this->orderSRC)
-				{
-					$tmp = StringUtil::deserialize($this->orderSRC);
-
-					if (!empty($tmp) && \is_array($tmp))
-					{
-						// Remove all values
-						$arrOrder = array_map(static function () {}, array_flip($tmp));
-
-						// Move the matching elements to their position in $arrOrder
-						foreach ($files as $k=>$v)
-						{
-							if (\array_key_exists($v['uuid'], $arrOrder))
-							{
-								$arrOrder[$v['uuid']] = $v;
-								unset($files[$k]);
-							}
-						}
-
-						// Append the left-over files at the end
-						if (!empty($files))
-						{
-							$arrOrder = array_merge($arrOrder, array_values($files));
-						}
-
-						// Remove empty (unreplaced) entries
-						$files = array_values(array_filter($arrOrder));
-						unset($arrOrder);
-					}
-				}
->>>>>>> 57806fd6
 				break;
 
 			case 'random':
