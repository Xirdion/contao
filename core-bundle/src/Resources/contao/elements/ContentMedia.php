<?php

/**
 * Contao Open Source CMS
 * 
 * Copyright (c) 2005-2013 Leo Feyer
 * 
 * @package Core
 * @link    https://contao.org
 * @license http://www.gnu.org/licenses/lgpl-3.0.html LGPL
 */


/**
 * Run in a custom namespace, so the class can be replaced
 */
namespace Contao;


/**
 * Class ContentMedia
 *
 * Content element "mediaelement".
 * @copyright  Leo Feyer 2005-2013
 * @author     Leo Feyer <https://contao.org>
 * @package    Core
 */
class ContentMedia extends \ContentElement
{

	/**
	 * Template
	 * @var string
	 */
	protected $strTemplate = 'ce_player';

	/**
	 * Files object
	 * @var \FilesModel
	 */
	protected $objFiles;


	/**
	 * Extend the parent method
	 * @return string
	 */
	public function generate()
	{
		if ($this->playerSRC == '')
		{
			return '';
		}

		$source = deserialize($this->playerSRC);

		if (!is_array($source) || empty($source))
		{
			return '';
		}

		$objFiles = \FilesModel::findMultipleByIdsAndExtensions($source, array('mp4','m4v','mov','wmv','webm','ogv','m4a','mp3','wma','mpeg','wav','ogg'));

		if ($objFiles === null)
		{
			return '';
		}

		// Display a list of files in the back end
		if (TL_MODE == 'BE')
		{
			$return = '<ul>';

			while ($objFiles->next())
			{
<<<<<<< HEAD
				$objFile = new \File($objFiles->path);
				$return .= '<li><img src="' . TL_ASSETS_URL . 'assets/contao/images/' . $objFile->icon . '" width="18" height="18" alt="" class="mime_icon"> <span>' . $objFile->name . '</span> <span class="size">(' . $this->getReadableSize($objFile->size) . ')</span></li>';
=======
				$objFile = new \File($objFiles->path, true);
				$return .= '<li><img src="system/themes/' . $this->getTheme() . '/images/' . $objFile->icon . '" width="18" height="18" alt="" class="mime_icon"> <span>' . $objFile->name . '</span> <span class="size">(' . $this->getReadableSize($objFile->size) . ')</span></li>';
>>>>>>> 69c5da31
			}

			return $return . '</ul>';
		}

		$this->objFiles = $objFiles;
		return parent::generate();
	}


	/**
	 * Generate the module
	 */
	protected function compile()
	{
		$this->Template->size = '';

		// Set the size
		if ($this->playerSize != '')
		{
			$size = deserialize($this->playerSize);

			if (is_array($size))
			{
				$this->Template->size = ' width="' . $size[0] . 'px" height="' . $size[1] . 'px"';
			}
		}

		$this->Template->poster = false;

		// Optional poster
		if ($this->posterSRC != '')
		{
			if (($objFile = \FilesModel::findByPk($this->posterSRC)) !== null)
			{
				$this->Template->poster = $objFile->path;
			}
		}

		// Pre-sort the array by preference
		if (in_array($this->objFiles->extension , array('mp4','m4v','mov','wmv','webm','ogv')))
		{
			$this->Template->isVideo = true;
			$arrFiles = array('mp4'=>null, 'm4v'=>null, 'mov'=>null, 'wmv'=>null, 'webm'=>null, 'ogv'=>null);
		}
		else
		{
			$this->Template->isVideo = false;
			$arrFiles = array('m4a'=>null, 'mp3'=>null, 'wma'=>null, 'mpeg'=>null, 'wav'=>null, 'ogg'=>null);
		}

		$this->objFiles->reset();

		// Pass File objects to the template
		while ($this->objFiles->next())
		{
			$objFile = new \File($this->objFiles->path, true);
			$arrFiles[$objFile->extension] = $objFile;
		}

		$this->Template->files = array_values(array_filter($arrFiles));
		$this->Template->autoplay = $this->autoplay;
	}
}<|MERGE_RESOLUTION|>--- conflicted
+++ resolved
@@ -73,13 +73,8 @@
 
 			while ($objFiles->next())
 			{
-<<<<<<< HEAD
-				$objFile = new \File($objFiles->path);
+				$objFile = new \File($objFiles->path, true);
 				$return .= '<li><img src="' . TL_ASSETS_URL . 'assets/contao/images/' . $objFile->icon . '" width="18" height="18" alt="" class="mime_icon"> <span>' . $objFile->name . '</span> <span class="size">(' . $this->getReadableSize($objFile->size) . ')</span></li>';
-=======
-				$objFile = new \File($objFiles->path, true);
-				$return .= '<li><img src="system/themes/' . $this->getTheme() . '/images/' . $objFile->icon . '" width="18" height="18" alt="" class="mime_icon"> <span>' . $objFile->name . '</span> <span class="size">(' . $this->getReadableSize($objFile->size) . ')</span></li>';
->>>>>>> 69c5da31
 			}
 
 			return $return . '</ul>';
