--- conflicted
+++ resolved
@@ -27,13 +27,13 @@
 
 	/**
 	 * Article object
-	 * @var \ArticleModel
+	 * @var ArticleModel
 	 */
 	protected $objArticle;
 
 	/**
 	 * Parent page object
-	 * @var \PageModel
+	 * @var PageModel
 	 */
 	protected $objParent;
 
@@ -80,14 +80,8 @@
 			$link .= $objArticle->inColumn . ':';
 		}
 
-<<<<<<< HEAD
 		$link .= $objArticle->alias ?: $objArticle->id;
-		$this->Template->href = $this->generateFrontendUrl($this->objParent->row(), $link);
-=======
-		$link .= ($objArticle->alias != '' && !\Config::get('disableAlias')) ? $objArticle->alias : $objArticle->id;
-
 		$this->Template->href = $this->objParent->getFrontendUrl($link);
->>>>>>> b4709770
 
 		// Clean the RTE output
 		$this->Template->text = \StringUtil::toHtml5($objArticle->teaser);
