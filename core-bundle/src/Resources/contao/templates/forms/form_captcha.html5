<?php $this->extend('form_row'); ?>

<?php $this->block('label'); ?>
  <label for="ctrl_<?php echo $this->id; ?>"<?php if ($this->class): ?> class="<?php echo $this->class; ?>"<?php endif; ?>>
    <?php if ($this->mandatory): ?>
      <span class="invisible"><?php echo $this->mandatoryField; ?></span> <?php echo $this->label; ?><span class="mandatory">*</span>
    <?php else: ?>
      <?php echo $this->label; ?>
    <?php endif; ?>
  </label>
<?php $this->endblock(); ?>

<?php $this->block('field'); ?>
  <?php if ($this->hasErrors()): ?>
    <p class="error"><?php echo $this->getErrorAsString(); ?></p>
  <?php endif; ?>

  <input type="text" name="<?php echo $this->name; ?>" id="ctrl_<?php echo $this->id; ?>" class="captcha mandatory<?php if ($this->class) echo ' ' . $this->class; ?>" value=""<?php echo $this->getAttributes(); ?>>
<<<<<<< HEAD
  <span class="captcha_text<?php if ($this->class) echo ' ' . $this->class; ?>"><?php echo $this->question; ?></span>
=======
  <span class="captcha_text<?php if ($this->class) echo ' ' . $this->class; ?>"><?php echo $this->getQuestion(); ?></span>
>>>>>>> 717816a2

  <?php if ($this->addSubmit): ?>
    <input type="submit" id="ctrl_<?php echo $this->id; ?>_submit" class="submit" value="<?php echo $this->slabel; ?>">
  <?php endif; ?>
<?php $this->endblock(); ?><|MERGE_RESOLUTION|>--- conflicted
+++ resolved
@@ -16,11 +16,7 @@
   <?php endif; ?>
 
   <input type="text" name="<?php echo $this->name; ?>" id="ctrl_<?php echo $this->id; ?>" class="captcha mandatory<?php if ($this->class) echo ' ' . $this->class; ?>" value=""<?php echo $this->getAttributes(); ?>>
-<<<<<<< HEAD
-  <span class="captcha_text<?php if ($this->class) echo ' ' . $this->class; ?>"><?php echo $this->question; ?></span>
-=======
   <span class="captcha_text<?php if ($this->class) echo ' ' . $this->class; ?>"><?php echo $this->getQuestion(); ?></span>
->>>>>>> 717816a2
 
   <?php if ($this->addSubmit): ?>
     <input type="submit" id="ctrl_<?php echo $this->id; ?>_submit" class="submit" value="<?php echo $this->slabel; ?>">
