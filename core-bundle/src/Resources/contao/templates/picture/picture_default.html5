--- conflicted
+++ resolved
@@ -8,13 +8,7 @@
     <!--[if IE 9]></video><![endif]-->
 <?php endif; ?>
 
-<<<<<<< HEAD
-<img src="<?= $this->img['src'] ?>"<?php if ($this->img['srcset'] !== $this->img['src']) echo ' srcset="' . $this->img['srcset'] . '"'; ?><?php if (!empty($this->img['sizes'])) echo ' sizes="' . $this->img['sizes'] . '"'; elseif (!$this->sources) echo ' width="' . $this->img['width'] . '" height="' . $this->img['height'] . '"'; ?> alt="<?= $this->alt ?>"<?php if ($this->title) echo ' title="' . $this->title . '"'; ?><?php if ($this->class) echo ' class="' . $this->class . '"'; ?><?= $this->attributes ?>>
-=======
-<meta itemprop="width" content="<?php echo $this->img['width']; ?>">
-<meta itemprop="height" content="<?php echo $this->img['height']; ?>">
-<img src="<?php echo $this->img['src']; ?>"<?php if ($this->img['srcset'] !== $this->img['src']): ?> srcset="<?php echo $this->img['srcset']; ?>"<?php endif; ?><?php if (!empty($this->img['sizes'])): ?> sizes="<?php echo $this->img['sizes']; ?>"<?php elseif (!$this->sources): ?> width="<?php echo $this->img['width']; ?>" height="<?php echo $this->img['height']; ?>"<?php endif; ?> alt="<?php echo $this->alt; ?>"<?php if ($this->title): ?> title="<?php echo $this->title; ?>"<?php endif; ?> itemprop="http://schema.org/image">
->>>>>>> e8bde6c3
+<img src="<?= $this->img['src'] ?>"<?php if ($this->img['srcset'] !== $this->img['src']) echo ' srcset="' . $this->img['srcset'] . '"'; ?><?php if (!empty($this->img['sizes'])) echo ' sizes="' . $this->img['sizes'] . '"'; elseif (!$this->sources) echo ' width="' . $this->img['width'] . '" height="' . $this->img['height'] . '"'; ?> alt="<?= $this->alt ?>"<?php if ($this->title) echo ' title="' . $this->title . '"'; ?><?php if ($this->class) echo ' class="' . $this->class . '"'; ?><?= $this->attributes ?> itemprop="http://schema.org/image">
 
 <?php if ($this->sources): ?>
   </picture>
