<?php $this->extend('block_unsearchable'); ?>

<?php $this->block('content'); ?>

  <ul>
<<<<<<< HEAD
    <?php if ($this->prevHref): ?>
      <li class="previous"><a href="<?= $this->prevHref ?>" title="<?= $this->prevPageTitle ?>">&lt; <?= $this->prevLink ?></a></li>
=======
    <?php if ($this->hasPrev): ?>
      <li class="prev"><a href="<?= $this->prevHref ?: './' ?>" title="<?= $this->prevPageTitle ?>">&lt; <?= $this->prevLink ?></a></li>
>>>>>>> 6e18962a
    <?php else: ?>
      <li class="previous empty">&nbsp;</li>
    <?php endif; ?>

    <?php if ($this->hasUp): ?>
      <li class="up"><a href="<?= $this->upHref ?: './' ?>" title="<?= $this->upPageTitle ?>"><?= $this->upLink ?></a></li>
    <?php else: ?>
      <li class="up empty">&nbsp;</li>
    <?php endif; ?>

    <?php if ($this->hasNext): ?>
      <li class="next"><a href="<?= $this->nextHref ?: './' ?>" title="<?= $this->nextPageTitle ?>"><?= $this->nextLink ?> &gt;</a></li>
    <?php else: ?>
      <li class="next empty">&nbsp;</li>
    <?php endif; ?>
  </ul>

<?php $this->endblock(); ?><|MERGE_RESOLUTION|>--- conflicted
+++ resolved
@@ -3,13 +3,8 @@
 <?php $this->block('content'); ?>
 
   <ul>
-<<<<<<< HEAD
-    <?php if ($this->prevHref): ?>
-      <li class="previous"><a href="<?= $this->prevHref ?>" title="<?= $this->prevPageTitle ?>">&lt; <?= $this->prevLink ?></a></li>
-=======
     <?php if ($this->hasPrev): ?>
-      <li class="prev"><a href="<?= $this->prevHref ?: './' ?>" title="<?= $this->prevPageTitle ?>">&lt; <?= $this->prevLink ?></a></li>
->>>>>>> 6e18962a
+      <li class="previous"><a href="<?= $this->prevHref ?: './' ?>" title="<?= $this->prevPageTitle ?>">&lt; <?= $this->prevLink ?></a></li>
     <?php else: ?>
       <li class="previous empty">&nbsp;</li>
     <?php endif; ?>
