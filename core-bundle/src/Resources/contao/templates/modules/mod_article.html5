
<<<<<<< HEAD
<?php if ($this->teaserOnly): ?>

  <?php $this->block('alias'); ?>
    <article class="<?= $this->class ?> block"<?= $this->cssID ?><?php if ($this->style): ?> style="<?= $this->style ?>"<?php endif; ?>>
      <div class="ce_text block">
        <h2><?= $this->headline ?></h2>
        <div class="teaser">
          <?= $this->teaser ?>
          <p class="more"><a href="<?= $this->href ?>" title="<?= $this->readMore ?>"><?= $this->more ?> <span class="invisible"><?= $this->headline ?></span></a></p>
        </div>
      </div>
    </article>
  <?php $this->endblock(); ?>

<?php elseif ($this->noMarkup): ?>

  <?php $this->block('content'); ?>
    <?= implode('', $this->elements) ?>
  <?php $this->endblock(); ?>

<?php else: ?>

  <div class="<?= $this->class ?> block"<?= $this->cssID ?><?php if ($this->style): ?> style="<?= $this->style ?>"<?php endif; ?>>
    <?php if ($this->printable): ?>
      <?php $this->block('syndication'); ?>
        <!-- indexer::stop -->
        <div class="syndication">
          <?php if ($this->printButton): ?>
            <a href="<?= $this->print ?>" class="print" rel="nofollow" title="<?= $this->printTitle ?>" onclick="window.print();return false"><img src="<?= TL_FILES_URL ?>assets/contao/images/print.gif" width="16" height="16" alt=""></a>
          <?php endif; ?>
          <?php if ($this->pdfButton): ?>
            <a href="<?= $this->href ?>" class="pdf" rel="nofollow" title="<?= $this->pdfTitle ?>"><img src="<?= TL_FILES_URL ?>assets/contao/images/pdf.gif" width="16" height="16" alt=""></a>
          <?php endif; ?>
          <?php if ($this->facebookButton): ?>
            <a href="<?= $this->route('contao_frontend_share', array('p'=>'facebook', 'u'=>$this->encUrl, 't'=>$this->encTitle)) ?>" class="facebook" rel="nofollow" title="<?= $this->facebookTitle ?>" onclick="window.open(this.href,'','width=640,height=380,modal=yes,left=100,top=50,location=no,menubar=no,resizable=yes,scrollbars=yes,status=no,toolbar=no');return false"><img src="<?= TL_FILES_URL ?>assets/contao/images/facebook.gif" width="16" height="16" alt=""></a>
          <?php endif; ?>
          <?php if ($this->twitterButton): ?>
            <a href="<?= $this->route('contao_frontend_share', array('p'=>'twitter', 'u'=> $this->encUrl, 't'=>$this->encTitle)) ?>" class="twitter" rel="nofollow" title="<?= $this->twitterTitle ?>" onclick="window.open(this.href,'','width=640,height=380,modal=yes,left=100,top=50,location=no,menubar=no,resizable=yes,scrollbars=yes,status=no,toolbar=no');return false"><img src="<?= TL_FILES_URL ?>assets/contao/images/twitter.gif" width="16" height="16" alt=""></a>
          <?php endif; ?>
          <?php if ($this->gplusButton): ?>
            <a href="<?= $this->route('contao_frontend_share', array('p'=>'gplus', 'u'=> $this->encUrl, 't'=>$this->encTitle)) ?>" class="gplus" rel="nofollow" title="<?= $this->gplusTitle ?>" onclick="window.open(this.href,'','width=600,height=200,modal=yes,left=100,top=50,location=no,menubar=no,resizable=yes,scrollbars=yes,status=no,toolbar=no');return false"><img src="<?= TL_FILES_URL ?>assets/contao/images/gplus.gif" width="16" height="16" alt=""></a>
          <?php endif; ?>
        </div>
        <!-- indexer::continue -->
      <?php $this->endblock(); ?>
    <?php endif; ?>

    <?php $this->block('content'); ?>
      <?= implode('', $this->elements) ?>
    <?php $this->endblock(); ?>

    <?php if ($this->backlink): ?>
      <?php $this->block('backlink'); ?>
        <!-- indexer::stop -->
        <p class="back"><a href="<?= $this->backlink ?>" title="<?= $this->back ?>"><?= $this->back ?></a></p>
        <!-- indexer::continue -->
      <?php $this->endblock(); ?>
    <?php endif; ?>
  </div>

<?php endif; ?>
=======
<div class="<?= $this->class ?> block"<?= $this->cssID ?><?php if ($this->style): ?> style="<?= $this->style ?>"<?php endif; ?>>

  <?php if ($this->printable): ?>
    <!-- indexer::stop -->
    <div class="pdf_link">

      <?php if ($this->printButton): ?>
        <a href="<?= $this->print ?>" rel="nofollow" title="<?= $this->printTitle ?>" onclick="window.print();return false"><?= Image::getHtml('assets/contao/images/print.gif') ?></a>
      <?php endif; ?>

      <?php if ($this->pdfButton): ?>
        <a href="<?= $this->href ?>" rel="nofollow" title="<?= $this->pdfTitle ?>"><?= Image::getHtml('assets/contao/images/pdf.gif') ?></a>
      <?php endif; ?>

      <?php if ($this->facebookButton): ?>
        <a href="share/?p=facebook&amp;u=<?= $this->encUrl ?>&amp;t=<?= $this->encTitle ?>" rel="nofollow" title="<?= $this->facebookTitle ?>" onclick="window.open(this.href,'','width=640,height=380,modal=yes,left=100,top=50,location=no,menubar=no,resizable=yes,scrollbars=yes,status=no,toolbar=no');return false"><?= Image::getHtml('assets/contao/images/facebook.gif') ?></a>
      <?php endif; ?>

      <?php if ($this->twitterButton): ?>
        <a href="share/?p=twitter&amp;u=<?= $this->encUrl ?>&amp;t=<?= $this->encTitle ?>" rel="nofollow" title="<?= $this->twitterTitle ?>" onclick="window.open(this.href,'','width=640,height=380,modal=yes,left=100,top=50,location=no,menubar=no,resizable=yes,scrollbars=yes,status=no,toolbar=no');return false"><?= Image::getHtml('assets/contao/images/twitter.gif') ?></a>
      <?php endif; ?>

      <?php if ($this->gplusButton): ?>
        <a href="share/?p=gplus&amp;u=<?= $this->encUrl ?>&amp;t=<?= $this->encTitle ?>" rel="nofollow" title="<?= $this->gplusTitle ?>" onclick="window.open(this.href,'','width=600,height=200,modal=yes,left=100,top=50,location=no,menubar=no,resizable=yes,scrollbars=yes,status=no,toolbar=no');return false"><?= Image::getHtml('assets/contao/images/gplus.gif') ?></a>
      <?php endif; ?>

    </div>
    <!-- indexer::continue -->
  <?php endif; ?>

  <?= implode('', $this->elements) ?>

  <?php if ($this->backlink): ?>
    <!-- indexer::stop -->
    <p class="back"><a href="<?= $this->backlink ?>" title="<?= $this->back ?>"><?= $this->back ?></a></p>
    <!-- indexer::continue -->
  <?php endif; ?>

</div>
>>>>>>> df70e83e
<|MERGE_RESOLUTION|>--- conflicted
+++ resolved
@@ -1,5 +1,4 @@
 
-<<<<<<< HEAD
 <?php if ($this->teaserOnly): ?>
 
   <?php $this->block('alias'); ?>
@@ -28,19 +27,19 @@
         <!-- indexer::stop -->
         <div class="syndication">
           <?php if ($this->printButton): ?>
-            <a href="<?= $this->print ?>" class="print" rel="nofollow" title="<?= $this->printTitle ?>" onclick="window.print();return false"><img src="<?= TL_FILES_URL ?>assets/contao/images/print.gif" width="16" height="16" alt=""></a>
+            <a href="<?= $this->print ?>" class="print" rel="nofollow" title="<?= $this->printTitle ?>" onclick="window.print();return false"><?= Image::getHtml('assets/contao/images/print.gif') ?></a>
           <?php endif; ?>
           <?php if ($this->pdfButton): ?>
-            <a href="<?= $this->href ?>" class="pdf" rel="nofollow" title="<?= $this->pdfTitle ?>"><img src="<?= TL_FILES_URL ?>assets/contao/images/pdf.gif" width="16" height="16" alt=""></a>
+            <a href="<?= $this->href ?>" class="pdf" rel="nofollow" title="<?= $this->pdfTitle ?>"><?= Image::getHtml('assets/contao/images/pdf.gif') ?></a>
           <?php endif; ?>
           <?php if ($this->facebookButton): ?>
-            <a href="<?= $this->route('contao_frontend_share', array('p'=>'facebook', 'u'=>$this->encUrl, 't'=>$this->encTitle)) ?>" class="facebook" rel="nofollow" title="<?= $this->facebookTitle ?>" onclick="window.open(this.href,'','width=640,height=380,modal=yes,left=100,top=50,location=no,menubar=no,resizable=yes,scrollbars=yes,status=no,toolbar=no');return false"><img src="<?= TL_FILES_URL ?>assets/contao/images/facebook.gif" width="16" height="16" alt=""></a>
+            <a href="<?= $this->route('contao_frontend_share', array('p'=>'facebook', 'u'=>$this->encUrl, 't'=>$this->encTitle)) ?>" class="facebook" rel="nofollow" title="<?= $this->facebookTitle ?>" onclick="window.open(this.href,'','width=640,height=380,modal=yes,left=100,top=50,location=no,menubar=no,resizable=yes,scrollbars=yes,status=no,toolbar=no');return false"><?= Image::getHtml('assets/contao/images/facebook.gif') ?></a>
           <?php endif; ?>
           <?php if ($this->twitterButton): ?>
-            <a href="<?= $this->route('contao_frontend_share', array('p'=>'twitter', 'u'=> $this->encUrl, 't'=>$this->encTitle)) ?>" class="twitter" rel="nofollow" title="<?= $this->twitterTitle ?>" onclick="window.open(this.href,'','width=640,height=380,modal=yes,left=100,top=50,location=no,menubar=no,resizable=yes,scrollbars=yes,status=no,toolbar=no');return false"><img src="<?= TL_FILES_URL ?>assets/contao/images/twitter.gif" width="16" height="16" alt=""></a>
+            <a href="<?= $this->route('contao_frontend_share', array('p'=>'twitter', 'u'=> $this->encUrl, 't'=>$this->encTitle)) ?>" class="twitter" rel="nofollow" title="<?= $this->twitterTitle ?>" onclick="window.open(this.href,'','width=640,height=380,modal=yes,left=100,top=50,location=no,menubar=no,resizable=yes,scrollbars=yes,status=no,toolbar=no');return false"><?= Image::getHtml('assets/contao/images/twitter.gif') ?></a>
           <?php endif; ?>
           <?php if ($this->gplusButton): ?>
-            <a href="<?= $this->route('contao_frontend_share', array('p'=>'gplus', 'u'=> $this->encUrl, 't'=>$this->encTitle)) ?>" class="gplus" rel="nofollow" title="<?= $this->gplusTitle ?>" onclick="window.open(this.href,'','width=600,height=200,modal=yes,left=100,top=50,location=no,menubar=no,resizable=yes,scrollbars=yes,status=no,toolbar=no');return false"><img src="<?= TL_FILES_URL ?>assets/contao/images/gplus.gif" width="16" height="16" alt=""></a>
+            <a href="<?= $this->route('contao_frontend_share', array('p'=>'gplus', 'u'=> $this->encUrl, 't'=>$this->encTitle)) ?>" class="gplus" rel="nofollow" title="<?= $this->gplusTitle ?>" onclick="window.open(this.href,'','width=600,height=200,modal=yes,left=100,top=50,location=no,menubar=no,resizable=yes,scrollbars=yes,status=no,toolbar=no');return false"><?= Image::getHtml('assets/contao/images/gplus.gif') ?></a>
           <?php endif; ?>
         </div>
         <!-- indexer::continue -->
@@ -60,45 +59,4 @@
     <?php endif; ?>
   </div>
 
-<?php endif; ?>
-=======
-<div class="<?= $this->class ?> block"<?= $this->cssID ?><?php if ($this->style): ?> style="<?= $this->style ?>"<?php endif; ?>>
-
-  <?php if ($this->printable): ?>
-    <!-- indexer::stop -->
-    <div class="pdf_link">
-
-      <?php if ($this->printButton): ?>
-        <a href="<?= $this->print ?>" rel="nofollow" title="<?= $this->printTitle ?>" onclick="window.print();return false"><?= Image::getHtml('assets/contao/images/print.gif') ?></a>
-      <?php endif; ?>
-
-      <?php if ($this->pdfButton): ?>
-        <a href="<?= $this->href ?>" rel="nofollow" title="<?= $this->pdfTitle ?>"><?= Image::getHtml('assets/contao/images/pdf.gif') ?></a>
-      <?php endif; ?>
-
-      <?php if ($this->facebookButton): ?>
-        <a href="share/?p=facebook&amp;u=<?= $this->encUrl ?>&amp;t=<?= $this->encTitle ?>" rel="nofollow" title="<?= $this->facebookTitle ?>" onclick="window.open(this.href,'','width=640,height=380,modal=yes,left=100,top=50,location=no,menubar=no,resizable=yes,scrollbars=yes,status=no,toolbar=no');return false"><?= Image::getHtml('assets/contao/images/facebook.gif') ?></a>
-      <?php endif; ?>
-
-      <?php if ($this->twitterButton): ?>
-        <a href="share/?p=twitter&amp;u=<?= $this->encUrl ?>&amp;t=<?= $this->encTitle ?>" rel="nofollow" title="<?= $this->twitterTitle ?>" onclick="window.open(this.href,'','width=640,height=380,modal=yes,left=100,top=50,location=no,menubar=no,resizable=yes,scrollbars=yes,status=no,toolbar=no');return false"><?= Image::getHtml('assets/contao/images/twitter.gif') ?></a>
-      <?php endif; ?>
-
-      <?php if ($this->gplusButton): ?>
-        <a href="share/?p=gplus&amp;u=<?= $this->encUrl ?>&amp;t=<?= $this->encTitle ?>" rel="nofollow" title="<?= $this->gplusTitle ?>" onclick="window.open(this.href,'','width=600,height=200,modal=yes,left=100,top=50,location=no,menubar=no,resizable=yes,scrollbars=yes,status=no,toolbar=no');return false"><?= Image::getHtml('assets/contao/images/gplus.gif') ?></a>
-      <?php endif; ?>
-
-    </div>
-    <!-- indexer::continue -->
-  <?php endif; ?>
-
-  <?= implode('', $this->elements) ?>
-
-  <?php if ($this->backlink): ?>
-    <!-- indexer::stop -->
-    <p class="back"><a href="<?= $this->backlink ?>" title="<?= $this->back ?>"><?= $this->back ?></a></p>
-    <!-- indexer::continue -->
-  <?php endif; ?>
-
-</div>
->>>>>>> df70e83e
+<?php endif; ?>