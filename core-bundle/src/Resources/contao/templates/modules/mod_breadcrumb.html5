<?php $this->extend('block_unsearchable'); ?>

<?php $this->block('content'); ?>

  <ul itemscope itemtype="http://schema.org/BreadcrumbList">
    <?php foreach ($this->items as $item): ?>
      <?php if ($item['isActive']): ?>
<<<<<<< HEAD
        <li class="active<?php if ($item['class']): ?> <?= $item['class'] ?><?php endif; ?> last"><?= $item['title'] ?></li>
      <?php else: ?>
        <li<?php if ($item['class']): ?> class="<?= $item['class'] ?>"<?php endif; ?>><a href="<?= $item['href'] ?>" title="<?= $item['title'] ?>"><?= $item['link'] ?></a></li>
=======
        <li class="active<?php if ($item['class']): ?> <?php echo $item['class']; ?><?php endif; ?> last" itemprop="itemListElement" itemscope itemtype="http://schema.org/ListItem"><span itemprop="item name"><?php echo $item['title']; ?></span></li>
      <?php else: ?>
        <li<?php if ($item['class']): ?> class="<?php echo $item['class']; ?>"<?php endif; ?> itemprop="itemListElement" itemscope itemtype="http://schema.org/ListItem"><a href="<?php echo $item['href']; ?>" title="<?php echo $item['title']; ?>" itemprop="item"><span itemprop="name"><?php echo $item['link']; ?></span></a></li>
>>>>>>> 54607468
      <?php endif; ?>
    <?php endforeach; ?>
  </ul>

<?php $this->endblock(); ?><|MERGE_RESOLUTION|>--- conflicted
+++ resolved
@@ -5,15 +5,9 @@
   <ul itemscope itemtype="http://schema.org/BreadcrumbList">
     <?php foreach ($this->items as $item): ?>
       <?php if ($item['isActive']): ?>
-<<<<<<< HEAD
-        <li class="active<?php if ($item['class']): ?> <?= $item['class'] ?><?php endif; ?> last"><?= $item['title'] ?></li>
+        <li class="active<?php if ($item['class']): ?> <?= $item['class'] ?><?php endif; ?> last" itemprop="itemListElement" itemscope itemtype="http://schema.org/ListItem"><span itemprop="item name"><?= $item['title'] ?></span></li>
       <?php else: ?>
-        <li<?php if ($item['class']): ?> class="<?= $item['class'] ?>"<?php endif; ?>><a href="<?= $item['href'] ?>" title="<?= $item['title'] ?>"><?= $item['link'] ?></a></li>
-=======
-        <li class="active<?php if ($item['class']): ?> <?php echo $item['class']; ?><?php endif; ?> last" itemprop="itemListElement" itemscope itemtype="http://schema.org/ListItem"><span itemprop="item name"><?php echo $item['title']; ?></span></li>
-      <?php else: ?>
-        <li<?php if ($item['class']): ?> class="<?php echo $item['class']; ?>"<?php endif; ?> itemprop="itemListElement" itemscope itemtype="http://schema.org/ListItem"><a href="<?php echo $item['href']; ?>" title="<?php echo $item['title']; ?>" itemprop="item"><span itemprop="name"><?php echo $item['link']; ?></span></a></li>
->>>>>>> 54607468
+        <li<?php if ($item['class']): ?> class="<?= $item['class'] ?>"<?php endif; ?> itemprop="itemListElement" itemscope itemtype="http://schema.org/ListItem"><a href="<?= $item['href'] ?>" title="<?= $item['title'] ?>" itemprop="item"><span itemprop="name"><?= $item['link'] ?></span></a></li>
       <?php endif; ?>
     <?php endforeach; ?>
   </ul>
