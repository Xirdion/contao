
<section class="<?= $this->class ?> ce_accordion ce_text block"<?= $this->cssID ?><?php if ($this->style): ?> style="<?= $this->style ?>"<?php endif; ?>>

  <div class="<?= $this->toggler ?>"<?php if ($this->headlineStyle): ?> style="<?= $this->headlineStyle ?>"<?php endif; ?>>
    <?= $this->headline ?>
  </div>

  <div class="<?= $this->accordion ?>"><div>

    <?php if (!$this->addBefore): ?>
      <?= $this->text ?>
    <?php endif; ?>

    <?php if ($this->addImage): ?>
<<<<<<< HEAD
      <figure class="image_container<?= $this->floatClass ?>"<?php if ($this->margin): ?> style="<?= $this->margin ?>"<?php endif; ?>>

        <?php if ($this->href): ?>
          <a href="<?= $this->href ?>"<?php if ($this->linkTitle): ?> title="<?= $this->linkTitle ?>"<?php endif; ?><?= $this->attributes ?>>
=======
      <figure class="image_container<?php echo $this->floatClass; ?>"<?php if ($this->margin): ?> style="<?php echo $this->margin; ?>"<?php endif; ?> itemprop="associatedMedia" itemscope itemtype="http://schema.org/ImageObject">

        <?php if ($this->href): ?>
          <a href="<?php echo $this->href; ?>"<?php if ($this->linkTitle): ?> title="<?php echo $this->linkTitle; ?>"<?php endif; ?><?php echo $this->attributes; ?> itemprop="contentUrl">
>>>>>>> e8bde6c3
        <?php endif; ?>

        <?php $this->insert('picture_default', $this->picture); ?>

        <?php if ($this->href): ?>
          </a>
        <?php endif; ?>

        <?php if ($this->caption): ?>
<<<<<<< HEAD
          <figcaption class="caption"><?= $this->caption ?></figcaption>
=======
          <figcaption class="caption" itemprop="caption"><?php echo $this->caption; ?></figcaption>
>>>>>>> e8bde6c3
        <?php endif; ?>

      </figure>
    <?php endif; ?>

    <?php if ($this->addBefore): ?>
      <?= $this->text ?>
    <?php endif; ?>

  </div></div>

</section><|MERGE_RESOLUTION|>--- conflicted
+++ resolved
@@ -12,17 +12,10 @@
     <?php endif; ?>
 
     <?php if ($this->addImage): ?>
-<<<<<<< HEAD
-      <figure class="image_container<?= $this->floatClass ?>"<?php if ($this->margin): ?> style="<?= $this->margin ?>"<?php endif; ?>>
+      <figure class="image_container<?= $this->floatClass ?>"<?php if ($this->margin): ?> style="<?= $this->margin ?>"<?php endif; ?> itemprop="associatedMedia" itemscope itemtype="http://schema.org/ImageObject">
 
         <?php if ($this->href): ?>
-          <a href="<?= $this->href ?>"<?php if ($this->linkTitle): ?> title="<?= $this->linkTitle ?>"<?php endif; ?><?= $this->attributes ?>>
-=======
-      <figure class="image_container<?php echo $this->floatClass; ?>"<?php if ($this->margin): ?> style="<?php echo $this->margin; ?>"<?php endif; ?> itemprop="associatedMedia" itemscope itemtype="http://schema.org/ImageObject">
-
-        <?php if ($this->href): ?>
-          <a href="<?php echo $this->href; ?>"<?php if ($this->linkTitle): ?> title="<?php echo $this->linkTitle; ?>"<?php endif; ?><?php echo $this->attributes; ?> itemprop="contentUrl">
->>>>>>> e8bde6c3
+          <a href="<?= $this->href ?>"<?php if ($this->linkTitle): ?> title="<?= $this->linkTitle ?>"<?php endif; ?><?= $this->attributes ?> itemprop="contentUrl">
         <?php endif; ?>
 
         <?php $this->insert('picture_default', $this->picture); ?>
@@ -32,11 +25,7 @@
         <?php endif; ?>
 
         <?php if ($this->caption): ?>
-<<<<<<< HEAD
-          <figcaption class="caption"><?= $this->caption ?></figcaption>
-=======
-          <figcaption class="caption" itemprop="caption"><?php echo $this->caption; ?></figcaption>
->>>>>>> e8bde6c3
+          <figcaption class="caption" itemprop="caption"><?= $this->caption ?></figcaption>
         <?php endif; ?>
 
       </figure>
