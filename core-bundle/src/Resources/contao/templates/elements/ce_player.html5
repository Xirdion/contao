--- conflicted
+++ resolved
@@ -2,7 +2,6 @@
 
 <?php $this->block('content'); ?>
 
-<<<<<<< HEAD
   <figure class="video_container">
     <?php if ($this->isVideo): ?>
       <video<?= $this->size ?><?php if ($this->poster): ?> poster="<?= $this->poster ?>" preload="<?= $this->preload ?>"<?php endif; ?><?= $this->attributes ? ' ' . implode(' ', $this->attributes) : '' ?>>
@@ -11,7 +10,7 @@
         <?php endforeach; ?>
       </video>
     <?php else: ?>
-      <audio<?= $this->size ?> preload="none"<?= $this->attributes ? ' ' . implode(' ', $this->attributes) : '' ?>>
+      <audio preload="none"<?= $this->attributes ? ' ' . implode(' ', $this->attributes) : '' ?>>
         <?php foreach ($this->files as $file): ?>
           <source type="<?= $file->mime ?>" src="<?= $file->path ?>" title="<?= $file->title ?>">
         <?php endforeach; ?>
@@ -21,20 +20,5 @@
       <figcaption class="caption"><?= $this->caption ?></figcaption>
     <?php endif; ?>
   </figure>
-=======
-  <?php if ($this->isVideo): ?>
-    <video<?= $this->size ?><?php if ($this->poster): ?> poster="<?= $this->poster ?>" preload="none"<?php endif; ?><?php if ($this->autoplay): ?> autoplay<?php endif; ?> controls>
-      <?php foreach ($this->files as $file): ?>
-        <source type="<?= $file->mime ?>" src="<?= $file->path ?>" title="<?= $file->title ?>">
-      <?php endforeach; ?>
-    </video>
-  <?php else: ?>
-    <audio preload="none"<?php if ($this->autoplay): ?> autoplay<?php endif; ?> controls>
-      <?php foreach ($this->files as $file): ?>
-        <source type="<?= $file->mime ?>" src="<?= $file->path ?>" title="<?= $file->title ?>">
-      <?php endforeach; ?>
-    </audio>
-  <?php endif; ?>
->>>>>>> 2f545367
 
 <?php $this->endblock(); ?>