--- conflicted
+++ resolved
@@ -35,11 +35,7 @@
 
   <div id="container" class="cf">
     <div id="main">
-<<<<<<< HEAD
-      <p><img src="system/themes/<?= $this->theme ?>/icons/stop.svg" width="128" height="128" alt=""></p>
-=======
-      <p><?= Image::getHtml('stop.png') ?></p>
->>>>>>> 4487ad5b
+      <p><?= Image::getHtml('stop.svg') ?></p>
       <form action="<?= $this->route('contao_backend_confirm') ?>" class="tl_form" method="post">
         <div class="tl_formbody_edit">
           <input type="hidden" name="FORM_SUBMIT" value="invalid_token_url">
