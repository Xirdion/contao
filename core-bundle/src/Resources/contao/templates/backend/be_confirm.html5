<!DOCTYPE html>
<html lang="<?= $this->language ?>">
<head>

  <meta charset="<?= $this->charset ?>">
  <title><?= $this->title ?> - Contao Open Source CMS <?= VERSION ?></title>
  <base href="<?= $this->base ?>">
  <meta name="generator" content="Contao Open Source CMS">
  <meta name="viewport" content="width=device-width,initial-scale=1.0">

  <link rel="stylesheet" href="<?php
    $objCombiner = new Combiner();
    $objCombiner->add('system/themes/'. $this->theme .'/basic.css');
    $objCombiner->add('system/themes/'. $this->theme .'/confirm.css');
    echo $objCombiner->getCombinedFile();
  ?>">
  <!--[if IE]><link rel="stylesheet" href="<?= TL_ASSETS_URL ?>system/themes/<?= $this->theme ?>/iefixes.css"><![endif]-->
  <?= $this->stylesheets ?>

  <script><?= $this->getLocaleString() ?></script>
  <script src="<?php
    $objCombiner = new Combiner();
    $objCombiner->add('assets/mootools/js/mootools.min.js');
    $objCombiner->add('assets/contao/js/mootao.min.js');
    $objCombiner->add('assets/contao/js/core.min.js');
    echo $objCombiner->getCombinedFile();
  ?>"></script>
  <script><?= $this->getDateString() ?></script>
  <?= $this->javascripts ?>
  <!--[if lt IE 9]><script src="<?= TL_ASSETS_URL ?>assets/html5shiv/js/html5shiv.min.js"></script><![endif]-->

</head>
<body class="<?= $this->ua ?>">

  <div id="header">
    <h1>Contao Open Source CMS <?= VERSION ?></h1>
  </div>

  <div id="container">

    <div id="main">
<<<<<<< HEAD
      <p><img src="system/themes/<?= $this->theme ?>/images/stop.png" width="128" height="128" alt=""></p>
      <form action="<?= $this->route('contao_backend_confirm') ?>" class="tl_form" method="post">
=======
      <p><?= Image::getHtml('stop.png') ?></p>
      <form action="contao/confirm.php" class="tl_form" method="post">
>>>>>>> df70e83e
        <div class="tl_formbody_edit">
          <input type="hidden" name="FORM_SUBMIT" value="invalid_token_url">
          <input type="hidden" name="REQUEST_TOKEN" value="<?= REQUEST_TOKEN ?>">
          <p id="link"><?= $this->link ?></p>
          <dl>
            <?php foreach ($this->info as $key=>$info): ?>
              <dt><?= $this->labels[$key] ?></dt>
              <dd><?= $info ?></dd>
            <?php endforeach; ?>
          </dl>
          <p><?= $this->explain ?></p>
          <p><button type="submit" name="cancel" class="tl_submit" accesskey="s"><?= $this->cancel ?></button> <a href="<?= $this->href ?>"><?= $this->continue ?></a></p>
        </div>
      </form>
    </div>

  </div>

</body>
</html><|MERGE_RESOLUTION|>--- conflicted
+++ resolved
@@ -39,13 +39,8 @@
   <div id="container">
 
     <div id="main">
-<<<<<<< HEAD
-      <p><img src="system/themes/<?= $this->theme ?>/images/stop.png" width="128" height="128" alt=""></p>
+      <p><?= Image::getHtml('stop.png') ?></p>
       <form action="<?= $this->route('contao_backend_confirm') ?>" class="tl_form" method="post">
-=======
-      <p><?= Image::getHtml('stop.png') ?></p>
-      <form action="contao/confirm.php" class="tl_form" method="post">
->>>>>>> df70e83e
         <div class="tl_formbody_edit">
           <input type="hidden" name="FORM_SUBMIT" value="invalid_token_url">
           <input type="hidden" name="REQUEST_TOKEN" value="<?= REQUEST_TOKEN ?>">
