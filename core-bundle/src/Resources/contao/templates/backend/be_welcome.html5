--- conflicted
+++ resolved
@@ -46,11 +46,7 @@
                   <?= Image::getHtml('edit_.svg', '', 'style="padding:0 2px"') ?>
                 <?php endif; ?>
                 <?php if ($version['to'] > 1): ?>
-<<<<<<< HEAD
-                  <a href="<?= $version['editUrl'] ?>&amp;from=<?= $version['from'] ?>&amp;to=<?= $version['to'] ?>&amp;versions=1&amp;popup=1" title="<?= $this->showDifferences ?>" onclick="Backend.openModalIframe({'width':768,'title':'<?= sprintf($this->recordOfTable, $version['pid'], $version['fromTable']) ?>','url':this.href});return false"><?= Image::getHtml('diff.gif') ?></a>
-=======
-                  <a href="<?= $version['editUrl'] ?>&amp;from=<?= $version['from'] ?>&amp;to=<?= $version['to'] ?>&amp;versions=1&amp;popup=1" title="<?= $this->showDifferences ?>" onclick="Backend.openModalIframe({'width':768,'title':'<?= $this->showDifferences ?>','url':this.href});return false"><?= Image::getHtml('diff.svg') ?></a>
->>>>>>> 12ccd7bb
+                  <a href="<?= $version['editUrl'] ?>&amp;from=<?= $version['from'] ?>&amp;to=<?= $version['to'] ?>&amp;versions=1&amp;popup=1" title="<?= $this->showDifferences ?>" onclick="Backend.openModalIframe({'width':768,'title':'<?= sprintf($this->recordOfTable, $version['pid'], $version['fromTable']) ?>','url':this.href});return false"><?= Image::getHtml('diff.svg') ?></a>
                 <?php else: ?>
                   <?= Image::getHtml('diff_.svg') ?>
                 <?php endif; ?>
