
<div id="tl_buttons">
  <a href="<?= $this->href ?>" class="header_back" title="<?= $this->title ?>"><?= $this->button ?></a>
</div>

<div class="two-factor">
  <h2 class="sub_headline"><?= $this->twoFactor ?></h2>
  <?= $this->messages ?>

  <?php if ($this->enable): ?>
    <p><?= $this->scan ?></p>
    <form action="<?= $this->action ?>" class="tl_two_factor_form" method="post">
      <div class="formbody">
        <input type="hidden" name="FORM_SUBMIT" value="tl_two_factor">
        <input type="hidden" name="REQUEST_TOKEN" value="<?= REQUEST_TOKEN ?>">
        <div class="qr-code">
<<<<<<< HEAD
          <img src="data:image/svg+xml;base64,<?= $this->qrCode; ?>" alt>
=======
          <img src="data:image/svg+xml;base64,<?= $this->qrCode ?>">
>>>>>>> 3f4c374c
        </div>
        <div class="widget w50">
          <p><?= $this->textCode ?></p>
          <code><?= $this->secret ?></code>
        </div>
        <div class="widget w50 clr">
          <h3><label for="verify"<?php if ($this->error) echo ' class="error"' ?>><?= $this->verify ?></label></h3>
          <input type="text" name="verify" id="verify" class="tl_text<?php if ($this->error) echo ' class="error"' ?>" value="" autocapitalize="off" autocomplete="off" required>
          <p class="<?= $this->error ? 'tl_error' : 'tl_help' ?> tl_tip"><?= $this->verifyHelp ?></p>
        </div>
        <div class="submit_container cf">
          <button type="submit" class="tl_submit"><?= $this->enableButton ?></button>
        </div>
      </div>
    </form>
  <?php elseif ($this->isEnabled): ?>
    <div class="tl_message">
      <p class="tl_confirm"><?= $this->active ?></p>
    </div>
    <form action="<?= $this->action ?>" class="tl_two_factor_form" method="post">
      <div class="formbody">
        <input type="hidden" name="FORM_SUBMIT" value="tl_two_factor_disable">
        <input type="hidden" name="REQUEST_TOKEN" value="<?= REQUEST_TOKEN ?>">
        <div class="submit_container cf">
          <button type="submit" class="tl_submit"><?= $this->disableButton ?></button>
        </div>
      </div>
    </form>
  <?php else: ?>
    <p><?= $this->explain ?></p>
    <div class="tl_submit_container">
      <a href="<?= $this->route('contao_backend', ['do'=>'security', 'act'=>'enable', 'ref'=>$this->ref]) ?>" class="tl_submit"><?= $this->enableButton ?></a>
    </div>
  <?php endif; ?>

</div><|MERGE_RESOLUTION|>--- conflicted
+++ resolved
@@ -14,11 +14,7 @@
         <input type="hidden" name="FORM_SUBMIT" value="tl_two_factor">
         <input type="hidden" name="REQUEST_TOKEN" value="<?= REQUEST_TOKEN ?>">
         <div class="qr-code">
-<<<<<<< HEAD
-          <img src="data:image/svg+xml;base64,<?= $this->qrCode; ?>" alt>
-=======
-          <img src="data:image/svg+xml;base64,<?= $this->qrCode ?>">
->>>>>>> 3f4c374c
+          <img src="data:image/svg+xml;base64,<?= $this->qrCode ?>" alt>
         </div>
         <div class="widget w50">
           <p><?= $this->textCode ?></p>
