services:
    _defaults:
        autoconfigure: true

    _instanceof:
        Contao\CoreBundle\Framework\FrameworkAwareInterface:
            calls:
                - ['setFramework', ['@contao.framework']]

    contao.command.automator:
        class: Contao\CoreBundle\Command\AutomatorCommand
        arguments:
<<<<<<< HEAD
            - '@contao.framework'
            - '@lock'

    contao.command.filesync:
        class: Contao\CoreBundle\Command\FilesyncCommand
        arguments:
            - '@lock'
=======
            - "@contao.framework"

    contao.command.filesync:
        class: Contao\CoreBundle\Command\FilesyncCommand
>>>>>>> 3f4c374c

    contao.command.install:
        class: Contao\CoreBundle\Command\InstallCommand
        arguments:
            - '%kernel.project_dir%'
            - '%contao.upload_path%'
            - '%contao.image.target_dir%'
<<<<<<< HEAD
            - '@lock'
=======
>>>>>>> 3f4c374c
        public: true

    contao.command.symlinks:
        class: Contao\CoreBundle\Command\SymlinksCommand
        arguments:
            - '%kernel.project_dir%'
            - '%contao.upload_path%'
            - '%kernel.logs_dir%'
            - '@contao.resource_finder'
            - '@event_dispatcher'
<<<<<<< HEAD
            - '@lock'
=======
>>>>>>> 3f4c374c
        public: true

    contao.command.user_password_command:
        class: Contao\CoreBundle\Command\UserPasswordCommand
        arguments:
            - '@contao.framework'
            - '@database_connection'

    contao.command.version:
        class: Contao\CoreBundle\Command\VersionCommand<|MERGE_RESOLUTION|>--- conflicted
+++ resolved
@@ -10,20 +10,10 @@
     contao.command.automator:
         class: Contao\CoreBundle\Command\AutomatorCommand
         arguments:
-<<<<<<< HEAD
             - '@contao.framework'
-            - '@lock'
 
     contao.command.filesync:
         class: Contao\CoreBundle\Command\FilesyncCommand
-        arguments:
-            - '@lock'
-=======
-            - "@contao.framework"
-
-    contao.command.filesync:
-        class: Contao\CoreBundle\Command\FilesyncCommand
->>>>>>> 3f4c374c
 
     contao.command.install:
         class: Contao\CoreBundle\Command\InstallCommand
@@ -31,10 +21,6 @@
             - '%kernel.project_dir%'
             - '%contao.upload_path%'
             - '%contao.image.target_dir%'
-<<<<<<< HEAD
-            - '@lock'
-=======
->>>>>>> 3f4c374c
         public: true
 
     contao.command.symlinks:
@@ -45,10 +31,6 @@
             - '%kernel.logs_dir%'
             - '@contao.resource_finder'
             - '@event_dispatcher'
-<<<<<<< HEAD
-            - '@lock'
-=======
->>>>>>> 3f4c374c
         public: true
 
     contao.command.user_password_command:
