services:
    _instanceof:
        Contao\CoreBundle\Framework\FrameworkAwareInterface:
            calls:
                - ['setFramework', ['@contao.framework']]

        Symfony\Component\DependencyInjection\ContainerAwareInterface:
            calls:
                - ['setContainer', ['@service_container']]

    Contao\CoreBundle\Framework\ContaoFramework: '@contao.framework'
    Contao\CoreBundle\Image\ImageFactoryInterface: '@contao.image.image_factory'
    Contao\CoreBundle\Image\PictureFactoryInterface: '@contao.image.picture_factory'
    Contao\CoreBundle\Routing\ScopeMatcher: '@contao.routing.scope_matcher'
    Contao\CoreBundle\Security\Authentication\Token\TokenChecker: '@contao.security.token_checker'
    Contao\CoreBundle\Slug\Slug: '@contao.slug'

    # Backwards compatibility
    Contao\CoreBundle\Framework\ContaoFrameworkInterface: '@contao.framework'

    contao.assets.assets_context:
        class: Contao\CoreBundle\Asset\ContaoContext
        arguments:
            - '@request_stack'
            - 'staticPlugins'
            - '%kernel.debug%'
        public: true

    contao.assets.files_context:
        class: Contao\CoreBundle\Asset\ContaoContext
        arguments:
            - '@request_stack'
            - 'staticFiles'
            - '%kernel.debug%'
        public: true

    contao.cache.clear_internal:
        class: Contao\CoreBundle\Cache\ContaoCacheClearer
        arguments:
            - '@filesystem'
        tags:
            - { name: kernel.cache_clearer }

    contao.cache.warm_internal:
        class: Contao\CoreBundle\Cache\ContaoCacheWarmer
        arguments:
            - '@filesystem'
            - '@contao.resource_finder'
            - '@contao.resource_locator'
            - '%kernel.project_dir%'
            - '@database_connection'
            - '@contao.framework'
        tags:
            - { name: kernel.cache_warmer }

    contao.controller.backend_csv_import:
        class: Contao\CoreBundle\Controller\BackendCsvImportController
        arguments:
            - '@contao.framework'
            - '@database_connection'
            - '@request_stack'
            - '@translator'
            - '%kernel.project_dir%'
        public: true

    contao.controller.insert_tags:
        class: Contao\CoreBundle\Controller\InsertTagsController
        arguments:
            - '@contao.framework'
        public: true

    contao.controller_resolver:
        class: Contao\CoreBundle\HttpKernel\ControllerResolver
        decorates: controller_resolver
        arguments:
            - '@contao.controller_resolver.inner'
            - '@contao.fragment.registry'

    contao.cors.website_roots_config_provider:
        class: Contao\CoreBundle\Cors\WebsiteRootsConfigProvider
        arguments:
            - '@database_connection'
        tags:
            - { name: nelmio_cors.options_provider }

    contao.csrf.token_manager:
        class: Symfony\Component\Security\Csrf\CsrfTokenManager
        arguments:
            - '@security.csrf.token_generator'
            - '@contao.csrf.token_storage'
        public: true

    contao.csrf.token_storage:
        class: Contao\CoreBundle\Csrf\MemoryTokenStorage

    contao.data_collector:
        class: Contao\CoreBundle\DataCollector\ContaoDataCollector
        tags:
            - { name: data_collector, template: '@ContaoCore/Collector/contao.html.twig', id: 'contao' }

    contao.doctrine.schema_provider:
        class: Contao\CoreBundle\Doctrine\Schema\DcaSchemaProvider
        arguments:
            - '@contao.framework'
            - '@doctrine'

    contao.fragment.handler:
        class: Contao\CoreBundle\Fragment\FragmentHandler
        decorates: fragment.handler
        arguments:
            - ~ # fragment renderer locator
            - '@contao.fragment.handler.inner'
            - '@request_stack'
            - '@contao.fragment.registry'
            - '@contao.fragment.pre_handlers'
            - '%kernel.debug%'

    contao.fragment.pre_handlers:
        class: Symfony\Component\DependencyInjection\ServiceLocator
        arguments:
            - []
        tags:
            - 'container.service_locator'

    contao.fragment.registry:
        class: Contao\CoreBundle\Fragment\FragmentRegistry

    contao.fragment.renderer.forward:
        class: Contao\CoreBundle\Fragment\ForwardFragmentRenderer
        arguments:
            - '@http_kernel'
            - '@event_dispatcher'
        calls:
            - ['setFragmentPath', ['%fragment.path%']]
        tags:
            - { name: 'kernel.fragment_renderer', alias: 'forward' }

    contao.framework:
        class: Contao\CoreBundle\Framework\ContaoFramework
        arguments:
            - '@request_stack'
            - '@contao.routing.scope_matcher'
            - '@contao.security.token_checker'
            - '%kernel.project_dir%'
            - '%contao.error_level%'
        public: true

    contao.image.imagine.gd:
        class: Imagine\Gd\Imagine

    contao.image.imagine.gmagick:
        class: Imagine\Gmagick\Imagine

    contao.image.imagine.imagick:
        class: Imagine\Imagick\Imagine

    contao.image.imagine_svg:
        class: Contao\ImagineSvg\Imagine
        public: true

    contao.image.resize_calculator:
        class: Contao\Image\ResizeCalculator

    contao.image.resizer:
        class: Contao\CoreBundle\Image\LegacyResizer
        arguments:
            - '%contao.image.target_dir%'
            - '@contao.image.resize_calculator'
            - '@filesystem'
        public: true

    contao.image.image_factory:
        class: Contao\CoreBundle\Image\ImageFactory
        arguments:
            - '@contao.image.resizer'
            - '@contao.image.imagine'
            - '@contao.image.imagine_svg'
            - '@filesystem'
            - '@contao.framework'
            - '%contao.image.bypass_cache%'
            - '%contao.image.imagine_options%'
            - '%contao.image.valid_extensions%'
        public: true

    contao.image.image_sizes:
        class: Contao\CoreBundle\Image\ImageSizes
        arguments:
            - '@database_connection'
            - '@event_dispatcher'
            - '@contao.framework'
        public: true

    contao.image.picture_generator:
        class: Contao\Image\PictureGenerator
        arguments:
            - '@contao.image.resizer'
            - '@contao.image.resize_calculator'
        public: true

    contao.image.picture_factory:
        class: Contao\CoreBundle\Image\PictureFactory
        arguments:
            - '@contao.image.picture_generator'
            - '@contao.image.image_factory'
            - '@contao.framework'
            - '%contao.image.bypass_cache%'
            - '%contao.image.imagine_options%'
        public: true

    contao.menu.backend_menu_renderer:
        class: Contao\CoreBundle\Menu\BackendMenuRenderer
        arguments:
            - '@twig'
        public: true

    contao.menu.backend_menu_builder:
        class: Contao\CoreBundle\Menu\BackendMenuBuilder
        arguments:
            - '@knp_menu.factory'
            - '@event_dispatcher'
        public: true

    contao.menu.matcher:
        class: Knp\Menu\Matcher\Matcher

    contao.menu.renderer:
        class: Knp\Menu\Renderer\ListRenderer
        arguments:
            - '@contao.menu.matcher'
        public: true

    contao.model_argument_resolver:
        class: Contao\CoreBundle\HttpKernel\ModelArgumentResolver
        arguments:
            - '@contao.framework'
            - '@contao.routing.scope_matcher'
        tags:
            # The priority must be higher than the one of the request attribute value resolver (defaults to 100)
            - { name: controller.argument_value_resolver, priority: 101 }

    contao.monolog.handler:
        class: Contao\CoreBundle\Monolog\ContaoTableHandler
        arguments:
            - debug
            - false
        tags:
            - { name: monolog.logger, channel: contao }

    contao.monolog.processor:
        class: Contao\CoreBundle\Monolog\ContaoTableProcessor
        arguments:
            - '@request_stack'
            - '@security.token_storage'
            - '@contao.routing.scope_matcher'
        tags:
            - { name: monolog.processor }

    contao.opt-in:
        class: Contao\CoreBundle\OptIn\OptIn
        arguments:
            - '@contao.framework'
        public: true

    contao.picker.builder:
        class: Contao\CoreBundle\Picker\PickerBuilder
        arguments:
            - '@knp_menu.factory'
            - '@router'
        public: true

    contao.picker.page_provider:
        class: Contao\CoreBundle\Picker\PagePickerProvider
        arguments:
            - '@knp_menu.factory'
            - '@router'
            - '@translator'
        calls:
            - [setTokenStorage, ['@security.token_storage']]
        tags:
            - { name: contao.picker_provider, priority: 192 }

    contao.picker.file_provider:
        class: Contao\CoreBundle\Picker\FilePickerProvider
        arguments:
            - '@knp_menu.factory'
            - '@router'
            - '@translator'
            - '%contao.upload_path%'
        calls:
            - [setTokenStorage, ['@security.token_storage']]
        tags:
            - { name: contao.picker_provider, priority: 160 }

    contao.picker.article_provider:
        class: Contao\CoreBundle\Picker\ArticlePickerProvider
        arguments:
            - '@knp_menu.factory'
            - '@router'
            - '@translator'
        calls:
            - [setTokenStorage, ['@security.token_storage']]
        tags:
            - { name: contao.picker_provider }

    contao.referer_id.manager:
        class: Symfony\Component\Security\Csrf\CsrfTokenManager
        arguments:
            - '@contao.referer_id.token_generator'
            - '@security.csrf.token_storage'

    contao.referer_id.token_generator:
        class: Contao\CoreBundle\Referer\TokenGenerator

    contao.resource_finder:
        class: Contao\CoreBundle\Config\ResourceFinder
        arguments:
            - '%contao.resources_paths%'
        public: true

    contao.resource_locator:
        class: Symfony\Component\Config\FileLocator
        arguments:
            - '%contao.resources_paths%'
        public: true

    contao.routing.backend_matcher:
        class: Symfony\Component\HttpFoundation\RequestMatcher
        calls:
            - ['matchAttribute', ['_scope', 'backend']]

    contao.routing.domain_filter:
        class: Contao\CoreBundle\Routing\Matcher\DomainFilter

    contao.routing.final_matcher:
        class: Contao\CoreBundle\Routing\Matcher\UrlMatcher

    contao.routing.frontend_loader:
        class: Contao\CoreBundle\Routing\FrontendLoader
        arguments:
            - '%contao.prepend_locale%'
            - '%contao.url_suffix%'
        tags:
            - { name: routing.loader }

    contao.routing.frontend_matcher:
        class: Symfony\Component\HttpFoundation\RequestMatcher
        calls:
            - ['matchAttribute', ['_scope', 'frontend']]

    contao.routing.input_enhancer:
        class: Contao\CoreBundle\Routing\Enhancer\InputEnhancer
        arguments:
            - '@contao.framework'
            - '%contao.prepend_locale%'

    contao.routing.language_filter:
        class: Contao\CoreBundle\Routing\Matcher\LanguageFilter
        arguments:
            - "%contao.prepend_locale%"

    contao.routing.legacy_matcher:
        class: Contao\CoreBundle\Routing\Matcher\LegacyMatcher
        decorates: contao.routing.nested_matcher
        arguments:
            - '@contao.framework'
            - '@contao.routing.legacy_matcher.inner'
            - '%contao.url_suffix%'
            - '%contao.prepend_locale%'

    contao.routing.legacy_route_provider:
        class: Contao\CoreBundle\Routing\LegacyRouteProvider
        decorates: contao.routing.route_provider
        arguments:
            - '@contao.routing.frontend_loader'
            - '@contao.routing.legacy_route_provider.inner'

    contao.routing.nested_matcher:
        class: Symfony\Cmf\Component\Routing\NestedMatcher\NestedMatcher
        arguments:
            - '@contao.routing.route_provider'
            - '@contao.routing.final_matcher'
        calls:
<<<<<<< HEAD
            - ['addRouteFilter', ['@contao.routing.domain_filter']]
=======
            - ["addRouteFilter", ["@contao.routing.domain_filter"]]
            - ["addRouteFilter", ["@contao.routing.published_filter"]]
            - ["addRouteFilter", ["@contao.routing.language_filter"]]
>>>>>>> 3f4c374c
        public: true

    contao.routing.page_router:
        class: Symfony\Cmf\Component\Routing\DynamicRouter
        arguments:
            - '@router.request_context'
            - '@contao.routing.nested_matcher'
            - '@contao.routing.route_generator'
            - ''
            - '@event_dispatcher'
            - '@contao.routing.route_provider'
        calls:
            - ['addRouteEnhancer', ['@contao.routing.input_enhancer']]
        tags:
            - { name: router, priority: 20 }

    contao.routing.published_filter:
        class: Contao\CoreBundle\Routing\Matcher\PublishedFilter
        arguments:
            - "@contao.security.token_checker"

    contao.routing.route_generator:
        class: Symfony\Cmf\Component\Routing\ProviderBasedGenerator
        arguments:
            - '@contao.routing.route_provider'
            - '@logger'

    contao.routing.route_provider:
        class: Contao\CoreBundle\Routing\RouteProvider
        arguments:
            - '@contao.framework'
            - '@database_connection'
            - '%contao.url_suffix%'
            - '%contao.prepend_locale%'

    contao.routing.scope_matcher:
        class: Contao\CoreBundle\Routing\ScopeMatcher
        arguments:
            - '@contao.routing.backend_matcher'
            - '@contao.routing.frontend_matcher'
        public: true

    contao.routing.url_generator:
        class: Contao\CoreBundle\Routing\UrlGenerator
        arguments:
            - '@router'
            - '@contao.framework'
            - '%contao.prepend_locale%'
        public: true

    contao.security.authentication_failure_handler:
        class: Contao\CoreBundle\Security\Authentication\AuthenticationFailureHandler
        arguments:
            - '@http_kernel'
            - '@security.http_utils'
            - []
            - '@logger'

    contao.security.authentication_provider:
        class: Contao\CoreBundle\Security\Authentication\Provider\AuthenticationProvider
        abstract: true
        arguments:
            - ~ # User provider
            - ~ # User checker
            - ~ # Provider-shared key
            - '@security.encoder_factory'
            - '@contao.framework'

    contao.security.authentication_success_handler:
        class: Contao\CoreBundle\Security\Authentication\AuthenticationSuccessHandler
        arguments:
            - '@security.http_utils'
            - '@contao.framework'
            - '@logger'

    contao.security.database_token_provider:
        class: Contao\CoreBundle\Security\Authentication\RememberMe\DatabaseTokenProvider
        arguments:
            - '@database_connection'
            - '%kernel.secret%'

    contao.security.backend_user_provider:
        class: Contao\CoreBundle\Security\User\ContaoUserProvider
        arguments:
            - '@contao.framework'
            - '@session'
            - 'Contao\BackendUser'
            - '@logger'

    contao.security.entry_point:
        class: Contao\CoreBundle\Security\Authentication\AuthenticationEntryPoint
        arguments:
            - '@security.http_utils'
            - '@router'

    contao.security.frontend_preview_authenticator:
        class: Contao\CoreBundle\Security\Authentication\FrontendPreviewAuthenticator
        arguments:
            - '@session'
            - '@security.token_storage'
            - '@contao.security.frontend_user_provider'
            - '@logger'
        public: true

    contao.security.frontend_user_provider:
        class: Contao\CoreBundle\Security\User\ContaoUserProvider
        arguments:
            - '@contao.framework'
            - '@session'
            - 'Contao\FrontendUser'
            - '@logger'

    contao.security.logout_success_handler:
        class: Contao\CoreBundle\Security\Logout\LogoutSuccessHandler
        arguments:
            - '@security.http_utils'
            - '@contao.routing.scope_matcher'

    contao.security.logout_handler:
        class: Contao\CoreBundle\Security\Logout\LogoutHandler
        arguments:
            - '@contao.framework'
            - '@logger'

    contao.security.token_checker:
        class: Contao\CoreBundle\Security\Authentication\Token\TokenChecker
        arguments:
            - '@session'
            - '@security.authentication.trust_resolver'
        public: true

    contao.security.two_factor.authenticator:
        class: Contao\CoreBundle\Security\TwoFactor\Authenticator
        public: true

    contao.security.two_factor.backend_form_renderer:
        class: Contao\CoreBundle\Security\TwoFactor\BackendFormRenderer
        arguments:
            - '@router'

    contao.security.two_factor.backend_provider:
        class: Contao\CoreBundle\Security\TwoFactor\Provider
        arguments:
            - '@contao.security.two_factor.authenticator'
            - '@contao.security.two_factor.backend_form_renderer'
        tags:
            - { name: 'scheb_two_factor.provider', alias: 'contao_backend_two_factor' }

    contao.security.user_checker:
        class: Contao\CoreBundle\Security\User\UserChecker
        arguments:
            - '@contao.framework'
            - '@logger'

    contao.session.contao_backend:
        class: Contao\CoreBundle\Session\Attribute\ArrayAttributeBag
        arguments:
            - '_contao_be_attributes'
        calls:
            - ['setName', ['contao_backend']]

    contao.session.contao_frontend:
        class: Contao\CoreBundle\Session\Attribute\ArrayAttributeBag
        arguments:
            - '_contao_fe_attributes'
        calls:
            - ['setName', ['contao_frontend']]

    contao.slug:
        class: Contao\CoreBundle\Slug\Slug
        arguments:
            - '@contao.slug.generator'
            - '@contao.framework'
        public: true

    contao.slug.generator:
        class: Ausi\SlugGenerator\SlugGenerator
        arguments:
            - { validChars: '0-9a-z' }
        public: true

    contao.slug.valid_characters:
        class: Contao\CoreBundle\Slug\ValidCharacters
        arguments:
            - '@event_dispatcher'
            - '@translator'
        public: true

    contao.translation.translator:
        class: Contao\CoreBundle\Translation\Translator
        decorates: translator
        arguments:
            - '@contao.translation.translator.inner'
            - '@contao.framework'

    contao.twig.template_extension:
        class: Contao\CoreBundle\Twig\Extension\ContaoTemplateExtension
        arguments:
            - '@request_stack'
            - '@contao.framework'
            - '@contao.routing.scope_matcher'
        tags:
            - { name: twig.extension }<|MERGE_RESOLUTION|>--- conflicted
+++ resolved
@@ -356,7 +356,7 @@
     contao.routing.language_filter:
         class: Contao\CoreBundle\Routing\Matcher\LanguageFilter
         arguments:
-            - "%contao.prepend_locale%"
+            - '%contao.prepend_locale%'
 
     contao.routing.legacy_matcher:
         class: Contao\CoreBundle\Routing\Matcher\LegacyMatcher
@@ -380,13 +380,9 @@
             - '@contao.routing.route_provider'
             - '@contao.routing.final_matcher'
         calls:
-<<<<<<< HEAD
             - ['addRouteFilter', ['@contao.routing.domain_filter']]
-=======
-            - ["addRouteFilter", ["@contao.routing.domain_filter"]]
-            - ["addRouteFilter", ["@contao.routing.published_filter"]]
-            - ["addRouteFilter", ["@contao.routing.language_filter"]]
->>>>>>> 3f4c374c
+            - ['addRouteFilter', ['@contao.routing.published_filter']]
+            - ['addRouteFilter', ['@contao.routing.language_filter']]
         public: true
 
     contao.routing.page_router:
@@ -406,7 +402,7 @@
     contao.routing.published_filter:
         class: Contao\CoreBundle\Routing\Matcher\PublishedFilter
         arguments:
-            - "@contao.security.token_checker"
+            - '@contao.security.token_checker'
 
     contao.routing.route_generator:
         class: Symfony\Cmf\Component\Routing\ProviderBasedGenerator
