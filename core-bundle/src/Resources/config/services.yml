services:
    contao.cache:
        class: Doctrine\Common\Cache\FilesystemCache
        arguments:
            - "%kernel.cache_dir%/contao/cache"
            - ""
            - 0022

    contao.cache.clear_internal:
        class: Contao\CoreBundle\Cache\ContaoCacheClearer
        public: false
        arguments:
            - "@filesystem"
        tags:
            - { name: kernel.cache_clearer }

    contao.cache.warm_internal:
        class: Contao\CoreBundle\Cache\ContaoCacheWarmer
        public: false
        arguments:
            - "@filesystem"
            - "@contao.resource_finder"
            - "@contao.resource_locator"
            - "%kernel.root_dir%"
            - "@doctrine.dbal.default_connection"
            - "@contao.framework"
        tags:
            - { name: kernel.cache_warmer }

    contao.data_collector:
        class: Contao\CoreBundle\DataCollector\ContaoDataCollector
        public: false
        arguments:
            - "@service_container"
            - "%kernel.packages%"
        tags:
            - { name: data_collector, template: "ContaoCoreBundle:Collector:contao", id: "contao" }

    contao.image.image_sizes:
        class: Contao\CoreBundle\Image\ImageSizes
        arguments:
            - "@database_connection"
            - "@event_dispatcher"
            - "@contao.framework"

    contao.framework:
        class: Contao\CoreBundle\Framework\ContaoFramework
        arguments:
            - "@request_stack"
            - "@router"
            - "@session"
            - "%kernel.root_dir%"
            - "%contao.error_level%"
        calls:
            - ["setContainer", ["@service_container"]]

    contao.referer_id.manager:
         class: Symfony\Component\Security\Csrf\CsrfTokenManager
         public: false
         arguments:
            - "@contao.referer_id.token_generator"
            - "@security.csrf.token_storage"

    contao.referer_id.token_generator:
         class: Contao\CoreBundle\Referer\TokenGenerator
         public: false

    contao.resource_finder:
        class: Contao\CoreBundle\Config\ResourceFinder
        arguments:
            - "%contao.resources_paths%"

    contao.resource_locator:
        class: Symfony\Component\Config\FileLocator
        arguments:
            - "%contao.resources_paths%"

    contao.routing.frontend_loader:
        class: Contao\CoreBundle\Routing\FrontendLoader
        public: false
        arguments:
            - "%contao.prepend_locale%"
        tags:
            - { name: routing.loader }

    contao.security.authenticator:
        class: Contao\CoreBundle\Security\ContaoAuthenticator
        public: false
        calls:
            - ["setContainer", ["@service_container"]]

    contao.security.user_provider:
        class: Contao\CoreBundle\Security\User\ContaoUserProvider
        public: false
        arguments:
            - "@service_container"
            - "@contao.framework"

<<<<<<< HEAD
    contao.image.imagine:
        class: Imagine\Gd\Imagine
        public: false

    contao.image.imagine_svg:
        class: Contao\ImagineSvg\Imagine
        public: false

    contao.image.resize_calculator:
        class: Contao\Image\ResizeCalculator
        public: false

    contao.image.resizer:
        class: Contao\CoreBundle\Image\Resizer
        public: false
        arguments:
            - "@contao.image.resize_calculator"
            - "@filesystem"
            - "%contao.root_dir%/%contao.image.target_path%"

    contao.image.image_factory:
        class: Contao\CoreBundle\Image\ImageFactory
        arguments:
            - "@contao.image.resizer"
            - "@contao.image.imagine"
            - "@contao.image.imagine_svg"
            - "@filesystem"
            - "@contao.framework"
            - %contao.image.bypass_cache%
            - %contao.image.imagine_options%

    contao.image.picture_generator:
        class: Contao\Image\PictureGenerator
        arguments:
            - "@contao.image.resizer"
            - %contao.image.bypass_cache%
            - %contao.root_dir%

    contao.image.picture_factory:
        class: Contao\CoreBundle\Image\PictureFactory
        arguments:
            - "@contao.image.picture_generator"
            - "@contao.image.image_factory"
            - "@contao.framework"
            - %contao.image.imagine_options%
=======
    contao.session.contao_backend:
        class: Contao\CoreBundle\Session\Attribute\ArrayAttributeBag
        public: false
        arguments:
            - "_contao_be_attributes"
        calls:
            - ["setName", ["contao_backend"]]

    contao.session.contao_frontend:
        class: Contao\CoreBundle\Session\Attribute\ArrayAttributeBag
        public: false
        arguments:
            - "_contao_fe_attributes"
        calls:
            - ["setName", ["contao_frontend"]]
>>>>>>> e90fc498
<|MERGE_RESOLUTION|>--- conflicted
+++ resolved
@@ -96,7 +96,6 @@
             - "@service_container"
             - "@contao.framework"
 
-<<<<<<< HEAD
     contao.image.imagine:
         class: Imagine\Gd\Imagine
         public: false
@@ -142,7 +141,7 @@
             - "@contao.image.image_factory"
             - "@contao.framework"
             - %contao.image.imagine_options%
-=======
+
     contao.session.contao_backend:
         class: Contao\CoreBundle\Session\Attribute\ArrayAttributeBag
         public: false
@@ -157,5 +156,4 @@
         arguments:
             - "_contao_fe_attributes"
         calls:
-            - ["setName", ["contao_frontend"]]
->>>>>>> e90fc498
+            - ["setName", ["contao_frontend"]]