--- conflicted
+++ resolved
@@ -41,11 +41,7 @@
     /**
      * {@inheritdoc}
      */
-<<<<<<< HEAD
-    public function add(string $header, bool $replace = true): void
-=======
-    public function add($header)
->>>>>>> 2844467b
+    public function add(string $header): void
     {
         $this->headers[] = $header;
     }
