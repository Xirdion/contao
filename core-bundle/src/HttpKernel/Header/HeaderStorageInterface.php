<?php

declare(strict_types=1);

/*
 * This file is part of Contao.
 *
 * (c) Leo Feyer
 *
 * @license LGPL-3.0-or-later
 */

namespace Contao\CoreBundle\HttpKernel\Header;

interface HeaderStorageInterface
{
    /**
     * Returns all headers.
     *
     * @return array
     */
    public function all(): array;

    /**
     * Adds a header to the storage.
     *
     * @param string $header
     * @param bool   $replace
     */
<<<<<<< HEAD
    public function add(string $header): void;
=======
    public function add($header, $replace = true);
>>>>>>> 1c71352c

    /**
     * Clears the storage.
     */
    public function clear(): void;
}<|MERGE_RESOLUTION|>--- conflicted
+++ resolved
@@ -27,11 +27,7 @@
      * @param string $header
      * @param bool   $replace
      */
-<<<<<<< HEAD
-    public function add(string $header): void;
-=======
-    public function add($header, $replace = true);
->>>>>>> 1c71352c
+    public function add(string $header, bool $replace = true): void;
 
     /**
      * Clears the storage.
