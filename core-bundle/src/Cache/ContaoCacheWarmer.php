<?php

/*
 * This file is part of Contao.
 *
 * Copyright (c) 2005-2015 Leo Feyer
 *
 * @license LGPL-3.0+
 */

namespace Contao\CoreBundle\Cache;

use Contao\CoreBundle\Config\Dumper\CombinedFileDumper;
use Contao\CoreBundle\Config\Loader\PhpFileLoader;
use Contao\CoreBundle\Config\Loader\XliffFileLoader;
<<<<<<< HEAD
use Contao\CoreBundle\Config\ResourceFinder;
use Contao\CoreBundle\ContaoFrameworkInterface;
=======
use Contao\CoreBundle\Config\ResourceFinderInterface;
use Contao\CoreBundle\ContaoFramework;
>>>>>>> 469efc8e
use Contao\DcaExtractor;
use Contao\PageModel;
use Doctrine\DBAL\Driver\Connection;
use Symfony\Component\Config\FileLocator;
use Symfony\Component\Config\Loader\DelegatingLoader;
use Symfony\Component\Config\Loader\LoaderResolver;
use Symfony\Component\Filesystem\Filesystem;
use Symfony\Component\Finder\SplFileInfo;
use Symfony\Component\HttpKernel\CacheWarmer\CacheWarmerInterface;

/**
 * Generates the Contao cache during cache warmup.
 *
 * @author Leo Feyer <https://github.com/leofeyer>
 *
 * @internal
 */
class ContaoCacheWarmer implements CacheWarmerInterface
{
    /**
     * @var Filesystem
     */
    private $filesystem;

    /**
     * @var ResourceFinderInterface
     */
    private $finder;

    /**
     * @var FileLocator
     */
    private $locator;

    /**
     * @var string
     */
    private $rootDir;

    /**
     * @var Connection
     */
    private $connection;

    /**
     * @var ContaoFrameworkInterface
     */
    private $framework;

    /**
     * Constructor.
     *
     * @param Filesystem               $filesystem The filesystem object
<<<<<<< HEAD
     * @param ResourceFinder           $finder     The resource finder object
     * @param FileLocator              $locator    The file locator
     * @param string                   $rootDir    The root directory
     * @param Connection               $connection The Doctrine connection
     * @param ContaoFrameworkInterface $framework  The framework service
=======
     * @param ResourceFinderInterface  $finder     The resource finder object
     * @param FileLocator              $locator    The file locator
     * @param string                   $rootDir    The root directory
     * @param Connection               $connection The Doctrine connection
     * @param ContaoFramework          $framework  The Contao framework
>>>>>>> 469efc8e
     */
    public function __construct(
        Filesystem $filesystem,
        ResourceFinderInterface $finder,
        FileLocator $locator,
        $rootDir,
        Connection $connection,
        ContaoFrameworkInterface $framework
    ) {
        $this->filesystem = $filesystem;
        $this->finder     = $finder;
        $this->locator    = $locator;
        $this->rootDir    = dirname($rootDir);
        $this->connection = $connection;
        $this->framework  = $framework;
    }

    /**
     * {@inheritdoc}
     */
    public function warmUp($cacheDir)
    {
        $this->framework->initialize();

        $this->generateConfigCache($cacheDir);
        $this->generateCacheMapper($cacheDir);
        $this->generateDcaCache($cacheDir);
        $this->generateLanguageCache($cacheDir);
        $this->generateDcaExtracts($cacheDir);
    }

    /**
     * {@inheritdoc}
     */
    public function isOptional()
    {
        return true;
    }

    /**
     * Generates the config cache.
     *
     * @param string $cacheDir The cache directory
     */
    private function generateConfigCache($cacheDir)
    {
        $dumper = new CombinedFileDumper(
            $this->filesystem,
            new PhpFileLoader(),
            $cacheDir . '/contao'
        );

        $dumper->dump($this->locator->locate('config/autoload.php', null, false), 'config/autoload.php');
        $dumper->dump($this->locator->locate('config/config.php', null, false), 'config/config.php');
    }

    /**
     * Generates the cache mapper array.
     *
     * @param string $cacheDir The cache directory
     */
    private function generateCacheMapper($cacheDir)
    {
        $mapper = [];
        $pages  = PageModel::findPublishedRootPages();

        if (null === $pages) {
            return;
        }

        while ($pages->next()) {
            $base = ($pages->dns ?: '*');

            if ($pages->fallback) {
                $mapper[$base . '/empty.fallback'] = $base . '/empty.' . $pages->language;
            }

            $mapper[$base . '/empty.' . $pages->language] = $base . '/empty.' . $pages->language;
        }

        $this->filesystem->dumpFile(
            $cacheDir . '/contao/config/mapping.php',
            sprintf("<?php\n\nreturn %s;\n", var_export($mapper, true))
        );
    }

    /**
     * Generates the DCA cache.
     *
     * @param string $cacheDir The cache directory
     */
    private function generateDcaCache($cacheDir)
    {
        $dumper = new CombinedFileDumper(
            $this->filesystem,
            new PhpFileLoader(),
            $cacheDir . '/contao'
        );

        $processed = [];

        /** @var SplFileInfo[] $files */
        $files = $this->finder->findIn('dca')->files()->name('*.php');

        foreach ($files as $file) {
            if (in_array($file->getBasename(), $processed)) {
                continue;
            }

            $processed[] = $file->getBasename();

            $dumper->dump(
                $this->locator->locate('dca/' . $file->getBasename(), null, false),
                'dca/' . $file->getBasename()
            );
        }
    }

    /**
     * Generates the language cache.
     *
     * @param string $cacheDir The cache directory
     */
    private function generateLanguageCache($cacheDir)
    {
        $dumper = new CombinedFileDumper(
            $this->filesystem,
            new DelegatingLoader(new LoaderResolver([new PhpFileLoader(), new XliffFileLoader($this->rootDir)])),
            $cacheDir . '/contao'
        );

        $dumper->setHeader("<?php\n");

        foreach ($this->getLanguagesInUse() as $language) {
            $processed = [];

            try {
                $files = $this->finder->findIn('languages/' . $language)->files()->name('/\.(php|xlf)$/');
            } catch (\InvalidArgumentException $e) {
                continue; // the language does not exist
            }

            /** @var SplFileInfo[] $files */
            foreach ($files as $file) {
                $name = substr($file->getBasename(), 0, -4);

                if (in_array($name, $processed)) {
                    continue;
                }

                $processed[] = $name;

                $subfiles = $this->finder
                    ->findIn('languages/' . $language)
                    ->files()
                    ->name('/^' . $name . '\\.(php|xlf)$/')
                ;

                try {
                    $dumper->dump(
                        iterator_to_array($subfiles),
                        sprintf('languages/%s/%s.php', $language, $name),
                        ['type' => $language]
                    );
                } catch (\OutOfBoundsException $e) {
                    continue;
                }
            }
        }
    }

    /**
     * Generates the DCA extracts.
     *
     * @param string $cacheDir The cache directory
     */
    private function generateDcaExtracts($cacheDir)
    {
        $processed = [];

        /** @var SplFileInfo[] $files */
        $files = $this->finder->findIn('dca')->files()->name('*.php');

        foreach ($files as $file) {
            if (in_array($file->getBasename(), $processed)) {
                continue;
            }

            $processed[] = $file->getBasename();

            $table   = $file->getBasename('.php');
            $extract = DcaExtractor::getInstance($table);

            if (!$extract->isDbTable()) {
                continue;
            }

            $this->filesystem->dumpFile(
                sprintf('%s/contao/sql/%s.php', $cacheDir, $table),
                "<?php\n\n"
                    . sprintf("\$this->arrMeta = %s;\n\n", var_export($extract->getMeta(), true))
                    . sprintf("\$this->arrFields = %s;\n\n", var_export($extract->getFields(), true))
                    . sprintf("\$this->arrOrderFields = %s;\n\n", var_export($extract->getOrderFields(), true))
                    . sprintf("\$this->arrKeys = %s;\n\n", var_export($extract->getKeys(), true))
                    . sprintf("\$this->arrRelations = %s;\n\n", var_export($extract->getRelations(), true))
                    . "\$this->blnIsDbTable = true;\n"
            );
        }
    }

    /**
     * Returns the languages which are currently in use.
     *
     * @return array The languages array
     */
    private function getLanguagesInUse()
    {
        // Get all languages in use (see #6013)
        $query = "
            SELECT language FROM tl_member
            UNION SELECT language FROM tl_user
            UNION SELECT REPLACE(language, '-', '_') FROM tl_page
            WHERE type='root'
        ";

        $statement = $this->connection->prepare($query);
        $statement->execute();

        $languages = [];

        while ($language = $statement->fetch(\PDO::FETCH_OBJ)) {
            if ('' === $language->language) {
                continue;
            }

            $languages[] = $language->language;

            // Also cache "de" if "de-CH" is requested
            if (strlen($language->language) > 2) {
                $languages[] = substr($language->language, 0, 2);
            }
        }

        return array_unique($languages);
    }
}<|MERGE_RESOLUTION|>--- conflicted
+++ resolved
@@ -13,13 +13,8 @@
 use Contao\CoreBundle\Config\Dumper\CombinedFileDumper;
 use Contao\CoreBundle\Config\Loader\PhpFileLoader;
 use Contao\CoreBundle\Config\Loader\XliffFileLoader;
-<<<<<<< HEAD
-use Contao\CoreBundle\Config\ResourceFinder;
+use Contao\CoreBundle\Config\ResourceFinderInterface;
 use Contao\CoreBundle\ContaoFrameworkInterface;
-=======
-use Contao\CoreBundle\Config\ResourceFinderInterface;
-use Contao\CoreBundle\ContaoFramework;
->>>>>>> 469efc8e
 use Contao\DcaExtractor;
 use Contao\PageModel;
 use Doctrine\DBAL\Driver\Connection;
@@ -73,19 +68,11 @@
      * Constructor.
      *
      * @param Filesystem               $filesystem The filesystem object
-<<<<<<< HEAD
-     * @param ResourceFinder           $finder     The resource finder object
+     * @param ResourceFinderInterface  $finder     The resource finder object
      * @param FileLocator              $locator    The file locator
      * @param string                   $rootDir    The root directory
      * @param Connection               $connection The Doctrine connection
      * @param ContaoFrameworkInterface $framework  The framework service
-=======
-     * @param ResourceFinderInterface  $finder     The resource finder object
-     * @param FileLocator              $locator    The file locator
-     * @param string                   $rootDir    The root directory
-     * @param Connection               $connection The Doctrine connection
-     * @param ContaoFramework          $framework  The Contao framework
->>>>>>> 469efc8e
      */
     public function __construct(
         Filesystem $filesystem,
