--- conflicted
+++ resolved
@@ -120,12 +120,8 @@
             $gdMaxImgHeight = $config->get('gdMaxImgHeight');
 
             // Return the path to the original image if it cannot be handled
-<<<<<<< HEAD
-            if ($dimensions->getSize()->getWidth() > $gdMaxImgWidth
-=======
             if (
                 $dimensions->getSize()->getWidth() > $gdMaxImgWidth
->>>>>>> b42b0c2a
                 || $dimensions->getSize()->getHeight() > $gdMaxImgHeight
                 || $coordinates->getSize()->getWidth() > $gdMaxImgWidth
                 || $coordinates->getSize()->getHeight() > $gdMaxImgHeight
@@ -142,11 +138,7 @@
      *
      * @return bool
      */
-<<<<<<< HEAD
     private function hasExecuteResizeHook(): bool
-=======
-    private function hasExecuteResizeHook()
->>>>>>> b42b0c2a
     {
         return !empty($GLOBALS['TL_HOOKS']['executeResize']) && \is_array($GLOBALS['TL_HOOKS']['executeResize']);
     }
@@ -156,11 +148,7 @@
      *
      * @return bool
      */
-<<<<<<< HEAD
     private function hasGetImageHook(): bool
-=======
-    private function hasGetImageHook()
->>>>>>> b42b0c2a
     {
         return !empty($GLOBALS['TL_HOOKS']['getImage']) && \is_array($GLOBALS['TL_HOOKS']['getImage']);
     }
