<?php

declare(strict_types=1);

/*
 * This file is part of Contao.
 *
 * (c) Leo Feyer
 *
 * @license LGPL-3.0-or-later
 */

namespace Contao\CoreBundle\Command;

use Contao\CoreBundle\Framework\FrameworkAwareInterface;
use Contao\CoreBundle\Framework\FrameworkAwareTrait;
use Contao\Dbafs;
use Symfony\Component\Console\Command\Command;
use Symfony\Component\Console\Input\InputInterface;
use Symfony\Component\Console\Output\OutputInterface;
use Symfony\Component\Lock\LockInterface;

/**
 * Synchronizes the file system with the database.
 */
class FilesyncCommand extends Command implements FrameworkAwareInterface
{
    use FrameworkAwareTrait;

    /**
     * @var LockInterface
     */
    private $lock;

    public function __construct(LockInterface $lock)
    {
        $this->lock = $lock;

        parent::__construct();
    }

    /**
     * {@inheritdoc}
     */
    protected function configure(): void
    {
        $this
            ->setName('contao:filesync')
            ->setDescription('Synchronizes the file system with the database.')
        ;
    }

    /**
     * {@inheritdoc}
     */
<<<<<<< HEAD
    protected function execute(InputInterface $input, OutputInterface $output): int
=======
    protected function execute(InputInterface $input, OutputInterface $output)
>>>>>>> 2f545367
    {
        if (!$this->lock->acquire()) {
            $output->writeln('The command is already running in another process.');

            return 1;
        }

        $this->framework->initialize();

        $strLog = Dbafs::syncFiles();
        $output->writeln(sprintf('Synchronization complete (see <info>%s</info>).', $strLog));

        $this->lock->release();

        return 0;
    }
}<|MERGE_RESOLUTION|>--- conflicted
+++ resolved
@@ -18,7 +18,6 @@
 use Symfony\Component\Console\Command\Command;
 use Symfony\Component\Console\Input\InputInterface;
 use Symfony\Component\Console\Output\OutputInterface;
-use Symfony\Component\Lock\LockInterface;
 
 /**
  * Synchronizes the file system with the database.
@@ -26,18 +25,6 @@
 class FilesyncCommand extends Command implements FrameworkAwareInterface
 {
     use FrameworkAwareTrait;
-
-    /**
-     * @var LockInterface
-     */
-    private $lock;
-
-    public function __construct(LockInterface $lock)
-    {
-        $this->lock = $lock;
-
-        parent::__construct();
-    }
 
     /**
      * {@inheritdoc}
@@ -53,25 +40,13 @@
     /**
      * {@inheritdoc}
      */
-<<<<<<< HEAD
     protected function execute(InputInterface $input, OutputInterface $output): int
-=======
-    protected function execute(InputInterface $input, OutputInterface $output)
->>>>>>> 2f545367
     {
-        if (!$this->lock->acquire()) {
-            $output->writeln('The command is already running in another process.');
-
-            return 1;
-        }
-
         $this->framework->initialize();
 
         $strLog = Dbafs::syncFiles();
         $output->writeln(sprintf('Synchronization complete (see <info>%s</info>).', $strLog));
 
-        $this->lock->release();
-
         return 0;
     }
 }