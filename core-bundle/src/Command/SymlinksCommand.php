<?php

declare(strict_types=1);

/*
 * This file is part of Contao.
 *
 * (c) Leo Feyer
 *
 * @license LGPL-3.0-or-later
 */

namespace Contao\CoreBundle\Command;

use Contao\CoreBundle\Analyzer\HtaccessAnalyzer;
use Contao\CoreBundle\Config\ResourceFinderInterface;
use Contao\CoreBundle\Event\ContaoCoreEvents;
use Contao\CoreBundle\Event\GenerateSymlinksEvent;
use Contao\CoreBundle\Util\SymlinkUtil;
use Symfony\Component\Console\Command\Command;
use Symfony\Component\Console\Input\InputArgument;
use Symfony\Component\Console\Input\InputInterface;
use Symfony\Component\Console\Output\OutputInterface;
use Symfony\Component\Console\Style\SymfonyStyle;
use Symfony\Component\EventDispatcher\EventDispatcherInterface;
use Symfony\Component\Filesystem\Filesystem;
use Symfony\Component\Finder\Finder;
use Symfony\Component\Finder\SplFileInfo;
use Webmozart\PathUtil\Path;

/**
 * Symlinks the public resources into the web directory.
 *
 * @internal
 */
class SymlinksCommand extends Command
{
    protected static $defaultName = 'contao:symlinks';

    /**
     * @var array
     */
    private $rows = [];

    /**
     * @var string
     */
    private $projectDir;

    /**
     * @var string
     */
    private $webDir;

    /**
     * @var string
     */
    private $uploadPath;

    /**
     * @var string
     */
    private $logsDir;

    /**
     * @var ResourceFinderInterface
     */
    private $resourceFinder;

    /**
     * @var EventDispatcherInterface
     */
    private $eventDispatcher;

    /**
     * @var int
     */
    private $statusCode = 0;

    public function __construct(string $projectDir, string $uploadPath, string $logsDir, ResourceFinderInterface $resourceFinder, EventDispatcherInterface $eventDispatcher)
    {
        $this->projectDir = $projectDir;
        $this->uploadPath = $uploadPath;
        $this->logsDir = $logsDir;
        $this->resourceFinder = $resourceFinder;
        $this->eventDispatcher = $eventDispatcher;

        parent::__construct();
    }

    protected function configure(): void
    {
        $this
            ->addArgument('target', InputArgument::OPTIONAL, 'The target directory', 'web')
            ->setDescription('Symlinks the public resources into the web directory.')
        ;
    }

    protected function execute(InputInterface $input, OutputInterface $output): int
    {
        $this->webDir = $input->getArgument('target');

        $this->generateSymlinks();

        if (!empty($this->rows)) {
            $io = new SymfonyStyle($input, $output);
            $io->newLine();
            $io->table(['', 'Symlink', 'Target / Error'], $this->rows);
        }

        return $this->statusCode;
    }

    /**
     * Generates the symlinks in the web directory.
     */
    private function generateSymlinks(): void
    {
        $fs = new Filesystem();

        // Remove the base folders in the document root
<<<<<<< HEAD
        $fs->remove(Path::join($this->rootDir, $this->webDir, $this->uploadPath));
        $fs->remove(Path::join($this->rootDir, $this->webDir, 'system/modules'));
        $fs->remove(Path::join($this->rootDir, $this->webDir, 'vendor'));
=======
        $fs->remove($this->projectDir.'/'.$this->webDir.'/'.$this->uploadPath);
        $fs->remove($this->projectDir.'/'.$this->webDir.'/system/modules');
        $fs->remove($this->projectDir.'/'.$this->webDir.'/vendor');
>>>>>>> 12a36967

        $this->symlinkFiles($this->uploadPath);
        $this->symlinkModules();
        $this->symlinkThemes();

        // Symlink the assets and themes directory
        $this->symlink('assets', Path::join($this->webDir, 'assets'));
        $this->symlink('system/themes', Path::join($this->webDir, 'system/themes'));

        // Symlinks the logs directory
        $this->symlink($this->getRelativePath($this->logsDir), 'system/logs');

        $this->triggerSymlinkEvent();
    }

    private function symlinkFiles(string $uploadPath): void
    {
        $this->createSymlinksFromFinder(
<<<<<<< HEAD
            $this->findIn(Path::join($this->rootDir, $uploadPath))->files()->depth('> 0')->name('.public'),
=======
            $this->findIn($this->projectDir.'/'.$uploadPath)->files()->depth('> 0')->name('.public'),
>>>>>>> 12a36967
            $uploadPath
        );
    }

    private function symlinkModules(): void
    {
        $filter = static function (SplFileInfo $file): bool {
            return HtaccessAnalyzer::create($file)->grantsAccess();
        };

        $this->createSymlinksFromFinder(
<<<<<<< HEAD
            $this->findIn(Path::join($this->rootDir, 'system/modules'))->files()->filter($filter)->name('.htaccess'),
=======
            $this->findIn($this->projectDir.'/system/modules')->files()->filter($filter)->name('.htaccess'),
>>>>>>> 12a36967
            'system/modules'
        );
    }

    private function symlinkThemes(): void
    {
        /** @var array<SplFileInfo> $themes */
        $themes = $this->resourceFinder->findIn('themes')->depth(0)->directories();

        foreach ($themes as $theme) {
            $path = $this->getRelativePath($theme->getPathname());

            if (Path::isBasePath('system/modules', $path)) {
                continue;
            }

            $this->symlink($path, Path::join('system/themes', Path::getFilename($path)));
        }
    }

    private function createSymlinksFromFinder(Finder $finder, string $prepend): void
    {
        $files = $this->filterNestedPaths($finder, $prepend);

        foreach ($files as $file) {
            $path = Path::join($prepend, $file->getRelativePath());
            $this->symlink($path, Path::join($this->webDir, $path));
        }
    }

    private function triggerSymlinkEvent(): void
    {
        $event = new GenerateSymlinksEvent();

        $this->eventDispatcher->dispatch($event, ContaoCoreEvents::GENERATE_SYMLINKS);

        foreach ($event->getSymlinks() as $target => $link) {
            $this->symlink($target, $link);
        }
    }

    /**
     * The method will try to generate relative symlinks and fall back to generating
     * absolute symlinks if relative symlinks are not supported (see #208).
     */
    private function symlink(string $target, string $link): void
    {
        try {
            SymlinkUtil::symlink($target, $link, $this->projectDir);

            $this->rows[] = [
                sprintf(
                    '<fg=green;options=bold>%s</>',
                    '\\' === \DIRECTORY_SEPARATOR ? 'OK' : "\xE2\x9C\x94" // HEAVY CHECK MARK (U+2714)
                ),
                $link,
                $target,
            ];
        } catch (\Exception $e) {
            $this->statusCode = 1;

            $this->rows[] = [
                sprintf(
                    '<fg=red;options=bold>%s</>',
                    '\\' === \DIRECTORY_SEPARATOR ? 'ERROR' : "\xE2\x9C\x98" // HEAVY BALLOT X (U+2718)
                ),
                $link,
                sprintf('<error>%s</error>', $e->getMessage()),
            ];
        }
    }

    /**
     * Returns a finder instance to find files in the given path.
     */
    private function findIn(string $path): Finder
    {
        return Finder::create()
            ->ignoreDotFiles(false)
            ->sort(
                static function (SplFileInfo $a, SplFileInfo $b): int {
                    $countA = substr_count(Path::normalize($a->getRelativePath()), '/');
                    $countB = substr_count(Path::normalize($b->getRelativePath()), '/');

                    return $countA <=> $countB;
                }
            )
            ->followLinks()
            ->in($path)
        ;
    }

    /**
     * Filters nested paths so only the top folder is symlinked.
     *
     * @return array<SplFileInfo>
     */
    private function filterNestedPaths(Finder $finder, string $prepend): array
    {
        $files = iterator_to_array($finder);

        /** @var SplFileInfo $file */
        foreach ($files as $key => $file) {
            $path = $file->getRelativePath();

            /** @var SplFileInfo $otherFile */
            foreach ($files as $otherFile) {
                $otherPath = $otherFile->getRelativePath();

                if ($path === $otherPath || !Path::isBasePath($otherPath, $path)) {
                    continue;
                }

                unset($files[$key]);

                $this->rows[] = [
                    sprintf(
                        '<fg=yellow;options=bold>%s</>',
                        '\\' === \DIRECTORY_SEPARATOR ? 'WARNING' : '!'
                    ),
                    Path::join($this->webDir, $prepend, $path),
                    sprintf('<comment>Skipped because %s will be symlinked.</comment>', Path::join($prepend, $otherPath)),
                ];
            }
        }

        return array_values($files);
    }

    private function getRelativePath(string $path): string
    {
<<<<<<< HEAD
        return Path::makeRelative($path, $this->rootDir);
=======
        return str_replace(strtr($this->projectDir, '\\', '/').'/', '', strtr($path, '\\', '/'));
>>>>>>> 12a36967
    }
}<|MERGE_RESOLUTION|>--- conflicted
+++ resolved
@@ -119,15 +119,9 @@
         $fs = new Filesystem();
 
         // Remove the base folders in the document root
-<<<<<<< HEAD
-        $fs->remove(Path::join($this->rootDir, $this->webDir, $this->uploadPath));
-        $fs->remove(Path::join($this->rootDir, $this->webDir, 'system/modules'));
-        $fs->remove(Path::join($this->rootDir, $this->webDir, 'vendor'));
-=======
-        $fs->remove($this->projectDir.'/'.$this->webDir.'/'.$this->uploadPath);
-        $fs->remove($this->projectDir.'/'.$this->webDir.'/system/modules');
-        $fs->remove($this->projectDir.'/'.$this->webDir.'/vendor');
->>>>>>> 12a36967
+        $fs->remove(Path::join($this->projectDir, $this->webDir, $this->uploadPath));
+        $fs->remove(Path::join($this->projectDir, $this->webDir, 'system/modules'));
+        $fs->remove(Path::join($this->projectDir, $this->webDir, 'vendor'));
 
         $this->symlinkFiles($this->uploadPath);
         $this->symlinkModules();
@@ -146,11 +140,7 @@
     private function symlinkFiles(string $uploadPath): void
     {
         $this->createSymlinksFromFinder(
-<<<<<<< HEAD
-            $this->findIn(Path::join($this->rootDir, $uploadPath))->files()->depth('> 0')->name('.public'),
-=======
-            $this->findIn($this->projectDir.'/'.$uploadPath)->files()->depth('> 0')->name('.public'),
->>>>>>> 12a36967
+            $this->findIn(Path::join($this->projectDir, $uploadPath))->files()->depth('> 0')->name('.public'),
             $uploadPath
         );
     }
@@ -162,11 +152,7 @@
         };
 
         $this->createSymlinksFromFinder(
-<<<<<<< HEAD
-            $this->findIn(Path::join($this->rootDir, 'system/modules'))->files()->filter($filter)->name('.htaccess'),
-=======
-            $this->findIn($this->projectDir.'/system/modules')->files()->filter($filter)->name('.htaccess'),
->>>>>>> 12a36967
+            $this->findIn(Path::join($this->projectDir, 'system/modules'))->files()->filter($filter)->name('.htaccess'),
             'system/modules'
         );
     }
@@ -298,10 +284,6 @@
 
     private function getRelativePath(string $path): string
     {
-<<<<<<< HEAD
-        return Path::makeRelative($path, $this->rootDir);
-=======
-        return str_replace(strtr($this->projectDir, '\\', '/').'/', '', strtr($path, '\\', '/'));
->>>>>>> 12a36967
+        return Path::makeRelative($path, $this->projectDir);
     }
 }