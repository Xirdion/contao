--- conflicted
+++ resolved
@@ -12,17 +12,12 @@
 
 namespace Contao\CoreBundle\Command;
 
-<<<<<<< HEAD
-=======
-use Contao\CoreBundle\Util\SymlinkUtil;
->>>>>>> 2f545367
 use Symfony\Component\Console\Command\Command;
 use Symfony\Component\Console\Input\InputArgument;
 use Symfony\Component\Console\Input\InputInterface;
 use Symfony\Component\Console\Output\OutputInterface;
 use Symfony\Component\Console\Style\SymfonyStyle;
 use Symfony\Component\Filesystem\Filesystem;
-use Symfony\Component\Lock\LockInterface;
 
 /**
  * Installs the required Contao directories.
@@ -60,21 +55,15 @@
     private $imageDir;
 
     /**
-     * @var LockInterface
-     */
-    private $lock;
-
-    /**
      * @var string
      */
     private $webDir;
 
-    public function __construct(string $rootDir, string $uploadPath, string $imageDir, LockInterface $lock)
+    public function __construct(string $rootDir, string $uploadPath, string $imageDir)
     {
         $this->rootDir = $rootDir;
         $this->uploadPath = $uploadPath;
         $this->imageDir = $imageDir;
-        $this->lock = $lock;
 
         parent::__construct();
     }
@@ -96,18 +85,8 @@
     /**
      * {@inheritdoc}
      */
-<<<<<<< HEAD
     protected function execute(InputInterface $input, OutputInterface $output): int
-=======
-    protected function execute(InputInterface $input, OutputInterface $output)
->>>>>>> 2f545367
     {
-        if (!$this->lock->acquire()) {
-            $output->writeln('The command is already running in another process.');
-
-            return 1;
-        }
-
         $this->fs = new Filesystem();
         $this->io = new SymfonyStyle($input, $output);
         $this->webDir = rtrim($input->getArgument('target'), '/');
@@ -119,8 +98,6 @@
             $this->io->newLine();
             $this->io->listing($this->rows);
         }
-
-        $this->lock->release();
 
         return 0;
     }
