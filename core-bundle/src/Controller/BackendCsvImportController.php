--- conflicted
+++ resolved
@@ -157,14 +157,7 @@
                 ['id' => $id]
             );
 
-<<<<<<< HEAD
-            return new RedirectResponse($this->getBackUrl($request));
-=======
-            $response = new RedirectResponse($this->getBackUrl($request), Response::HTTP_TEMPORARY_REDIRECT);
-            $response->headers->setCookie(new Cookie('BE_PAGE_OFFSET', 0, 0, $request->getBasePath(), null, false, false));
-
-            return $response;
->>>>>>> e994176d
+            return new RedirectResponse($this->getBackUrl($request), Response::HTTP_TEMPORARY_REDIRECT);
         }
 
         return new Response($template->parse());
