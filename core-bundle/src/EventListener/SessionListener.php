--- conflicted
+++ resolved
@@ -96,17 +96,12 @@
     /**
      * {@inheritdoc}
      */
-<<<<<<< HEAD
-    public function onFinishRequest(FinishRequestEvent $event)
-    {
-=======
     public function onFinishRequest(FinishRequestEvent $event): void
     {
         if (!method_exists($this->inner, 'onFinishRequest')) {
             return;
         }
 
->>>>>>> c2edac19
         $this->inner->onFinishRequest($event);
     }
 
