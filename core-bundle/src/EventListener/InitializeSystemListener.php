--- conflicted
+++ resolved
@@ -165,12 +165,7 @@
         // Fully load the configuration
         $objConfig = Config::getInstance();
 
-<<<<<<< HEAD
-        $this->validateInstallation($objConfig, $routeName);
-=======
-        $this->generateSymlinks($objConfig);
         $this->validateInstallation($objConfig, $request);
->>>>>>> f0dad676
 
         Input::initialize();
 
