--- conflicted
+++ resolved
@@ -392,14 +392,9 @@
      */
     private function validateInstallation(): void
     {
-<<<<<<< HEAD
-        if (null === $this->request
-            || \in_array($this->request->attributes->get('_route'), self::$installRoutes, true)
-=======
         if (
             null === $this->request
-            || \in_array($this->request->attributes->get('_route'), $this->installRoutes, true)
->>>>>>> b42b0c2a
+            || \in_array($this->request->attributes->get('_route'), self::$installRoutes, true)
         ) {
             return;
         }
