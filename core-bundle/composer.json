{
    "name": "contao/core-bundle",
    "type": "symfony-bundle",
    "description": "Contao 4 core bundle",
    "license": "LGPL-3.0+",
    "authors": [
        {
            "name": "Leo Feyer",
            "homepage": "https://github.com/leofeyer"
        }
    ],
    "require": {
        "php": ">=5.4.0",
        "symfony/framework-bundle": "~2.7",
        "symfony/swiftmailer-bundle": "~2.3",
        "symfony/console": "~2.7",
        "symfony/finder": "~2.7",
        "sensio/framework-extra-bundle": "~3.0,>=3.0.2",
        "twig/twig": "~1.18",
        "doctrine/doctrine-bundle": "~1.4",
        "leafo/scssphp": "~0.1",
        "michelf/php-markdown": "~1.4",
        "oyejorge/less.php": "~1.7",
        "phpspec/php-diff": "~1.0",
        "simplepie/simplepie": "~1.3",
        "tecnick.com/tcpdf": "~6.0",
        "true/punycode": "~1.0",
        "contao-components/ace": "^1.1.9",
        "contao-components/chosen": "~1.0",
        "contao-components/colorbox": "~1.5",
        "contao-components/colorpicker": "~1.4",
        "contao-components/compass": "~0.12",
        "contao-components/contao": "^4.1.3",
        "contao-components/datepicker": "~2.2",
        "contao-components/dropzone": "~3.10",
        "contao-components/highlight": "~8.2",
        "contao-components/html5shiv": "~3.7",
        "contao-components/jquery": "~1.11",
        "contao-components/jquery-ui": "~1.11",
        "contao-components/mediabox": "~1.4",
        "contao-components/mediaelement": "~2.15",
        "contao-components/mootools": "~1.5",
        "contao-components/respimage": "~1.1",
        "contao-components/simplemodal": "~1.2",
        "contao-components/stylect": "~3.4",
        "contao-components/swipe": "^2.0.3",
        "contao-components/tablesort": "~3.4",
        "contao-components/tablesorter": "~2.0",
        "contao-components/tinymce4": "~4.1"
    },
    "require-dev": {
        "composer/composer": "~1.0",
        "fabpot/php-cs-fixer": "~1.8",
        "phpunit/phpunit": "~4.5",
        "symfony/phpunit-bridge": "~2.7"
    },
    "conflict": {
        "contao/core": "*"
    },
    "autoload": {
        "psr-4": {
            "Contao\\CoreBundle\\": "src/"
        }
    },
    "extra": {
        "branch-alias": {
<<<<<<< HEAD
            "dev-develop": "4.1.x-dev",
            "dev-release/4.0.0": "4.0.x-dev"
=======
            "dev-develop": "4.1.x-dev"
>>>>>>> 24913e96
        }
    },
    "prefer-stable": true,
    "minimum-stability": "dev"
}<|MERGE_RESOLUTION|>--- conflicted
+++ resolved
@@ -64,12 +64,7 @@
     },
     "extra": {
         "branch-alias": {
-<<<<<<< HEAD
-            "dev-develop": "4.1.x-dev",
-            "dev-release/4.0.0": "4.0.x-dev"
-=======
             "dev-develop": "4.1.x-dev"
->>>>>>> 24913e96
         }
     },
     "prefer-stable": true,
