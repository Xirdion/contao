{
    "name": "contao/core-bundle",
    "type": "symfony-bundle",
    "description": "Contao 4 core bundle",
    "license": "LGPL-3.0+",
    "authors": [
        {
            "name": "Leo Feyer",
            "homepage": "https://github.com/leofeyer"
        }
    ],
    "require": {
        "php": ">=5.5.0",
        "ext-dom": "*",
        "ext-gd": "*",
        "ext-pcre": "*",
        "symfony/framework-bundle": "~2.8|~3.0",
        "symfony/console": "~2.8|~3.0",
        "symfony/filesystem": "~2.8|~3.0",
        "symfony/finder": "~2.8|~3.0",
        "symfony/http-foundation": "~2.8|~3.0",
        "symfony/security": "~2.8|~3.0",
        "symfony/swiftmailer-bundle": "~2.3",
        "symfony/yaml": "~2.8|~3.0",
        "sensio/framework-extra-bundle": "^3.0.2",
        "psr/log": "~1.0",
        "twig/twig": "~1.20",
        "doctrine/doctrine-bundle": "~1.6",
        "doctrine/doctrine-cache-bundle": "~1.3",
        "swiftmailer/swiftmailer": "^5.2.1",
<<<<<<< HEAD
        "leafo/scssphp": "^0.6",
        "league/uri": "~4.0",
=======
        "imagine/imagine": "^0.6",
>>>>>>> 658e44e8
        "knplabs/knp-time-bundle": "^1.5.2",
        "leafo/scssphp": "^0.6",
        "league/uri": "~4.0",
        "matthiasmullie/minify": "~1.3",
        "michelf/php-markdown": "~1.4",
        "oyejorge/less.php": "~1.7",
        "patchwork/utf8": "~1.2",
        "phpspec/php-diff": "~1.0",
        "simplepie/simplepie": "~1.3",
        "tecnickcom/tcpdf": "~6.0",
        "true/punycode": "~1.0",
        "contao/image": "^0.2",
        "contao/imagine-svg": "^0.1",
        "contao-components/all": "^5.0.2"
    },
    "require-dev": {
        "ext-fileinfo": "*",
        "composer/composer": "~1.0",
        "friendsofphp/php-cs-fixer": "~1.8",
        "lexik/maintenance-bundle": "~2.0",
        "monolog/monolog": "~1.11",
        "phpunit/phpunit": "~4.5",
        "satooshi/php-coveralls": "~0.6",
        "symfony/phpunit-bridge": "~2.8|~3.0"
    },
    "suggest": {
        "lexik/maintenance-bundle": "To put the application into maintenance mode"
    },
    "conflict": {
        "contao/core": "*"
    },
    "autoload": {
        "psr-4": {
            "Contao\\CoreBundle\\": "src/"
        },
        "classmap": [
            "src/Resources/contao"
        ],
        "exclude-from-classmap": [
            "src/Resources/contao/config",
            "src/Resources/contao/dca",
            "src/Resources/contao/helper",
            "src/Resources/contao/languages",
            "src/Resources/contao/templates",
            "src/Resources/contao/themes"
        ]
    },
    "autoload-dev": {
        "psr-4": {
            "Contao\\CoreBundle\\Test\\": "tests/",
            "Contao\\TestBundle\\": "tests/Fixtures/vendor/contao/test-bundle/"
        }
    },
    "config": {
        "preferred-install": "dist"
    },
    "extra": {
        "branch-alias": {
            "dev-develop": "4.3.x-dev"
        }
    }
}<|MERGE_RESOLUTION|>--- conflicted
+++ resolved
@@ -28,12 +28,7 @@
         "doctrine/doctrine-bundle": "~1.6",
         "doctrine/doctrine-cache-bundle": "~1.3",
         "swiftmailer/swiftmailer": "^5.2.1",
-<<<<<<< HEAD
-        "leafo/scssphp": "^0.6",
-        "league/uri": "~4.0",
-=======
         "imagine/imagine": "^0.6",
->>>>>>> 658e44e8
         "knplabs/knp-time-bundle": "^1.5.2",
         "leafo/scssphp": "^0.6",
         "league/uri": "~4.0",
