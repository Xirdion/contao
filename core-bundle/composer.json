--- conflicted
+++ resolved
@@ -90,10 +90,7 @@
         "contao/core": "*",
         "contao/manager-bundle": "4.5.* <4.5.2",
         "contao/manager-plugin": "<2.0 || >=3.0",
-<<<<<<< HEAD
-=======
         "doctrine/dbal": "2.9.* <2.9.3",
->>>>>>> ef0dae7c
         "doctrine/doctrine-migrations-bundle": "<1.1",
         "doctrine/orm": "<2.4",
         "knplabs/knp-time-bundle": "1.9.0",
