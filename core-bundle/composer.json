{
    "name": "contao/core-bundle",
    "type": "symfony-bundle",
    "description": "Contao 4 core bundle",
    "license": "LGPL-3.0+",
    "authors": [
        {
            "name": "Leo Feyer",
            "homepage": "https://github.com/leofeyer"
        }
    ],
    "require": {
        "php": ">=7.1.0",
        "ext-dom": "*",
        "ext-gd": "*",
        "ext-pcre": "*",
        "symfony/console": "^3.3",
        "symfony/filesystem": "^3.3",
        "symfony/finder": "^3.3",
        "symfony/framework-bundle": "^3.3",
        "symfony/http-foundation": "^3.3",
        "symfony/security": "^3.3",
        "symfony/yaml": "^3.3",
        "sensio/framework-extra-bundle": "^3.0.2",
        "symfony/swiftmailer-bundle": "^2.3",
        "doctrine/dbal": "^2.5",
        "doctrine/doctrine-bundle": "^1.6",
        "doctrine/doctrine-cache-bundle": "^1.3",
        "imagine/imagine": "^0.6",
        "knplabs/knp-menu-bundle": "^2.1",
        "knplabs/knp-time-bundle": "^1.5.2",
        "leafo/scssphp": "^0.6",
        "league/uri": "^4.0",
        "matthiasmullie/minify": "^1.3",
        "michelf/php-markdown": "^1.4",
        "nelmio/cors-bundle": "^1.5.3",
        "oyejorge/less.php": "^1.7",
        "patchwork/utf8": "^1.2",
        "phpspec/php-diff": "^1.0",
        "phpunit/php-token-stream": "^1.4",
        "php-http/guzzle6-adapter": "^1.1",
        "psr/log": "^1.0",
        "simplepie/simplepie": "^1.3",
        "tecnickcom/tcpdf": "^6.0",
        "true/punycode": "^2.0",
        "terminal42/header-replay-bundle": "^1.0",
        "twig/twig": "^1.26",
        "webmozart/path-util": "^2.0",
        "contao/image": "^0.3.1",
        "contao/imagine-svg": "^0.1.2",
        "contao-components/ace": "^1.2",
        "contao-components/chosen": "^1.1.6",
        "contao-components/colorbox": "^1.6",
        "contao-components/colorpicker": "^1.4.0.1",
        "contao-components/compass": "^0.12",
        "contao-components/contao": "^7.1",
        "contao-components/datepicker": "^2.2.0.2",
        "contao-components/dropzone": "^4.1.1",
        "contao-components/highlight": "^8.9",
        "contao-components/html5shiv": "^3.7.3",
        "contao-components/jquery": "^1.11.3",
        "contao-components/jquery-ui": "^1.11.4",
        "contao-components/mediabox": "^1.5",
        "contao-components/mediaelement": "^4.1",
        "contao-components/mootools": "^1.6.0.1",
        "contao-components/respimage": "^1.4",
        "contao-components/simplemodal": "^2.0.3",
        "contao-components/swipe": "^2.0.3",
        "contao-components/tablesort": "^3.4.5",
        "contao-components/tablesorter": "^2.0.5.3",
        "contao-components/tinymce4": "^4.5.2.3"
    },
    "require-dev": {
        "ext-fileinfo": "*",
        "composer/composer": "^1.0",
        "contao/manager-plugin": "^2.0",
        "doctrine/doctrine-migrations-bundle": "^1.1",
        "doctrine/orm": "^2.5",
        "friendsofphp/php-cs-fixer": "^2.0",
        "lexik/maintenance-bundle": "^2.0",
        "monolog/monolog": "^1.22",
        "phpunit/phpunit": "^5.0",
        "php-http/message-factory": "^1.0.2",
        "satooshi/php-coveralls": "^1.0",
        "symfony/phpunit-bridge": "^3.2"
    },
    "suggest": {
        "lexik/maintenance-bundle": "To put the application into maintenance mode"
    },
    "conflict": {
        "contao/core": "*",
        "contao/manager-plugin": "<2.0 || >=3.0",
        "doctrine/orm": "<2.4",
        "doctrine/doctrine-migrations-bundle": "<1.1",
        "swiftmailer/swiftmailer": "<5.4.5",
        "symfony/swiftmailer-bundle": "2.6.* <2.6.2"
    },
    "autoload": {
        "psr-4": {
            "Contao\\CoreBundle\\": "src/"
        },
        "classmap": [
            "src/Resources/contao/"
        ],
        "exclude-from-classmap": [
            "src/Resources/contao/config/",
            "src/Resources/contao/dca/",
            "src/Resources/contao/helper/",
            "src/Resources/contao/languages/",
            "src/Resources/contao/templates/",
            "src/Resources/contao/themes/"
        ],
        "files": [
            "src/Resources/functions/utf8_bootup.php"
        ]
    },
    "autoload-dev": {
        "psr-4": {
            "Contao\\CoreBundle\\Tests\\": "tests/",
            "Contao\\TestBundle\\": "tests/Fixtures/vendor/contao/test-bundle/"
        }
    },
    "config": {
        "preferred-install": "dist"
    },
    "extra": {
        "branch-alias": {
<<<<<<< HEAD
            "dev-develop": "4.5.x-dev"
        },
        "contao-manager-plugin": "Contao\\CoreBundle\\ContaoManager\\Plugin"
    },
    "minimum-stability": "RC"
=======
            "dev-release/4.4.0": "4.4.x-dev"
        },
        "contao-manager-plugin": "Contao\\CoreBundle\\ContaoManager\\Plugin"
    }
>>>>>>> 31b53bc0
}<|MERGE_RESOLUTION|>--- conflicted
+++ resolved
@@ -10,7 +10,7 @@
         }
     ],
     "require": {
-        "php": ">=7.1.0",
+        "php": "^7.1",
         "ext-dom": "*",
         "ext-gd": "*",
         "ext-pcre": "*",
@@ -125,16 +125,8 @@
     },
     "extra": {
         "branch-alias": {
-<<<<<<< HEAD
             "dev-develop": "4.5.x-dev"
         },
         "contao-manager-plugin": "Contao\\CoreBundle\\ContaoManager\\Plugin"
-    },
-    "minimum-stability": "RC"
-=======
-            "dev-release/4.4.0": "4.4.x-dev"
-        },
-        "contao-manager-plugin": "Contao\\CoreBundle\\ContaoManager\\Plugin"
     }
->>>>>>> 31b53bc0
 }