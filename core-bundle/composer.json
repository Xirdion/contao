{
    "name": "contao/core-bundle",
    "type": "symfony-bundle",
    "description": "Provides the Contao core functionality",
    "homepage": "https://contao.org",
    "license": "LGPL-3.0-or-later",
    "authors": [
        {
            "name": "Leo Feyer",
            "homepage": "https://github.com/leofeyer"
        },
        {
            "name": "Contao Community",
            "homepage": "https://contao.org/contributors"
        }
    ],
    "require": {
        "php": "^7.2",
        "ext-dom": "*",
        "ext-gd": "*",
        "ext-hash": "*",
        "ext-intl": "*",
        "ext-json": "*",
        "ext-pcre": "*",
        "ext-pdo": "*",
        "ext-zlib": "*",
        "ausi/slug-generator": "^1.1",
        "bacon/bacon-qr-code": "^2.0",
        "composer/package-versions-deprecated": "^1.8",
        "contao-components/ace": "^1.2",
        "contao-components/chosen": "^1.2",
        "contao-components/colorbox": "^1.6",
        "contao-components/colorpicker": "^1.5",
        "contao-components/contao": "^9.1",
        "contao-components/datepicker": "^2.3",
        "contao-components/dropzone": "^5.0.1",
        "contao-components/highlight": "^9.0",
        "contao-components/jquery": "^1.12 || ^2.0 || ^3.0",
        "contao-components/jquery-ui": "^1.11.4",
        "contao-components/mediabox": "^1.5",
        "contao-components/mootools": "^1.6.0.1",
        "contao-components/simplemodal": "^2.1",
        "contao-components/swipe": "^2.0.3",
        "contao-components/tablesort": "^4.0",
        "contao-components/tablesorter": "^2.1",
        "contao-components/tinymce4": "^4.7",
        "contao/image": "^1.0",
<<<<<<< HEAD
        "contao/imagine-svg": "^0.2.3",
=======
        "contao/imagine-svg": "^0.2.3 || ^1.0",
>>>>>>> e4ece923
        "doctrine/dbal": "^2.10",
        "doctrine/doctrine-bundle": "^1.8",
        "doctrine/doctrine-cache-bundle": "^1.3.1",
        "doctrine/orm": "^2.6.3",
        "dragonmantank/cron-expression": "^2.3",
        "friendsofsymfony/http-cache": "^2.6",
        "friendsofsymfony/http-cache-bundle": "^2.6",
        "imagine/imagine": "^0.7 || ^1.0",
        "knplabs/knp-menu-bundle": "^2.1",
        "knplabs/knp-time-bundle": "^1.10",
        "lcobucci/jwt": "^3.2",
        "league/uri-components": "^1.8",
        "league/uri-schemes": "^1.2",
        "matthiasmullie/minify": "^1.3",
        "michelf/php-markdown": "^1.4",
        "nelmio/cors-bundle": "^1.5.3",
        "nyholm/psr7": "^1.2",
        "paragonie/constant_time_encoding": "^2.2",
        "patchwork/utf8": "^1.2",
        "phpspec/php-diff": "^1.0",
        "phpunit/php-token-stream": "^1.4 || ^2.0 || ^3.0",
        "psr/log": "^1.0",
        "ramsey/uuid": "^3.8",
        "scheb/two-factor-bundle": "^4.11",
        "scssphp/scssphp": "^1.0",
        "simplepie/simplepie": "^1.3",
        "spomky-labs/otphp": "^9.1",
        "symfony-cmf/routing-bundle": "^2.1",
        "symfony/asset": "4.4.*",
        "symfony/cache": "4.4.*",
        "symfony/config": "4.4.*",
        "symfony/console": "4.4.*",
        "symfony/dependency-injection": "4.4.*",
        "symfony/dom-crawler": "4.4.*",
        "symfony/event-dispatcher": "4.4.*",
        "symfony/expression-language": "4.4.*",
        "symfony/filesystem": "4.4.*",
        "symfony/finder": "4.4.*",
        "symfony/framework-bundle": "4.4.*",
        "symfony/http-foundation": "4.4.*",
        "symfony/http-kernel": "4.4.*",
        "symfony/lock": "4.4.*",
        "symfony/monolog-bridge": "4.4.*",
        "symfony/process": "4.4.*",
        "symfony/routing": "4.4.*",
        "symfony/security-bundle": "4.4.*",
        "symfony/swiftmailer-bundle": "^2.6.2 || ^3.1.5",
        "symfony/translation": "4.4.*",
        "symfony/twig-bundle": "4.4.*",
        "symfony/var-dumper": "4.4.*",
        "symfony/yaml": "4.4.*",
        "terminal42/escargot": "^0.6.0",
        "terminal42/service-annotation-bundle": "^1.0",
        "true/punycode": "^2.1",
        "twig/twig": "^2.7",
        "ua-parser/uap-php": "^3.9",
        "webignition/robots-txt-file": "^3.0",
        "wikimedia/less.php": "^1.7"
    },
    "conflict": {
        "contao-community-alliance/composer-plugin": "<3.0",
        "contao/core": "*",
        "contao/manager-bundle": "4.5.* <4.5.2",
        "contao/manager-plugin": "<2.0 || >=3.0",
        "symfony/security-bundle": "4.4.* <4.4.5",
        "terminal42/contao-ce-access": "<3.0"
    },
    "require-dev": {
        "ext-fileinfo": "*",
        "composer/composer": "^1.0",
        "contao/manager-plugin": "^2.3.1",
        "contao/test-case": "^4.1",
        "doctrine/doctrine-migrations-bundle": "^1.1",
        "doctrine/event-manager": "^1.0",
        "lexik/maintenance-bundle": "^2.1.5",
        "monolog/monolog": "^1.24",
        "phpunit/phpunit": "^8.4",
        "psr/event-dispatcher": "^1.0",
        "symfony/browser-kit": "4.4.*",
        "symfony/http-client": "4.4.*",
        "symfony/phpunit-bridge": "4.4.*"
    },
    "suggest": {
        "contao/tcpdf-bundle": "To export articles as PDF files",
        "lexik/maintenance-bundle": "To put the application into maintenance mode"
    },
    "extra": {
        "branch-alias": {
            "dev-master": "4.10.x-dev"
        },
        "contao-manager-plugin": "Contao\\CoreBundle\\ContaoManager\\Plugin",
        "symfony": {
            "require": "^4.4"
        }
    },
    "autoload": {
        "psr-4": {
            "Contao\\CoreBundle\\": "src/"
        },
        "classmap": [
            "src/Resources/contao/"
        ],
        "files": [
            "src/Resources/functions/utf8_bootup.php"
        ],
        "exclude-from-classmap": [
            "src/Resources/contao/config/",
            "src/Resources/contao/dca/",
            "src/Resources/contao/helper/functions.php",
            "src/Resources/contao/languages/",
            "src/Resources/contao/templates/",
            "src/Resources/contao/themes/"
        ]
    },
    "autoload-dev": {
        "psr-4": {
            "Contao\\CoreBundle\\Fixtures\\": "tests/Fixtures/src/",
            "Contao\\CoreBundle\\Tests\\": "tests/",
            "Contao\\NewBundle\\": "tests/Fixtures/vendor/contao/new-bundle/src/",
            "Contao\\TestBundle\\": "tests/Fixtures/vendor/contao/test-bundle/"
        }
    },
    "support": {
        "issues": "https://github.com/contao/contao/issues",
        "forum": "https://community.contao.org",
        "source": "https://github.com/contao/core-bundle",
        "docs": "https://docs.contao.org"
    }
}<|MERGE_RESOLUTION|>--- conflicted
+++ resolved
@@ -45,11 +45,7 @@
         "contao-components/tablesorter": "^2.1",
         "contao-components/tinymce4": "^4.7",
         "contao/image": "^1.0",
-<<<<<<< HEAD
-        "contao/imagine-svg": "^0.2.3",
-=======
         "contao/imagine-svg": "^0.2.3 || ^1.0",
->>>>>>> e4ece923
         "doctrine/dbal": "^2.10",
         "doctrine/doctrine-bundle": "^1.8",
         "doctrine/doctrine-cache-bundle": "^1.3.1",
